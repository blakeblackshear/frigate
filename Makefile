--- conflicted
+++ resolved
@@ -3,11 +3,7 @@
 COMMIT_HASH := $(shell git log -1 --pretty=format:"%h"|tail -1)
 
 version:
-<<<<<<< HEAD
-	echo "VERSION='0.10.0-$(COMMIT_HASH)'" > frigate/version.py
-=======
 	echo "VERSION='0.11.0-$(COMMIT_HASH)'" > frigate/version.py
->>>>>>> 4004048a
 
 web:
 	docker build --tag frigate-web --file docker/Dockerfile.web web/
@@ -95,11 +91,7 @@
 	@sed -i "s/FROM frigate-base/#/g" docker/Dockerfile.test
 	@echo "" >> docker/Dockerfile.test
 	@echo "RUN python3 -m unittest" >> docker/Dockerfile.test
-<<<<<<< HEAD
-	@docker buildx build --platform=$(PLATFORM) --tag frigate-base --build-arg NGINX_VERSION=1.0.2 --build-arg FFMPEG_VERSION=1.0.0 --build-arg ARCH=$(ARCH) --build-arg FFMPEG_ARCH=$(FFMPEG_ARCH) --build-arg WHEELS_VERSION=1.0.3 --file docker/Dockerfile.test .
-=======
 	@docker buildx build --platform=$(PLATFORM) --tag frigate-base --build-arg NGINX_VERSION=1.0.2 --build-arg FFMPEG_VERSION=1.0.0 --build-arg ARCH=$(ARCH) --build-arg WHEELS_VERSION=1.0.3 --file docker/Dockerfile.test .
->>>>>>> 4004048a
 	@rm docker/Dockerfile.test
 
 .PHONY: web run_tests