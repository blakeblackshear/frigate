"""Configure and control camera via onvif."""

import datetime
import logging
import site
from enum import Enum

import numpy
from onvif import ONVIFCamera, ONVIFError

from frigate.config import FrigateConfig
from frigate.types import PTZMetricsTypes

logger = logging.getLogger(__name__)


class OnvifCommandEnum(str, Enum):
    """Holds all possible move commands"""

    init = "init"
    move_down = "move_down"
    move_left = "move_left"
    move_right = "move_right"
    move_up = "move_up"
    preset = "preset"
    stop = "stop"
    zoom_in = "zoom_in"
    zoom_out = "zoom_out"


class OnvifController:
    def __init__(
        self, config: FrigateConfig, ptz_metrics: dict[str, PTZMetricsTypes]
    ) -> None:
        self.cams: dict[str, ONVIFCamera] = {}
        self.ptz_metrics = ptz_metrics

        for cam_name, cam in config.cameras.items():
            if not cam.enabled:
                continue

            if cam.onvif.host:
                try:
                    self.cams[cam_name] = {
                        "onvif": ONVIFCamera(
                            cam.onvif.host,
                            cam.onvif.port,
                            cam.onvif.user,
                            cam.onvif.password,
                            wsdl_dir=site.getsitepackages()[0].replace(
                                "dist-packages", "site-packages"
                            )
                            + "/wsdl",
                        ),
                        "init": False,
                        "active": False,
                        "features": [],
                        "presets": {},
                    }
                except ONVIFError as e:
                    logger.error(f"Onvif connection to {cam.name} failed: {e}")

    def _init_onvif(self, camera_name: str) -> bool:
        onvif: ONVIFCamera = self.cams[camera_name]["onvif"]

        # create init services
        media = onvif.create_media_service()

        try:
            profile = media.GetProfiles()[0]
        except ONVIFError as e:
            logger.error(f"Unable to connect to camera: {camera_name}: {e}")
            return False

        ptz = onvif.create_ptz_service()

        request = ptz.create_type("GetConfigurations")
        configs = ptz.GetConfigurations(request)[0]

        request = ptz.create_type("GetConfigurationOptions")
        request.ConfigurationToken = profile.PTZConfiguration.token
        ptz_config = ptz.GetConfigurationOptions(request)
        logger.debug(f"Onvif config for {camera_name}: {ptz_config}")

        fov_space_id = next(
            (
                i
                for i, space in enumerate(
                    ptz_config.Spaces.RelativePanTiltTranslationSpace
                )
                if "TranslationSpaceFov" in space["URI"]
            ),
            None,
        )

        zoom_space_id = next(
            (
                i
                for i, space in enumerate(
                    ptz_config.Spaces.RelativeZoomTranslationSpace
                )
                if "TranslationGenericSpace" in space["URI"]
            ),
            None,
        )

        # setup continuous moving request
        move_request = ptz.create_type("ContinuousMove")
        move_request.ProfileToken = profile.token
        self.cams[camera_name]["move_request"] = move_request

        # setup relative moving request for autotracking
        move_request = ptz.create_type("RelativeMove")
        move_request.ProfileToken = profile.token
        if move_request.Translation is None and fov_space_id is not None:
            move_request.Translation = ptz.GetStatus(
                {"ProfileToken": profile.token}
            ).Position
            move_request.Translation.PanTilt.space = ptz_config["Spaces"][
                "RelativePanTiltTranslationSpace"
            ][fov_space_id]["URI"]
<<<<<<< HEAD
            if zoom_space_id is not None:
                move_request.Translation.Zoom.space = ptz_config["Spaces"][
                    "RelativeZoomTranslationSpace"
                ][0]["URI"]
=======

        try:
            move_request.Translation.Zoom.space = ptz_config["Spaces"][
                "RelativeZoomTranslationSpace"
            ][0]["URI"]
        except Exception:
            # camera does not support relative zoom
            pass

>>>>>>> 3c25c578
        if move_request.Speed is None:
            move_request.Speed = ptz.GetStatus({"ProfileToken": profile.token}).Position
        self.cams[camera_name]["relative_move_request"] = move_request

        # setup relative moving request for autotracking
        move_request = ptz.create_type("AbsoluteMove")
        move_request.ProfileToken = profile.token
        self.cams[camera_name]["absolute_move_request"] = move_request

        # status request for autotracking
        status_request = ptz.create_type("GetStatus")
        status_request.ProfileToken = profile.token
        self.cams[camera_name]["status_request"] = status_request

        # setup existing presets
        try:
            presets: list[dict] = ptz.GetPresets({"ProfileToken": profile.token})
        except ONVIFError as e:
            logger.warning(f"Unable to get presets from camera: {camera_name}: {e}")
            presets = []

        for preset in presets:
            self.cams[camera_name]["presets"][preset["Name"].lower()] = preset["token"]

        # get list of supported features
        ptz_config = ptz.GetConfigurationOptions(request)
        supported_features = []

        if ptz_config.Spaces and ptz_config.Spaces.ContinuousPanTiltVelocitySpace:
            supported_features.append("pt")

        if ptz_config.Spaces and ptz_config.Spaces.ContinuousZoomVelocitySpace:
            supported_features.append("zoom")

        if ptz_config.Spaces and ptz_config.Spaces.RelativePanTiltTranslationSpace:
            supported_features.append("pt-r")

        if ptz_config.Spaces and ptz_config.Spaces.RelativeZoomTranslationSpace:
            supported_features.append("zoom-r")
            self.cams[camera_name][
                "relative_zoom_range"
            ] = ptz_config.Spaces.RelativeZoomTranslationSpace[0]
            self.cams[camera_name]["zoom_limits"] = configs.ZoomLimits

        if fov_space_id is not None:
            supported_features.append("pt-r-fov")
            self.cams[camera_name][
                "relative_fov_range"
            ] = ptz_config.Spaces.RelativePanTiltTranslationSpace[fov_space_id]

        self.cams[camera_name]["features"] = supported_features

        self.cams[camera_name]["init"] = True
        return True

    def _stop(self, camera_name: str) -> None:
        onvif: ONVIFCamera = self.cams[camera_name]["onvif"]
        move_request = self.cams[camera_name]["move_request"]
        onvif.get_service("ptz").Stop(
            {
                "ProfileToken": move_request.ProfileToken,
                "PanTilt": True,
                "Zoom": True,
            }
        )
        self.cams[camera_name]["active"] = False

    def _move(self, camera_name: str, command: OnvifCommandEnum) -> None:
        if self.cams[camera_name]["active"]:
            logger.warning(
                f"{camera_name} is already performing an action, stopping..."
            )
            self._stop(camera_name)

        self.cams[camera_name]["active"] = True
        onvif: ONVIFCamera = self.cams[camera_name]["onvif"]
        move_request = self.cams[camera_name]["move_request"]

        if command == OnvifCommandEnum.move_left:
            move_request.Velocity = {"PanTilt": {"x": -0.5, "y": 0}}
        elif command == OnvifCommandEnum.move_right:
            move_request.Velocity = {"PanTilt": {"x": 0.5, "y": 0}}
        elif command == OnvifCommandEnum.move_up:
            move_request.Velocity = {
                "PanTilt": {
                    "x": 0,
                    "y": 0.5,
                }
            }
        elif command == OnvifCommandEnum.move_down:
            move_request.Velocity = {
                "PanTilt": {
                    "x": 0,
                    "y": -0.5,
                }
            }

        onvif.get_service("ptz").ContinuousMove(move_request)

    def _move_relative(self, camera_name: str, pan, tilt, speed) -> None:
        if "pt-r-fov" not in self.cams[camera_name]["features"]:
            logger.error(f"{camera_name} does not support ONVIF RelativeMove (FOV).")
            return

        logger.debug(f"{camera_name} called RelativeMove: pan: {pan} tilt: {tilt}")

        if self.cams[camera_name]["active"]:
            logger.warning(
                f"{camera_name} is already performing an action, not moving..."
            )
            return

        self.cams[camera_name]["active"] = True
        self.ptz_metrics[camera_name]["ptz_stopped"].clear()
        logger.debug(f"PTZ start time: {datetime.datetime.now().timestamp()}")
        self.ptz_metrics[camera_name][
            "ptz_start_time"
        ].value = datetime.datetime.now().timestamp()
        self.ptz_metrics[camera_name]["ptz_stop_time"].value = 0
        onvif: ONVIFCamera = self.cams[camera_name]["onvif"]
        move_request = self.cams[camera_name]["relative_move_request"]

        # function takes in -1 to 1 for pan and tilt, interpolate to the values of the camera.
        # The onvif spec says this can report as +INF and -INF, so this may need to be modified
        pan = numpy.interp(
            pan,
            [-1, 1],
            [
                self.cams[camera_name]["relative_fov_range"]["XRange"]["Min"],
                self.cams[camera_name]["relative_fov_range"]["XRange"]["Max"],
            ],
        )
        tilt = numpy.interp(
            tilt,
            [-1, 1],
            [
                self.cams[camera_name]["relative_fov_range"]["YRange"]["Min"],
                self.cams[camera_name]["relative_fov_range"]["YRange"]["Max"],
            ],
        )

        move_request.Speed = {
            "PanTilt": {
                "x": speed,
                "y": speed,
            },
        }

        move_request.Translation.PanTilt.x = pan
        move_request.Translation.PanTilt.y = tilt

        if "zoom-r" in self.cams[camera_name]["features"]:
            move_request.Translation.Zoom.x = 0

        onvif.get_service("ptz").RelativeMove(move_request)

        # reset after the move request
        move_request.Translation.PanTilt.x = 0
        move_request.Translation.PanTilt.y = 0

        self.cams[camera_name]["active"] = False

    def _move_to_preset(self, camera_name: str, preset: str) -> None:
        if preset not in self.cams[camera_name]["presets"]:
            logger.error(f"{preset} is not a valid preset for {camera_name}")
            return

        self.cams[camera_name]["active"] = True
        self.ptz_metrics[camera_name]["ptz_stopped"].clear()
        move_request = self.cams[camera_name]["move_request"]
        onvif: ONVIFCamera = self.cams[camera_name]["onvif"]
        preset_token = self.cams[camera_name]["presets"][preset]
        onvif.get_service("ptz").GotoPreset(
            {
                "ProfileToken": move_request.ProfileToken,
                "PresetToken": preset_token,
            }
        )
        self.ptz_metrics[camera_name]["ptz_stopped"].set()
        self.cams[camera_name]["active"] = False

    def _zoom(self, camera_name: str, command: OnvifCommandEnum) -> None:
        if self.cams[camera_name]["active"]:
            logger.warning(
                f"{camera_name} is already performing an action, stopping..."
            )
            self._stop(camera_name)

        self.cams[camera_name]["active"] = True
        onvif: ONVIFCamera = self.cams[camera_name]["onvif"]
        move_request = self.cams[camera_name]["move_request"]

        if command == OnvifCommandEnum.zoom_in:
            move_request.Velocity = {"Zoom": {"x": 0.5}}
        elif command == OnvifCommandEnum.zoom_out:
            move_request.Velocity = {"Zoom": {"x": -0.5}}

        onvif.get_service("ptz").ContinuousMove(move_request)

    def _zoom_relative(self, camera_name: str, zoom, speed) -> None:
        if "zoom-r" not in self.cams[camera_name]["features"]:
            logger.error(f"{camera_name} does not support ONVIF RelativeMove zooming.")
            return

        logger.debug(f"{camera_name} called RelativeMove: zoom: {zoom}")

        if self.cams[camera_name]["active"]:
            logger.warning(
                f"{camera_name} is already performing an action, not moving..."
            )
            return

        self.cams[camera_name]["active"] = True
        self.ptz_metrics[camera_name]["ptz_stopped"].clear()
        logger.debug(f"PTZ start time: {datetime.datetime.now().timestamp()}")
        self.ptz_metrics[camera_name][
            "ptz_start_time"
        ].value = datetime.datetime.now().timestamp()
        self.ptz_metrics[camera_name]["ptz_stop_time"].value = 0
        onvif: ONVIFCamera = self.cams[camera_name]["onvif"]
        move_request = self.cams[camera_name]["relative_move_request"]

        # function takes in -1 to 1 for zoom, interpolate to the values of the camera.
        zoom = numpy.interp(
            zoom,
            [-1, 1],
            [
                self.cams[camera_name]["relative_zoom_range"]["XRange"]["Min"],
                self.cams[camera_name]["relative_zoom_range"]["XRange"]["Max"],
            ],
        )

        move_request.Speed = {"Zoom": speed}

        move_request.Translation.PanTilt.x = 0
        move_request.Translation.PanTilt.y = 0
        move_request.Translation.Zoom.x = zoom

        logger.debug(f"Relative zoom: {zoom}")

        onvif.get_service("ptz").RelativeMove(move_request)

        # reset after the move request
        move_request.Translation.Zoom.x = 0

        self.cams[camera_name]["active"] = False

    def handle_command(
        self, camera_name: str, command: OnvifCommandEnum, param: str = ""
    ) -> None:
        if camera_name not in self.cams.keys():
            logger.error(f"Onvif is not setup for {camera_name}")
            return

        if not self.cams[camera_name]["init"]:
            if not self._init_onvif(camera_name):
                return

        if command == OnvifCommandEnum.init:
            # already init
            return
        elif command == OnvifCommandEnum.stop:
            self._stop(camera_name)
        elif command == OnvifCommandEnum.preset:
            self._move_to_preset(camera_name, param)
        elif (
            command == OnvifCommandEnum.zoom_in or command == OnvifCommandEnum.zoom_out
        ):
            self._zoom(camera_name, command)
        else:
            self._move(camera_name, command)

    def get_camera_info(self, camera_name: str) -> dict[str, any]:
        if camera_name not in self.cams.keys():
            logger.error(f"Onvif is not setup for {camera_name}")
            return {}

        if not self.cams[camera_name]["init"]:
            self._init_onvif(camera_name)

        return {
            "name": camera_name,
            "features": self.cams[camera_name]["features"],
            "presets": list(self.cams[camera_name]["presets"].keys()),
        }

    def get_camera_status(self, camera_name: str) -> dict[str, any]:
        if camera_name not in self.cams.keys():
            logger.error(f"Onvif is not setup for {camera_name}")
            return {}

        if not self.cams[camera_name]["init"]:
            self._init_onvif(camera_name)

        onvif: ONVIFCamera = self.cams[camera_name]["onvif"]
        status_request = self.cams[camera_name]["status_request"]
        status = onvif.get_service("ptz").GetStatus(status_request)

        if status.MoveStatus.PanTilt == "IDLE" and status.MoveStatus.Zoom == "IDLE":
            self.cams[camera_name]["active"] = False
            if not self.ptz_metrics[camera_name]["ptz_stopped"].is_set():
                self.ptz_metrics[camera_name]["ptz_stopped"].set()

                logger.debug(f"PTZ stop time: {datetime.datetime.now().timestamp()}")

                self.ptz_metrics[camera_name][
                    "ptz_stop_time"
                ].value = datetime.datetime.now().timestamp()
        else:
            self.cams[camera_name]["active"] = True
            if self.ptz_metrics[camera_name]["ptz_stopped"].is_set():
                self.ptz_metrics[camera_name]["ptz_stopped"].clear()

                logger.debug(f"PTZ start time: {datetime.datetime.now().timestamp()}")

                self.ptz_metrics[camera_name][
                    "ptz_start_time"
                ].value = datetime.datetime.now().timestamp()
                self.ptz_metrics[camera_name]["ptz_stop_time"].value = 0

        logger.debug(f"PTZ zoom level: {status.Position.Zoom.x}")
        self.ptz_metrics[camera_name]["ptz_zoom_level"].value = numpy.interp(
            status.Position.Zoom.x,
            [
                self.cams[camera_name]["zoom_limits"]["Range"]["XRange"]["Min"],
                self.cams[camera_name]["zoom_limits"]["Range"]["XRange"]["Max"],
            ],
            [
                self.cams[camera_name]["relative_zoom_range"]["XRange"]["Min"],
                self.cams[camera_name]["relative_zoom_range"]["XRange"]["Max"],
            ],
        )
        logger.debug(
            f"Relative zoom level: {self.ptz_metrics[camera_name]['ptz_zoom_level'].value}"
        )

        return {
            "pan": status.Position.PanTilt.x,
            "tilt": status.Position.PanTilt.y,
            "zoom": status.Position.Zoom.x,
            "pantilt_moving": status.MoveStatus.PanTilt,
            "zoom_moving": status.MoveStatus.Zoom,
        }<|MERGE_RESOLUTION|>--- conflicted
+++ resolved
@@ -119,22 +119,16 @@
             move_request.Translation.PanTilt.space = ptz_config["Spaces"][
                 "RelativePanTiltTranslationSpace"
             ][fov_space_id]["URI"]
-<<<<<<< HEAD
+
+        try:
             if zoom_space_id is not None:
                 move_request.Translation.Zoom.space = ptz_config["Spaces"][
                     "RelativeZoomTranslationSpace"
                 ][0]["URI"]
-=======
-
-        try:
-            move_request.Translation.Zoom.space = ptz_config["Spaces"][
-                "RelativeZoomTranslationSpace"
-            ][0]["URI"]
         except Exception:
             # camera does not support relative zoom
             pass
 
->>>>>>> 3c25c578
         if move_request.Speed is None:
             move_request.Speed = ptz.GetStatus({"ProfileToken": profile.token}).Position
         self.cams[camera_name]["relative_move_request"] = move_request
