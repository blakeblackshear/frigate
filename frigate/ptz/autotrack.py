"""Automatically pan, tilt, and zoom on detected objects via onvif."""

import copy
import logging
import os
import queue
import threading
import time
from functools import partial
from multiprocessing.synchronize import Event as MpEvent

import cv2
import numpy as np
from norfair.camera_motion import (
    HomographyTransformationGetter,
    MotionEstimator,
    TranslationTransformationGetter,
)

from frigate.config import CameraConfig, FrigateConfig, ZoomingModeEnum
from frigate.const import CONFIG_DIR
from frigate.ptz.onvif import OnvifController
from frigate.types import PTZMetricsTypes
from frigate.util.builtin import update_yaml_file
from frigate.util.image import SharedMemoryFrameManager, intersection_over_union

logger = logging.getLogger(__name__)


def ptz_moving_at_frame_time(frame_time, ptz_start_time, ptz_stop_time):
    # Determine if the PTZ was in motion at the set frame time
    # for non ptz/autotracking cameras, this will always return False
    # ptz_start_time is initialized to 0 on startup and only changes
    # when autotracking movements are made
    return (ptz_start_time != 0.0 and frame_time > ptz_start_time) and (
        ptz_stop_time == 0.0 or (ptz_start_time <= frame_time <= ptz_stop_time)
    )


class PtzMotionEstimator:
    def __init__(
        self, config: CameraConfig, ptz_metrics: dict[str, PTZMetricsTypes]
    ) -> None:
        self.frame_manager = SharedMemoryFrameManager()
        self.norfair_motion_estimator = None
        self.camera_config = config
        self.coord_transformations = None
        self.ptz_metrics = ptz_metrics
        self.ptz_start_time = self.ptz_metrics["ptz_start_time"]
        self.ptz_stop_time = self.ptz_metrics["ptz_stop_time"]

        self.ptz_metrics["ptz_reset"].set()
        logger.debug(f"{config.name}: Motion estimator init")

    def motion_estimator(self, detections, frame_time, camera):
        # If we've just started up or returned to our preset, reset motion estimator for new tracking session
        if self.ptz_metrics["ptz_reset"].is_set():
            self.ptz_metrics["ptz_reset"].clear()

            # homography is nice (zooming) but slow, translation is pan/tilt only but fast.
            if (
                self.camera_config.onvif.autotracking.zooming
                != ZoomingModeEnum.disabled
            ):
                logger.debug(f"{camera}: Motion estimator reset - homography")
                transformation_type = HomographyTransformationGetter()
            else:
                logger.debug(f"{camera}: Motion estimator reset - translation")
                transformation_type = TranslationTransformationGetter()

            self.norfair_motion_estimator = MotionEstimator(
                transformations_getter=transformation_type,
                min_distance=30,
                max_points=900,
            )

            self.coord_transformations = None

        if ptz_moving_at_frame_time(
            frame_time, self.ptz_start_time.value, self.ptz_stop_time.value
        ):
            logger.debug(
                f"{camera}: Motion estimator running - frame time: {frame_time}, ptz start: {self.ptz_start_time.value}, ptz stop: {self.ptz_stop_time.value}"
            )

            frame_id = f"{camera}{frame_time}"
            yuv_frame = self.frame_manager.get(
                frame_id, self.camera_config.frame_shape_yuv
            )

            frame = cv2.cvtColor(yuv_frame, cv2.COLOR_YUV2GRAY_I420)

            # mask out detections for better motion estimation
            mask = np.ones(frame.shape[:2], frame.dtype)

            detection_boxes = [x[2] for x in detections]
            for detection in detection_boxes:
                x1, y1, x2, y2 = detection
                mask[y1:y2, x1:x2] = 0

            # merge camera config motion mask with detections. Norfair function needs 0,1 mask
            mask = np.bitwise_and(mask, self.camera_config.motion.mask).clip(max=1)

            # Norfair estimator function needs color so it can convert it right back to gray
            frame = cv2.cvtColor(frame, cv2.COLOR_GRAY2BGRA)

            try:
                self.coord_transformations = self.norfair_motion_estimator.update(
                    frame, mask
                )
                logger.debug(
                    f"{camera}: Motion estimator transformation: {self.coord_transformations.rel_to_abs([[0,0]])}"
                )
            except Exception:
                # sometimes opencv can't find enough features in the image to find homography, so catch this error
                logger.warning(
                    f"Autotracker: motion estimator couldn't get transformations for {camera} at frame time {frame_time}"
                )
                self.coord_transformations = None

            self.frame_manager.close(frame_id)

        return self.coord_transformations


class PtzAutoTrackerThread(threading.Thread):
    def __init__(
        self,
        config: FrigateConfig,
        onvif: OnvifController,
        ptz_metrics: dict[str, PTZMetricsTypes],
        stop_event: MpEvent,
    ) -> None:
        threading.Thread.__init__(self)
        self.name = "ptz_autotracker"
        self.ptz_autotracker = PtzAutoTracker(config, onvif, ptz_metrics)
        self.stop_event = stop_event
        self.config = config

    def run(self):
        while not self.stop_event.wait(1):
            for camera, camera_config in self.config.cameras.items():
                if not camera_config.enabled:
                    continue

                if camera_config.onvif.autotracking.enabled:
                    self.ptz_autotracker.camera_maintenance(camera)
                else:
                    # disabled dynamically by mqtt
                    if self.ptz_autotracker.tracked_object.get(camera):
                        self.ptz_autotracker.tracked_object[camera] = None
                        self.ptz_autotracker.tracked_object_previous[camera] = None

        logger.info("Exiting autotracker...")


class PtzAutoTracker:
    def __init__(
        self,
        config: FrigateConfig,
        onvif: OnvifController,
        ptz_metrics: PTZMetricsTypes,
    ) -> None:
        self.config = config
        self.onvif = onvif
        self.ptz_metrics = ptz_metrics
        self.tracked_object: dict[str, object] = {}
        self.tracked_object_previous: dict[str, object] = {}
        self.previous_frame_time: dict[str, object] = {}
        self.object_types: dict[str, object] = {}
        self.required_zones: dict[str, object] = {}
        self.move_queues: dict[str, object] = {}
        self.move_queue_locks: dict[str, object] = {}
        self.move_threads: dict[str, object] = {}
        self.autotracker_init: dict[str, object] = {}
        self.move_metrics: dict[str, object] = {}
        self.calibrating: dict[str, object] = {}
        self.intercept: dict[str, object] = {}
        self.move_coefficients: dict[str, object] = {}
        self.zoom_factor: dict[str, object] = {}
        self.previous_target_box: dict[str, object] = {}

        # if cam is set to autotrack, onvif should be set up
        for camera, camera_config in self.config.cameras.items():
            if not camera_config.enabled:
                continue

            self.autotracker_init[camera] = False
            if camera_config.onvif.autotracking.enabled:
                self._autotracker_setup(camera_config, camera)

    def _autotracker_setup(self, camera_config, camera):
        logger.debug(f"{camera}: Autotracker init")

        self.object_types[camera] = camera_config.onvif.autotracking.track
        self.required_zones[camera] = camera_config.onvif.autotracking.required_zones
        self.zoom_factor[camera] = camera_config.onvif.autotracking.zoom_factor

        self.tracked_object[camera] = None
        self.tracked_object_previous[camera] = None

        self.calibrating[camera] = False
        self.move_metrics[camera] = []
        self.intercept[camera] = None
        self.move_coefficients[camera] = []
        self.previous_target_box[camera] = 0.5

        self.move_queues[camera] = queue.Queue()
        self.move_queue_locks[camera] = threading.Lock()

        if not self.onvif.cams[camera]["init"]:
            if not self.onvif._init_onvif(camera):
                logger.warning(f"Unable to initialize onvif for {camera}")
                camera_config.onvif.autotracking.enabled = False
                self.ptz_metrics[camera]["ptz_autotracker_enabled"].value = False

                return

            if "pt-r-fov" not in self.onvif.cams[camera]["features"]:
                camera_config.onvif.autotracking.enabled = False
                self.ptz_metrics[camera]["ptz_autotracker_enabled"].value = False
                logger.warning(
                    f"Disabling autotracking for {camera}: FOV relative movement not supported"
                )

                return

            movestatus_supported = self.onvif.get_service_capabilities(camera)

            if movestatus_supported is None or movestatus_supported.lower() != "true":
                camera_config.onvif.autotracking.enabled = False
                self.ptz_metrics[camera]["ptz_autotracker_enabled"].value = False
                logger.warning(
                    f"Disabling autotracking for {camera}: ONVIF MoveStatus not supported"
                )

                return

            self.onvif.get_camera_status(camera)

            # movement thread per camera
<<<<<<< HEAD
            if not self.move_threads or not self.move_threads[camera]:
                self.move_threads[camera] = threading.Thread(
                    name=f"ptz_move_thread_{camera}",
                    target=partial(self._process_move_queue, camera),
                )
                self.move_threads[camera].daemon = True
                self.move_threads[camera].start()
=======
            self.move_threads[camera_name] = threading.Thread(
                name=f"move_thread_{camera_name}",
                target=partial(self._process_move_queue, camera_name),
            )
            self.move_threads[camera_name].daemon = True
            self.move_threads[camera_name].start()
>>>>>>> e1a63982

            if camera_config.onvif.autotracking.movement_weights:
                self.intercept[
                    camera
                ] = camera_config.onvif.autotracking.movement_weights[0]
                self.move_coefficients[
                    camera
                ] = camera_config.onvif.autotracking.movement_weights[1:]

            if camera_config.onvif.autotracking.calibrate_on_startup:
                self._calibrate_camera(camera)

        self.autotracker_init[camera] = True

    def _write_config(self, camera):
        config_file = os.environ.get("CONFIG_FILE", f"{CONFIG_DIR}/config.yml")

        logger.debug(
            f"{camera}: Writing new config with autotracker motion coefficients: {self.config.cameras[camera].onvif.autotracking.movement_weights}"
        )

        update_yaml_file(
            config_file,
            ["cameras", camera, "onvif", "autotracking", "movement_weights"],
            self.config.cameras[camera].onvif.autotracking.movement_weights,
        )

    def _calibrate_camera(self, camera):
        # move the camera from the preset in steps and measure the time it takes to move that amount
        # this will allow us to predict movement times with a simple linear regression
        # start with 0 so we can determine a baseline (to be used as the intercept in the regression calc)
        # TODO: take zooming into account too
        num_steps = 30
        step_sizes = np.linspace(0, 1, num_steps)

        self.calibrating[camera] = True

        logger.info(f"Camera calibration for {camera} in progress")

        self.onvif._move_to_preset(
            camera,
            self.config.cameras[camera].onvif.autotracking.return_preset.lower(),
        )
        self.ptz_metrics[camera]["ptz_reset"].set()
        self.ptz_metrics[camera]["ptz_stopped"].clear()

        # Wait until the camera finishes moving
        while not self.ptz_metrics[camera]["ptz_stopped"].is_set():
            self.onvif.get_camera_status(camera)

        for step in range(num_steps):
            pan = step_sizes[step]
            tilt = step_sizes[step]

            start_time = time.time()
            self.onvif._move_relative(camera, pan, tilt, 0, 1)

            # Wait until the camera finishes moving
            while not self.ptz_metrics[camera]["ptz_stopped"].is_set():
                self.onvif.get_camera_status(camera)
            stop_time = time.time()

            self.move_metrics[camera].append(
                {
                    "pan": pan,
                    "tilt": tilt,
                    "start_timestamp": start_time,
                    "end_timestamp": stop_time,
                }
            )

            self.onvif._move_to_preset(
                camera,
                self.config.cameras[camera].onvif.autotracking.return_preset.lower(),
            )
            self.ptz_metrics[camera]["ptz_reset"].set()
            self.ptz_metrics[camera]["ptz_stopped"].clear()

            # Wait until the camera finishes moving
            while not self.ptz_metrics[camera]["ptz_stopped"].is_set():
                self.onvif.get_camera_status(camera)

            logger.info(
                f"Calibration for {camera} in progress: {round((step/num_steps)*100)}% complete"
            )

        self.calibrating[camera] = False

        logger.info(f"Calibration for {camera} complete")

        # calculate and save new intercept and coefficients
        self._calculate_move_coefficients(camera, True)

    def _calculate_move_coefficients(self, camera, calibration=False):
        # calculate new coefficients when we have 50 more new values. Save up to 500
        if calibration or (
            len(self.move_metrics[camera]) % 50 == 0
            and len(self.move_metrics[camera]) != 0
            and len(self.move_metrics[camera]) <= 500
        ):
            X = np.array(
                [abs(d["pan"]) + abs(d["tilt"]) for d in self.move_metrics[camera]]
            )
            y = np.array(
                [
                    d["end_timestamp"] - d["start_timestamp"]
                    for d in self.move_metrics[camera]
                ]
            )

            # simple linear regression with intercept
            X_with_intercept = np.column_stack((np.ones(X.shape[0]), X))
            self.move_coefficients[camera] = np.linalg.lstsq(
                X_with_intercept, y, rcond=None
            )[0]

            # only assign a new intercept if we're calibrating
            if calibration:
                self.intercept[camera] = y[0]

            # write the intercept and coefficients back to the config file as a comma separated string
            movement_weights = np.concatenate(
                ([self.intercept[camera]], self.move_coefficients[camera])
            )
            self.config.cameras[camera].onvif.autotracking.movement_weights = ", ".join(
                map(str, movement_weights)
            )

            logger.debug(
                f"{camera}: New regression parameters - intercept: {self.intercept[camera]}, coefficients: {self.move_coefficients[camera]}"
            )

            self._write_config(camera)

    def _predict_movement_time(self, camera, pan, tilt):
        combined_movement = abs(pan) + abs(tilt)
        input_data = np.array([self.intercept[camera], combined_movement])

        return np.dot(self.move_coefficients[camera], input_data)

    def _process_move_queue(self, camera):
        camera_config = self.config.cameras[camera]
        camera_width = camera_config.frame_shape[1]
        camera_height = camera_config.frame_shape[0]

        while True:
            move_data = self.move_queues[camera].get()

            with self.move_queue_locks[camera]:
                frame_time, pan, tilt, zoom = move_data

                # if we're receiving move requests during a PTZ move, ignore them
                if ptz_moving_at_frame_time(
                    frame_time,
                    self.ptz_metrics[camera]["ptz_start_time"].value,
                    self.ptz_metrics[camera]["ptz_stop_time"].value,
                ):
                    # instead of dequeueing this might be a good place to preemptively move based
                    # on an estimate - for fast moving objects, etc.
                    logger.debug(
                        f"{camera}: Move queue: PTZ moving, dequeueing move request - frame time: {frame_time}, final pan: {pan}, final tilt: {tilt}, final zoom: {zoom}"
                    )
                    continue

                else:
                    if (
                        self.config.cameras[camera].onvif.autotracking.zooming
                        == ZoomingModeEnum.relative
                        # this enables us to absolutely zoom if we lost an object
                        and self.tracked_object[camera] is not None
                    ):
                        self.previous_target_box[camera] = self.tracked_object[
                            camera
                        ].obj_data["area"] / (camera_width * camera_height)
                        self.onvif._move_relative(camera, pan, tilt, zoom, 1)

                    else:
                        if pan != 0 or tilt != 0:
                            self.onvif._move_relative(camera, pan, tilt, 0, 1)

                            # Wait until the camera finishes moving
                            while not self.ptz_metrics[camera]["ptz_stopped"].is_set():
                                self.onvif.get_camera_status(camera)

                        if (
                            zoom > 0
                            and self.ptz_metrics[camera]["ptz_zoom_level"].value != zoom
                        ):
                            self.previous_target_box[camera] = self.tracked_object[
                                camera
                            ].obj_data["area"] / (camera_width * camera_height)
                            self.onvif._zoom_absolute(camera, zoom, 1)

                    # Wait until the camera finishes moving
                    while not self.ptz_metrics[camera]["ptz_stopped"].is_set():
                        self.onvif.get_camera_status(camera)

                    if self.config.cameras[camera].onvif.autotracking.movement_weights:
                        logger.debug(
                            f"{camera}: Predicted movement time: {self._predict_movement_time(camera, pan, tilt)}"
                        )
                        logger.debug(
                            f'{camera}: Actual movement time: {self.ptz_metrics[camera]["ptz_stop_time"].value-self.ptz_metrics[camera]["ptz_start_time"].value}'
                        )

                    # save metrics for better estimate calculations
                    if (
                        self.intercept[camera] is not None
                        and len(self.move_metrics[camera]) < 500
                        and (pan != 0 or tilt != 0)
                        and self.config.cameras[
                            camera
                        ].onvif.autotracking.calibrate_on_startup
                    ):
                        logger.debug(f"{camera}: Adding new values to move metrics")
                        self.move_metrics[camera].append(
                            {
                                "pan": pan,
                                "tilt": tilt,
                                "start_timestamp": self.ptz_metrics[camera][
                                    "ptz_start_time"
                                ].value,
                                "end_timestamp": self.ptz_metrics[camera][
                                    "ptz_stop_time"
                                ].value,
                            }
                        )

                    # calculate new coefficients if we have enough data
                    self._calculate_move_coefficients(camera)

    def _enqueue_move(self, camera, frame_time, pan, tilt, zoom):
        def split_value(value):
            clipped = np.clip(value, -1, 1)
            return clipped, value - clipped

        if (
            frame_time > self.ptz_metrics[camera]["ptz_start_time"].value
            and frame_time > self.ptz_metrics[camera]["ptz_stop_time"].value
            and not self.move_queue_locks[camera].locked()
        ):
            # don't make small movements
            if abs(pan) < 0.02:
                pan = 0
            if abs(tilt) < 0.02:
                tilt = 0

            # split up any large moves caused by velocity estimated movements
            while pan != 0 or tilt != 0 or zoom != 0:
                pan, pan_excess = split_value(pan)
                tilt, tilt_excess = split_value(tilt)
                zoom, zoom_excess = split_value(zoom)

                logger.debug(
                    f"{camera}: Enqueue movement for frame time: {frame_time} pan: {pan}, tilt: {tilt}, zoom: {zoom}"
                )
                move_data = (frame_time, pan, tilt, zoom)
                self.move_queues[camera].put(move_data)

                pan = pan_excess
                tilt = tilt_excess
                zoom = zoom_excess

    def _get_valid_velocity(self, camera, obj):
        # returns a tuple and euclidean distance if the estimated velocity is valid
        # if invalid, returns (0, 0, 0, 0) and -1
        camera_config = self.config.cameras[camera]
        camera_width = camera_config.frame_shape[1]
        camera_height = camera_config.frame_shape[0]
        camera_fps = camera_config.detect.fps

        # Norfair gives us two points for the velocity of an object represented as x1, y1, x2, y2
        x1, y1, x2, y2 = obj.obj_data["estimate_velocity"]
        if abs(x2 - x1) > 8 or abs(y2 - y1) > 8:
            # invalid velocity
            return (0,) * 4, -1

        average_velocity = (
            (x1 + x2) / 2,
            (y1 + y2) / 2,
            (x1 + x2) / 2,
            (y1 + y2) / 2,
        )

        # get euclidean distance of the two points, sometimes the estimate is way off
        velocity_distance = np.linalg.norm([x2 - x1, y2 - y1])

        if (
            0 <= abs(average_velocity[0]) < (camera_width / camera_fps / 2)
            and 0 <= abs(average_velocity[1]) < (camera_height / camera_fps / 2)
            and velocity_distance <= 10
        ):
            return average_velocity, velocity_distance
        else:
            # invalid velocity
            return (0,) * 4, -1

    def _below_distance_threshold(self, camera, obj):
        # Returns true if Euclidean distance from object to center of frame is
        # less than 20% of the of the larger dimension (width or height) of the frame,
        # multiplied by a scaling factor for object size.
        # Distance is increased if object is not moving to prevent small ptz moves
        # Adjusting this percentage slightly lower will effectively cause the camera to move
        # more often to keep the object in the center. Raising the percentage will cause less
        # movement and will be more flexible with objects not quite being centered.
        # TODO: there's probably a better way to approach this
        camera_config = self.config.cameras[camera]

        centroid_distance = np.linalg.norm(
            [
                obj.obj_data["centroid"][0] - camera_config.detect.width / 2,
                obj.obj_data["centroid"][1] - camera_config.detect.height / 2,
            ]
        )

        obj_width = obj.obj_data["box"][2] - obj.obj_data["box"][0]
        obj_height = obj.obj_data["box"][3] - obj.obj_data["box"][1]

        max_obj = max(obj_width, obj_height)
        max_frame = (
            camera_config.detect.width
            if max_obj == obj_width
            else camera_config.detect.height
        )

        # larger objects should lower the threshold, smaller objects should raise it
        scaling_factor = 1 - (max_obj / max_frame)

        # increase distance if object is stationary
        distance_threshold = 0.1 * max_frame * scaling_factor

        logger.debug(
            f"{camera}: Distance: {centroid_distance}, threshold: {distance_threshold}"
        )

        return centroid_distance < distance_threshold

    def _should_zoom_in(self, camera, obj, box):
        # returns True if we should zoom in, False if we should zoom out, None to do nothing
        camera_config = self.config.cameras[camera]
        camera_width = camera_config.frame_shape[1]
        camera_height = camera_config.frame_shape[0]
        camera_fps = camera_config.detect.fps

        average_velocity, distance = self._get_valid_velocity(camera, obj)

        bb_left, bb_top, bb_right, bb_bottom = box

        # TODO: Take into account the area changing when an object is moving out of frame
        edge_threshold = 0.02

        # calculate a velocity threshold based on movement coefficients if available
        if camera_config.onvif.autotracking.movement_weights:
            predicted_movement_time = self._predict_movement_time(camera, 1, 1)
            velocity_threshold_x = (
                camera_width / predicted_movement_time / camera_fps * 0.7
            )
            velocity_threshold_y = (
                camera_height / predicted_movement_time / camera_fps * 0.7
            )
        else:
            # use a generic velocity threshold
            velocity_threshold_x = camera_width * 0.02
            velocity_threshold_y = camera_height * 0.02

        away_from_edge = (
            bb_left > edge_threshold * camera_width
            and bb_right < (1 - edge_threshold) * camera_width
            and bb_top > edge_threshold * camera_height
            and bb_bottom < (1 - edge_threshold) * camera_height
        )

        # make sure object is centered in the frame
        below_distance_threshold = self._below_distance_threshold(camera, obj)

        # ensure object isn't too big in frame
        below_dimension_threshold = (bb_right - bb_left) / camera_width < max(
            self.zoom_factor[camera], 0.6
        ) and (bb_bottom - bb_top) / camera_height < max(self.zoom_factor[camera], 0.6)

        # ensure object is not moving quickly
        below_velocity_threshold = (
            (
                abs(average_velocity[0]) < velocity_threshold_x
                and abs(average_velocity[1]) < velocity_threshold_y
            )
            # velocity tuple calculated to be invalid, indicate that we are below threshold
            or distance == -1
        )

        target_box = obj.obj_data["area"] / (camera_width * camera_height)

        # introduce some hysteresis to prevent a yo-yo zooming effect
        zoom_in_hysteresis = target_box > (self.previous_target_box[camera] * 1.2)
        zoom_out_hysteresis = target_box < (self.previous_target_box[camera] * 0.9)

        at_max_zoom = self.ptz_metrics[camera]["ptz_zoom_level"].value == 1
        at_min_zoom = self.ptz_metrics[camera]["ptz_zoom_level"].value == 0

        # debug zooming
        if True:
            logger.debug(
                f"{camera}: Zoom test: far from left edge: {bb_left > edge_threshold * camera_width}"
            )
            logger.debug(
                f"{camera}: Zoom test: far from right edge: {bb_right < (1 - edge_threshold) * camera_width}"
            )
            logger.debug(
                f"{camera}: Zoom test: far from top edge: {bb_top > edge_threshold * camera_height}"
            )
            logger.debug(
                f"{camera}: Zoom test: far from bottom edge: {bb_bottom < (1 - edge_threshold) * camera_height}"
            )
            logger.debug(
                f"{camera}: Zoom test: below distance threshold: {(below_distance_threshold)}"
            )
            logger.debug(
                f"{camera}: Zoom test: below dimension threshold: {below_dimension_threshold} width: {(bb_right - bb_left) / camera_width}, height: { (bb_bottom - bb_top) / camera_width}"
            )
            logger.debug(
                f"{camera}: Zoom test: below velocity threshold: {below_velocity_threshold} velocity x: {abs(average_velocity[0])}, x threshold: {velocity_threshold_x}, velocity y: {abs(average_velocity[1])}, y threshold: {velocity_threshold_y}"
            )
            logger.debug(f"{camera}: Zoom test: at max zoom: {at_max_zoom}")
            logger.debug(f"{camera}: Zoom test: at min zoom: {at_min_zoom}")
            logger.debug(
                f"{camera}: Zoom test: zoom in hysteresis limit: {zoom_in_hysteresis} previous: {self.previous_target_box[camera]} target: {target_box}"
            )
            logger.debug(
                f"{camera}: Zoom test: zoom out hysteresis limit: {zoom_out_hysteresis} previous: {self.previous_target_box[camera]} target: {target_box}"
            )

        # Zoom in conditions
        if (
            away_from_edge
            and (below_distance_threshold or below_dimension_threshold)
            and below_velocity_threshold
            and not at_max_zoom
            and zoom_in_hysteresis
        ):
            return True

        # Zoom out conditions
        if (
            zoom_out_hysteresis
            and (not away_from_edge and below_distance_threshold)
            or not below_velocity_threshold
            or (not below_dimension_threshold and not below_distance_threshold)
            and not at_min_zoom
        ):
            return False

        # Don't zoom at all
        return None

    def _autotrack_move_ptz(self, camera, obj):
        camera_config = self.config.cameras[camera]
        camera_width = camera_config.frame_shape[1]
        camera_height = camera_config.frame_shape[0]
        camera_fps = camera_config.detect.fps

        average_velocity = (0,) * 4
        predicted_box = obj.obj_data["box"]

        centroid_x = obj.obj_data["centroid"][0]
        centroid_y = obj.obj_data["centroid"][1]

        # Normalize coordinates. top right of the fov is (1,1), center is (0,0), bottom left is (-1, -1).
        pan = ((centroid_x / camera_width) - 0.5) * 2
        tilt = (0.5 - (centroid_y / camera_height)) * 2

        if (
            camera_config.onvif.autotracking.movement_weights
        ):  # use estimates if we have available coefficients
            predicted_movement_time = self._predict_movement_time(camera, pan, tilt)

            average_velocity, distance = self._get_valid_velocity(camera, obj)
            # don't move ptz for estimates that are way too high either

            if distance != -1:
                # this box could exceed the frame boundaries if velocity is high
                # but we'll handle that in _enqueue_move() as two separate moves
                predicted_box = [
                    round(x + camera_fps * predicted_movement_time * v)
                    for x, v in zip(obj.obj_data["box"], average_velocity)
                ]

                centroid_x = round((predicted_box[0] + predicted_box[2]) / 2)
                centroid_y = round((predicted_box[1] + predicted_box[3]) / 2)

                # recalculate pan and tilt with new centroid
                pan = ((centroid_x / camera_width) - 0.5) * 2
                tilt = (0.5 - (centroid_y / camera_height)) * 2

            logger.debug(f'{camera}: Original box: {obj.obj_data["box"]}')
            logger.debug(f"{camera}: Predicted box: {predicted_box}")
            logger.debug(f'{camera}: Velocity: {obj.obj_data["estimate_velocity"]}')

        zoom = self._get_zoom_amount(camera, obj, predicted_box)

        self._enqueue_move(camera, obj.obj_data["frame_time"], pan, tilt, zoom)

    def _autotrack_move_zoom_only(self, camera, obj):
        camera_config = self.config.cameras[camera]

        if camera_config.onvif.autotracking.zooming == ZoomingModeEnum.absolute:
            zoom = self._get_zoom_amount(camera, obj, obj.obj_data["box"])
            if zoom != 0:
                self._enqueue_move(camera, obj.obj_data["frame_time"], 0, 0, zoom)

    def _get_zoom_amount(self, camera, obj, predicted_box):
        camera_config = self.config.cameras[camera]

        # frame width and height
        camera_width = camera_config.frame_shape[1]
        camera_height = camera_config.frame_shape[0]

        zoom = 0
        result = None
        current_zoom_level = self.ptz_metrics[camera]["ptz_zoom_level"].value
        target_box = obj.obj_data["area"] / (camera_width * camera_height)

        # absolute zooming separately from pan/tilt
        if camera_config.onvif.autotracking.zooming == ZoomingModeEnum.absolute:
            # don't zoom on initial move
            if self.tracked_object_previous[camera] is None:
                zoom = current_zoom_level
                self.previous_target_box[camera] = target_box
            else:
                if (
                    result := self._should_zoom_in(camera, obj, obj.obj_data["box"])
                ) is not None:
                    if result:
                        zoom = min(1.0, current_zoom_level + 0.1)
                    else:
                        zoom = max(0.0, current_zoom_level - 0.2)

        # relative zooming concurrently with pan/tilt
        if camera_config.onvif.autotracking.zooming == ZoomingModeEnum.relative:
            if self.tracked_object_previous[camera] is None:
                self.previous_target_box[camera] = target_box

            if (
                result := self._should_zoom_in(
                    camera,
                    obj,
                    predicted_box
                    if camera_config.onvif.autotracking.movement_weights
                    else obj.obj_data["box"],
                )
            ) is not None:
                # zoom in value
                zoom = target_box ** self.zoom_factor[camera]

                if not result:
                    # zoom out
                    zoom = -(1 - zoom) if zoom != 0 else 0

        logger.debug(f"{camera}: Zooming: {result} Zoom amount: {zoom}")

        return zoom

    def autotrack_object(self, camera, obj):
        camera_config = self.config.cameras[camera]

        if camera_config.onvif.autotracking.enabled:
            if not self.autotracker_init[camera]:
                self._autotracker_setup(camera_config, camera)

            if self.calibrating[camera]:
                logger.debug(f"{camera}: Calibrating camera")
                return

            # this is a brand new object that's on our camera, has our label, entered the zone,
            # is not a false positive, and is not initially motionless
            if (
                # new object
                self.tracked_object[camera] is None
                and obj.camera == camera
                and obj.obj_data["label"] in self.object_types[camera]
                and set(obj.entered_zones) & set(self.required_zones[camera])
                and not obj.previous["false_positive"]
                and not obj.false_positive
                and self.tracked_object_previous[camera] is None
                and obj.obj_data["motionless_count"] == 0
            ):
                logger.debug(
                    f"{camera}: New object: {obj.obj_data['id']} {obj.obj_data['box']} {obj.obj_data['frame_time']}"
                )
                self.tracked_object[camera] = obj
                self._autotrack_move_ptz(camera, obj)
                self.tracked_object_previous[camera] = copy.deepcopy(obj)
                self.previous_frame_time[camera] = obj.obj_data["frame_time"]

                return

            if (
                # already tracking an object
                self.tracked_object[camera] is not None
                and self.tracked_object_previous[camera] is not None
                and obj.obj_data["id"] == self.tracked_object[camera].obj_data["id"]
                and obj.obj_data["frame_time"] != self.previous_frame_time
                and not ptz_moving_at_frame_time(
                    obj.obj_data["frame_time"],
                    self.ptz_metrics[camera]["ptz_start_time"].value,
                    self.ptz_metrics[camera]["ptz_stop_time"].value,
                )
            ):
                if self._below_distance_threshold(camera, obj):
                    logger.debug(
                        f"{camera}: Existing object (do NOT move ptz): {obj.obj_data['id']} {obj.obj_data['box']} {obj.obj_data['frame_time']}"
                    )

                    # no need to move, but try zooming
                    self._autotrack_move_zoom_only(camera, obj)
                else:
                    logger.debug(
                        f"{camera}: Existing object (need to move ptz): {obj.obj_data['id']} {obj.obj_data['box']} {obj.obj_data['frame_time']}"
                    )

                    self._autotrack_move_ptz(camera, obj)

                self.tracked_object_previous[camera] = copy.deepcopy(obj)
                self.previous_frame_time[camera] = obj.obj_data["frame_time"]

                return

            if (
                # The tracker lost an object, so let's check the previous object's region and compare it with the incoming object
                # If it's within bounds, start tracking that object.
                # Should we check region (maybe too broad) or expand the previous object's box a bit and check that?
                self.tracked_object[camera] is None
                and obj.camera == camera
                and obj.obj_data["label"] in self.object_types[camera]
                and not obj.previous["false_positive"]
                and not obj.false_positive
                and self.tracked_object_previous[camera] is not None
            ):
                if (
                    intersection_over_union(
                        self.tracked_object_previous[camera].obj_data["region"],
                        obj.obj_data["box"],
                    )
                    < 0.2
                ):
                    logger.debug(
                        f"{camera}: Reacquired object: {obj.obj_data['id']} {obj.obj_data['box']} {obj.obj_data['frame_time']}"
                    )
                    self.tracked_object[camera] = obj
                    self._autotrack_move_ptz(camera, obj)
                    self.tracked_object_previous[camera] = copy.deepcopy(obj)
                    self.previous_frame_time[camera] = obj.obj_data["frame_time"]

                return

    def end_object(self, camera, obj):
        if self.config.cameras[camera].onvif.autotracking.enabled:
            if (
                self.tracked_object[camera] is not None
                and obj.obj_data["id"] == self.tracked_object[camera].obj_data["id"]
            ):
                logger.debug(
                    f"{camera}: End object: {obj.obj_data['id']} {obj.obj_data['box']}"
                )
                self.tracked_object[camera] = None

    def camera_maintenance(self, camera):
        # bail and don't check anything if we're calibrating or tracking an object
        if self.calibrating[camera] or self.tracked_object[camera] is not None:
            return

        logger.debug(f"{camera}: Running camera maintenance")

        # calls get_camera_status to check/update ptz movement
        # returns camera to preset after timeout when tracking is over
        autotracker_config = self.config.cameras[camera].onvif.autotracking

        if not self.autotracker_init[camera]:
            self._autotracker_setup(self.config.cameras[camera], camera)
        # regularly update camera status
        if not self.ptz_metrics[camera]["ptz_stopped"].is_set():
            self.onvif.get_camera_status(camera)

        # return to preset if tracking is over
        if (
            self.tracked_object[camera] is None
            and self.tracked_object_previous[camera] is not None
            and (
                # might want to use a different timestamp here?
                self.ptz_metrics[camera]["ptz_frame_time"].value
                - self.tracked_object_previous[camera].obj_data["frame_time"]
                >= autotracker_config.timeout
            )
            and autotracker_config.return_preset
        ):
            # clear tracked object and reset zoom level
            self.tracked_object[camera] = None
            self.tracked_object_previous[camera] = None
            self.previous_target_box[camera] = 0.5

            # empty move queue
            while not self.move_queues[camera].empty():
                self.move_queues[camera].get()

            self.ptz_metrics[camera]["ptz_stopped"].wait()
            logger.debug(
                f"{camera}: Time is {self.ptz_metrics[camera]['ptz_frame_time'].value}, returning to preset: {autotracker_config.return_preset}"
            )
            self.onvif._move_to_preset(
                camera,
                autotracker_config.return_preset.lower(),
            )
            self.ptz_metrics[camera]["ptz_reset"].set()<|MERGE_RESOLUTION|>--- conflicted
+++ resolved
@@ -239,22 +239,12 @@
             self.onvif.get_camera_status(camera)
 
             # movement thread per camera
-<<<<<<< HEAD
-            if not self.move_threads or not self.move_threads[camera]:
-                self.move_threads[camera] = threading.Thread(
-                    name=f"ptz_move_thread_{camera}",
-                    target=partial(self._process_move_queue, camera),
-                )
-                self.move_threads[camera].daemon = True
-                self.move_threads[camera].start()
-=======
             self.move_threads[camera_name] = threading.Thread(
                 name=f"move_thread_{camera_name}",
                 target=partial(self._process_move_queue, camera_name),
             )
             self.move_threads[camera_name].daemon = True
             self.move_threads[camera_name].start()
->>>>>>> e1a63982
 
             if camera_config.onvif.autotracking.movement_weights:
                 self.intercept[
