"""Handles inserting and maintaining ffmpeg presets."""

import logging
import os
from enum import Enum
from typing import Any

<<<<<<< HEAD
from frigate.const import BTBN_PATH
from frigate.util.services import vainfo_hwaccel
=======
from frigate.util import vainfo_hwaccel
>>>>>>> 32520574
from frigate.version import VERSION

logger = logging.getLogger(__name__)


class LibvaGpuSelector:
    "Automatically selects the correct libva GPU."

    _selected_gpu = None

    def get_selected_gpu(self) -> str:
        """Get selected libva GPU."""
        if not os.path.exists("/dev/dri"):
            return ""

        if self._selected_gpu:
            return self._selected_gpu

        devices = list(filter(lambda d: d.startswith("render"), os.listdir("/dev/dri")))

        if len(devices) < 2:
            self._selected_gpu = "/dev/dri/renderD128"
            return self._selected_gpu

        for device in devices:
            check = vainfo_hwaccel(device_name=device)

            logger.debug(f"{device} return vainfo status code: {check.returncode}")

            if check.returncode == 0:
                self._selected_gpu = f"/dev/dri/{device}"
                return self._selected_gpu

        return ""


TIMEOUT_PARAM = (
    "-timeout"
    if int(os.getenv("LIBAVFORMAT_VERSION_MAJOR", "59")) >= 59
    else "-stimeout"
)

_gpu_selector = LibvaGpuSelector()
_user_agent_args = [
    "-user_agent",
    f"FFmpeg Frigate/{VERSION}",
]

PRESETS_HW_ACCEL_DECODE = {
    "preset-rpi-32-h264": ["-c:v:1", "h264_v4l2m2m"],
    "preset-rpi-64-h264": ["-c:v:1", "h264_v4l2m2m"],
    "preset-vaapi": [
        "-hwaccel_flags",
        "allow_profile_mismatch",
        "-hwaccel",
        "vaapi",
        "-hwaccel_device",
        _gpu_selector.get_selected_gpu(),
        "-hwaccel_output_format",
        "vaapi",
    ],
    "preset-intel-qsv-h264": [
        "-hwaccel",
        "qsv",
        "-qsv_device",
        _gpu_selector.get_selected_gpu(),
        "-hwaccel_output_format",
        "qsv",
        "-c:v",
        "h264_qsv",
    ],
    "preset-intel-qsv-h265": [
        "-load_plugin",
        "hevc_hw",
        "-hwaccel",
        "qsv",
        "-qsv_device",
        _gpu_selector.get_selected_gpu(),
        "-hwaccel_output_format",
        "qsv",
        "-c:v",
        "hevc_qsv",
    ],
    "preset-nvidia-h264": [
        "-hwaccel",
        "cuda",
        "-hwaccel_output_format",
        "cuda",
    ],
    "preset-nvidia-h265": [
        "-hwaccel",
        "cuda",
        "-hwaccel_output_format",
        "cuda",
    ],
    "preset-nvidia-mjpeg": [
        "-hwaccel",
        "cuda",
        "-hwaccel_output_format",
        "cuda",
    ],
}

PRESETS_HW_ACCEL_SCALE = {
    "preset-rpi-32-h264": "-r {0} -vf fps={0},scale={1}:{2}",
    "preset-rpi-64-h264": "-r {0} -vf fps={0},scale={1}:{2}",
    "preset-vaapi": "-r {0} -vf fps={0},scale_vaapi=w={1}:h={2},hwdownload,format=yuv420p",
    "preset-intel-qsv-h264": "-r {0} -vf vpp_qsv=framerate={0}:w={1}:h={2}:format=nv12,hwdownload,format=nv12,format=yuv420p",
    "preset-intel-qsv-h265": "-r {0} -vf vpp_qsv=framerate={0}:w={1}:h={2}:format=nv12,hwdownload,format=nv12,format=yuv420p",
    "preset-nvidia-h264": "-r {0} -vf fps={0},scale_cuda=w={1}:h={2}:format=nv12,hwdownload,format=nv12,format=yuv420p",
    "preset-nvidia-h265": "-r {0} -vf fps={0},scale_cuda=w={1}:h={2}:format=nv12,hwdownload,format=nv12,format=yuv420p",
    "default": "-r {0} -vf fps={0},scale={1}:{2}",
}

PRESETS_HW_ACCEL_ENCODE_BIRDSEYE = {
    "preset-rpi-32-h264": "ffmpeg -hide_banner {0} -c:v h264_v4l2m2m {1}",
    "preset-rpi-64-h264": "ffmpeg -hide_banner {0} -c:v h264_v4l2m2m {1}",
    "preset-vaapi": "ffmpeg -hide_banner -hwaccel vaapi -hwaccel_output_format vaapi -hwaccel_device {2} {0} -c:v h264_vaapi -g 50 -bf 0 -profile:v high -level:v 4.1 -sei:v 0 -an -vf format=vaapi|nv12,hwupload {1}",
    "preset-intel-qsv-h264": "ffmpeg -hide_banner {0} -c:v h264_qsv -g 50 -bf 0 -profile:v high -level:v 4.1 -async_depth:v 1 {1}",
    "preset-intel-qsv-h265": "ffmpeg -hide_banner {0} -c:v h264_qsv -g 50 -bf 0 -profile:v high -level:v 4.1 -async_depth:v 1 {1}",
    "preset-nvidia-h264": "ffmpeg -hide_banner {0} -c:v h264_nvenc -g 50 -profile:v high -level:v auto -preset:v p2 -tune:v ll {1}",
    "preset-nvidia-h265": "ffmpeg -hide_banner {0} -c:v h264_nvenc -g 50 -profile:v high -level:v auto -preset:v p2 -tune:v ll {1}",
    "default": "ffmpeg -hide_banner {0} -c:v libx264 -g 50 -profile:v high -level:v 4.1 -preset:v superfast -tune:v zerolatency {1}",
}

PRESETS_HW_ACCEL_ENCODE_TIMELAPSE = {
    "preset-rpi-32-h264": "ffmpeg -hide_banner {0} -c:v h264_v4l2m2m {1}",
    "preset-rpi-64-h264": "ffmpeg -hide_banner {0} -c:v h264_v4l2m2m {1}",
    "preset-vaapi": "ffmpeg -hide_banner -hwaccel vaapi -hwaccel_output_format vaapi -hwaccel_device {2} {0} -c:v h264_vaapi {1}",
    "preset-intel-qsv-h264": "ffmpeg -hide_banner {0} -c:v h264_qsv -g 50 -bf 0 -profile:v high -level:v 4.1 -async_depth:v 1 {1}",
    "preset-intel-qsv-h265": "ffmpeg -hide_banner {0} -c:v hevc_qsv -g 50 -bf 0 -profile:v high -level:v 4.1 -async_depth:v 1 {1}",
    "preset-nvidia-h264": "ffmpeg -hide_banner -hwaccel cuda -hwaccel_output_format cuda -extra_hw_frames 8 {0} -c:v h264_nvenc {1}",
    "preset-nvidia-h265": "ffmpeg -hide_banner -hwaccel cuda -hwaccel_output_format cuda -extra_hw_frames 8 {0} -c:v hevc_nvenc {1}",
    "default": "ffmpeg -hide_banner {0} -c:v libx264 -preset:v ultrafast -tune:v zerolatency {1}",
}


def parse_preset_hardware_acceleration_decode(arg: Any) -> list[str]:
    """Return the correct preset if in preset format otherwise return None."""
    if not isinstance(arg, str):
        return None

    return PRESETS_HW_ACCEL_DECODE.get(arg, None)


def parse_preset_hardware_acceleration_scale(
    arg: Any,
    detect_args: list[str],
    fps: int,
    width: int,
    height: int,
) -> list[str]:
    """Return the correct scaling preset or default preset if none is set."""
    if not isinstance(arg, str) or " " in arg:
        scale = PRESETS_HW_ACCEL_SCALE["default"].format(fps, width, height).split(" ")
        scale.extend(detect_args)
        return scale

    scale = PRESETS_HW_ACCEL_SCALE.get(arg, "")

    if scale:
        scale = scale.format(fps, width, height).split(" ")
        scale.extend(detect_args)
        return scale
    else:
        scale = scale.format(fps, width, height).split(" ")
        scale.extend(detect_args)
        return scale


class EncodeTypeEnum(str, Enum):
    birdseye = "birdseye"
    timelapse = "timelapse"


def parse_preset_hardware_acceleration_encode(
    arg: Any, input: str, output: str, type: EncodeTypeEnum = EncodeTypeEnum.birdseye
) -> str:
    """Return the correct scaling preset or default preset if none is set."""
    if type == EncodeTypeEnum.birdseye:
        arg_map = PRESETS_HW_ACCEL_ENCODE_BIRDSEYE
    elif type == EncodeTypeEnum.timelapse:
        arg_map = PRESETS_HW_ACCEL_ENCODE_TIMELAPSE

    if not isinstance(arg, str):
        return arg_map["default"].format(input, output)

    return arg_map.get(arg, arg_map["default"]).format(
        input,
        output,
        _gpu_selector.get_selected_gpu(),
    )


PRESETS_INPUT = {
    "preset-http-jpeg-generic": _user_agent_args
    + [
        "-r",
        "{}",
        "-stream_loop",
        "-1",
        "-f",
        "image2",
        "-avoid_negative_ts",
        "make_zero",
        "-fflags",
        "nobuffer",
        "-flags",
        "low_delay",
        "-strict",
        "experimental",
        "-fflags",
        "+genpts+discardcorrupt",
        "-use_wallclock_as_timestamps",
        "1",
    ],
    "preset-http-mjpeg-generic": _user_agent_args
    + [
        "-avoid_negative_ts",
        "make_zero",
        "-fflags",
        "nobuffer",
        "-flags",
        "low_delay",
        "-strict",
        "experimental",
        "-fflags",
        "+genpts+discardcorrupt",
        "-use_wallclock_as_timestamps",
        "1",
    ],
    "preset-http-reolink": _user_agent_args
    + [
        "-avoid_negative_ts",
        "make_zero",
        "-fflags",
        "+genpts+discardcorrupt",
        "-flags",
        "low_delay",
        "-strict",
        "experimental",
        "-analyzeduration",
        "1000M",
        "-probesize",
        "1000M",
        "-rw_timeout",
        "5000000",
    ],
    "preset-rtmp-generic": [
        "-avoid_negative_ts",
        "make_zero",
        "-fflags",
        "nobuffer",
        "-flags",
        "low_delay",
        "-strict",
        "experimental",
        "-fflags",
        "+genpts+discardcorrupt",
        "-rw_timeout",
        "5000000",
        "-use_wallclock_as_timestamps",
        "1",
        "-f",
        "live_flv",
    ],
    "preset-rtsp-generic": _user_agent_args
    + [
        "-avoid_negative_ts",
        "make_zero",
        "-fflags",
        "+genpts+discardcorrupt",
        "-rtsp_transport",
        "tcp",
        TIMEOUT_PARAM,
        "5000000",
        "-use_wallclock_as_timestamps",
        "1",
    ],
    "preset-rtsp-audio-only": [
        "-rtsp_transport",
        "tcp",
        TIMEOUT_PARAM,
        "5000000",
        "-vn",
    ],
    "preset-rtsp-restream": _user_agent_args
    + [
        "-rtsp_transport",
        "tcp",
        TIMEOUT_PARAM,
        "5000000",
    ],
    "preset-rtsp-restream-low-latency": _user_agent_args
    + [
        "-rtsp_transport",
        "tcp",
        TIMEOUT_PARAM,
        "5000000",
        "-fflags",
        "nobuffer",
        "-flags",
        "low_delay",
    ],
    "preset-rtsp-udp": _user_agent_args
    + [
        "-avoid_negative_ts",
        "make_zero",
        "-fflags",
        "+genpts+discardcorrupt",
        "-rtsp_transport",
        "udp",
        TIMEOUT_PARAM,
        "5000000",
        "-use_wallclock_as_timestamps",
        "1",
    ],
    "preset-rtsp-blue-iris": _user_agent_args
    + [
        "-user_agent",
        f"FFmpeg Frigate/{VERSION}",
        "-avoid_negative_ts",
        "make_zero",
        "-flags",
        "low_delay",
        "-strict",
        "experimental",
        "-fflags",
        "+genpts+discardcorrupt",
        "-rtsp_transport",
        "tcp",
        TIMEOUT_PARAM,
        "5000000",
        "-use_wallclock_as_timestamps",
        "1",
    ],
}


def parse_preset_input(arg: Any, detect_fps: int) -> list[str]:
    """Return the correct preset if in preset format otherwise return None."""
    if not isinstance(arg, str):
        return None

    if arg == "preset-http-jpeg-generic":
        input = PRESETS_INPUT[arg].copy()
        input[len(_user_agent_args) + 1] = str(detect_fps)
        return input

    return PRESETS_INPUT.get(arg, None)


PRESETS_RECORD_OUTPUT = {
    "preset-record-generic": [
        "-f",
        "segment",
        "-segment_time",
        "10",
        "-segment_format",
        "mp4",
        "-reset_timestamps",
        "1",
        "-strftime",
        "1",
        "-c",
        "copy",
        "-an",
    ],
    "preset-record-generic-audio-aac": [
        "-f",
        "segment",
        "-segment_time",
        "10",
        "-segment_format",
        "mp4",
        "-reset_timestamps",
        "1",
        "-strftime",
        "1",
        "-c:v",
        "copy",
        "-c:a",
        "aac",
    ],
    "preset-record-generic-audio-copy": [
        "-f",
        "segment",
        "-segment_time",
        "10",
        "-segment_format",
        "mp4",
        "-reset_timestamps",
        "1",
        "-strftime",
        "1",
        "-c",
        "copy",
    ],
    "preset-record-mjpeg": [
        "-f",
        "segment",
        "-segment_time",
        "10",
        "-segment_format",
        "mp4",
        "-reset_timestamps",
        "1",
        "-strftime",
        "1",
        "-c:v",
        "libx264",
        "-an",
    ],
    "preset-record-jpeg": [
        "-f",
        "segment",
        "-segment_time",
        "10",
        "-segment_format",
        "mp4",
        "-reset_timestamps",
        "1",
        "-strftime",
        "1",
        "-c:v",
        "libx264",
        "-an",
    ],
    "preset-record-ubiquiti": [
        "-f",
        "segment",
        "-segment_time",
        "10",
        "-segment_format",
        "mp4",
        "-reset_timestamps",
        "1",
        "-strftime",
        "1",
        "-c:v",
        "copy",
        "-ar",
        "44100",
        "-c:a",
        "aac",
    ],
}


def parse_preset_output_record(arg: Any) -> list[str]:
    """Return the correct preset if in preset format otherwise return None."""
    if not isinstance(arg, str):
        return None

    return PRESETS_RECORD_OUTPUT.get(arg, None)


PRESETS_RTMP_OUTPUT = {
    "preset-rtmp-generic": ["-c", "copy", "-f", "flv"],
    "preset-rtmp-mjpeg": ["-c:v", "libx264", "-an", "-f", "flv"],
    "preset-rtmp-jpeg": ["-c:v", "libx264", "-an", "-f", "flv"],
    "preset-rtmp-ubiquiti": [
        "-c:v",
        "copy",
        "-f",
        "flv",
        "-ar",
        "44100",
        "-c:a",
        "aac",
    ],
}


def parse_preset_output_rtmp(arg: Any) -> list[str]:
    """Return the correct preset if in preset format otherwise return None."""
    if not isinstance(arg, str):
        return None

    return PRESETS_RTMP_OUTPUT.get(arg, None)<|MERGE_RESOLUTION|>--- conflicted
+++ resolved
@@ -5,12 +5,7 @@
 from enum import Enum
 from typing import Any
 
-<<<<<<< HEAD
-from frigate.const import BTBN_PATH
 from frigate.util.services import vainfo_hwaccel
-=======
-from frigate.util import vainfo_hwaccel
->>>>>>> 32520574
 from frigate.version import VERSION
 
 logger = logging.getLogger(__name__)
