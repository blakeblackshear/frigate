--- conflicted
+++ resolved
@@ -51,10 +51,6 @@
         self.config = config
         self.recordings_info_queue = recordings_info_queue
         self.stop_event = stop_event
-<<<<<<< HEAD
-        self.first_pass = True
-=======
->>>>>>> 3dd37860
         self.recordings_info = defaultdict(list)
         self.end_time_cache = {}
 
@@ -233,16 +229,11 @@
                 [
                     o
                     for o in frame[1]
-<<<<<<< HEAD
-                    if not o["false_positive"] and o["motionless_count"] > 0
-=======
                     if not o["false_positive"] and o["motionless_count"] == 0
->>>>>>> 3dd37860
                 ]
             )
 
             motion_count += sum([area(box) for box in frame[2]])
-<<<<<<< HEAD
 
         return (motion_count, active_count)
 
@@ -273,38 +264,6 @@
         file_name = f"{start_time.strftime('%M.%S.mp4')}"
         file_path = os.path.join(directory, file_name)
 
-=======
-
-        return (motion_count, active_count)
-
-    def store_segment(
-        self,
-        camera,
-        start_time,
-        end_time,
-        duration,
-        cache_path,
-        store_mode: RetainModeEnum,
-    ):
-        motion_count, active_count = self.segment_stats(camera, start_time, end_time)
-
-        # check if the segment shouldn't be stored
-        if (store_mode == RetainModeEnum.motion and motion_count == 0) or (
-            store_mode == RetainModeEnum.active_objects and active_count == 0
-        ):
-            Path(cache_path).unlink(missing_ok=True)
-            self.end_time_cache.pop(cache_path, None)
-            return
-
-        directory = os.path.join(RECORD_DIR, start_time.strftime("%Y-%m/%d/%H"), camera)
-
-        if not os.path.exists(directory):
-            os.makedirs(directory)
-
-        file_name = f"{start_time.strftime('%M.%S.mp4')}"
-        file_path = os.path.join(directory, file_name)
-
->>>>>>> 3dd37860
         try:
             start_frame = datetime.datetime.now().timestamp()
             # copy then delete is required when recordings are stored on some network drives
@@ -325,10 +284,7 @@
                 end_time=end_time.timestamp(),
                 duration=duration,
                 motion=motion_count,
-<<<<<<< HEAD
-=======
                 # TODO: update this to store list of active objects at some point
->>>>>>> 3dd37860
                 objects=active_count,
             )
         except Exception as e:
@@ -377,15 +333,6 @@
                 logger.error(e)
             duration = datetime.datetime.now().timestamp() - run_start
             wait_time = max(0, 5 - duration)
-<<<<<<< HEAD
-            if wait_time == 0 and not self.first_pass:
-                logger.warning(
-                    "Cache is taking longer than 5 seconds to clear. Your recordings disk may be too slow."
-                )
-            if self.first_pass:
-                self.first_pass = False
-=======
->>>>>>> 3dd37860
 
         logger.info(f"Exiting recording maintenance...")
 
@@ -544,12 +491,8 @@
             oldest_timestamp = datetime.datetime.now().timestamp()
         except FileNotFoundError:
             logger.warning(f"Unable to find file from recordings database: {p}")
-<<<<<<< HEAD
-            oldest_timestamp = datetime.datetime.now().timestamp()
-=======
             Recordings.delete().where(Recordings.id == oldest_recording.id).execute()
             return
->>>>>>> 3dd37860
 
         logger.debug(f"Oldest recording in the db: {oldest_timestamp}")
         process = sp.run(
@@ -600,11 +543,7 @@
         # self.sync_recordings()
 
         # Expire tmp clips every minute, recordings and clean directories every hour.
-<<<<<<< HEAD
-        for counter in itertools.cycle(range(60)):
-=======
         for counter in itertools.cycle(range(self.config.record.expire_interval)):
->>>>>>> 3dd37860
             if self.stop_event.wait(60):
                 logger.info(f"Exiting recording cleanup...")
                 break
