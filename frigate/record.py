import datetime
from dateutil import tz
import itertools
import logging
import multiprocessing as mp
import os
import queue
import random
import shutil
import string
import subprocess as sp
import threading
import time
from collections import defaultdict
from pathlib import Path

import psutil
from peewee import JOIN, DoesNotExist

from frigate.config import RetainModeEnum, FrigateConfig
<<<<<<< HEAD
from frigate.const import (
    CACHE_DIR,
    RECORD_DIR,
    GSTREAMER_RECORD_SUFFIX,
)
=======
from frigate.const import CACHE_DIR, RECORD_DIR
>>>>>>> 4004048a
from frigate.models import Event, Recordings
from frigate.util import area

logger = logging.getLogger(__name__)

SECONDS_IN_DAY = 60 * 60 * 24


def remove_empty_directories(directory):
    # list all directories recursively and sort them by path,
    # longest first
    paths = sorted(
        [x[0] for x in os.walk(RECORD_DIR)],
        key=lambda p: len(str(p)),
        reverse=True,
    )
    for path in paths:
        # don't delete the parent
        if path == RECORD_DIR:
            continue
        if len(os.listdir(path)) == 0:
            os.rmdir(path)


class RecordingMaintainer(threading.Thread):
    def __init__(
        self, config: FrigateConfig, recordings_info_queue: mp.Queue, stop_event
    ):
        threading.Thread.__init__(self)
        self.name = "recording_maint"
        self.config = config
        self.recordings_info_queue = recordings_info_queue
        self.stop_event = stop_event
        self.recordings_info = defaultdict(list)
        self.end_time_cache = {}

    def move_files(self):
        cache_files = sorted(
            [
                d
                for d in os.listdir(CACHE_DIR)
                if os.path.isfile(os.path.join(CACHE_DIR, d))
                and d.endswith(".mp4")
                and not d.startswith("clip_")
            ]
        )

        files_in_use = []
        for process in psutil.process_iter():
            try:
                if process.name() not in ["ffmpeg", "gst-launch-1.0"]:
                    continue
                flist = process.open_files()
                if flist:
                    for nt in flist:
                        if nt.path.startswith(CACHE_DIR):
                            files_in_use.append(nt.path.split("/")[-1])
            except:
                continue

        # group recordings by camera
        grouped_recordings = defaultdict(list)
        for f in cache_files:
            # Skip files currently in use
            if f in files_in_use:
                continue

            cache_path = os.path.join(CACHE_DIR, f)
            basename = os.path.splitext(f)[0]
            camera, date = basename.rsplit("-", maxsplit=1)
            if camera.endswith(GSTREAMER_RECORD_SUFFIX):
                camera = camera.split(GSTREAMER_RECORD_SUFFIX)[0]
                creation_time = (
                    os.path.getctime(cache_path)
                )
                start_time = datetime.datetime.utcfromtimestamp(creation_time)
            else:
                start_time = datetime.datetime.strptime(date, "%Y%m%d%H%M%S")

            grouped_recordings[camera].append(
                {
                    "cache_path": cache_path,
                    "start_time": start_time,
                }
            )

<<<<<<< HEAD
=======
            grouped_recordings[camera].append(
                {
                    "cache_path": cache_path,
                    "start_time": start_time,
                }
            )

>>>>>>> 4004048a
        # delete all cached files past the most recent 5
        keep_count = 5
        for camera in grouped_recordings.keys():
            if len(grouped_recordings[camera]) > keep_count:
                to_remove = grouped_recordings[camera][:-keep_count]
                for f in to_remove:
                    Path(f["cache_path"]).unlink(missing_ok=True)
                    self.end_time_cache.pop(f["cache_path"], None)
                grouped_recordings[camera] = grouped_recordings[camera][-keep_count:]

        for camera, recordings in grouped_recordings.items():

            # clear out all the recording info for old frames
            while (
                len(self.recordings_info[camera]) > 0
                and self.recordings_info[camera][0][0]
                < recordings[0]["start_time"].timestamp()
            ):
                self.recordings_info[camera].pop(0)

            # get all events with the end time after the start of the oldest cache file
            # or with end_time None
            events: Event = (
                Event.select()
                .where(
                    Event.camera == camera,
                    (Event.end_time == None)
                    | (Event.end_time >= recordings[0]["start_time"].timestamp()),
                    Event.has_clip,
                )
                .order_by(Event.start_time)
            )
            for r in recordings:
                cache_path = r["cache_path"]
                start_time = r["start_time"]

                # Just delete files if recordings are turned off
                if (
                    not camera in self.config.cameras
                    or not self.config.cameras[camera].record.enabled
                ):
                    Path(cache_path).unlink(missing_ok=True)
                    self.end_time_cache.pop(cache_path, None)
                    continue

                if cache_path in self.end_time_cache:
                    end_time, duration = self.end_time_cache[cache_path]
                else:
                    ffprobe_cmd = [
                        "ffprobe",
                        "-v",
                        "error",
                        "-show_entries",
                        "format=duration",
                        "-of",
                        "default=noprint_wrappers=1:nokey=1",
                        f"{cache_path}",
                    ]
                    p = sp.run(ffprobe_cmd, capture_output=True)
                    if p.returncode == 0:
                        duration = float(p.stdout.decode().strip())
                        end_time = start_time + datetime.timedelta(seconds=duration)
                        self.end_time_cache[cache_path] = (end_time, duration)
                    else:
                        logger.warning(f"Discarding a corrupt recording segment: {f}")
                        Path(cache_path).unlink(missing_ok=True)
                        continue

                # if cached file's start_time is earlier than the retain days for the camera
                if start_time <= (
                    (
                        datetime.datetime.now()
                        - datetime.timedelta(
                            days=self.config.cameras[camera].record.retain.days
                        )
                    )
                ):
                    # if the cached segment overlaps with the events:
                    overlaps = False
                    for event in events:
                        # if the event starts in the future, stop checking events
                        # and remove this segment
                        if event.start_time > end_time.timestamp():
                            overlaps = False
                            Path(cache_path).unlink(missing_ok=True)
                            self.end_time_cache.pop(cache_path, None)
                            break

                        # if the event is in progress or ends after the recording starts, keep it
                        # and stop looking at events
                        if (
                            event.end_time is None
                            or event.end_time >= start_time.timestamp()
                        ):
                            overlaps = True
                            break

                    if overlaps:
                        record_mode = self.config.cameras[
                            camera
                        ].record.events.retain.mode
                        # move from cache to recordings immediately
                        self.store_segment(
                            camera,
                            start_time,
                            end_time,
                            duration,
                            cache_path,
                            record_mode,
                        )
                # else retain days includes this segment
                else:
                    record_mode = self.config.cameras[camera].record.retain.mode
                    self.store_segment(
                        camera, start_time, end_time, duration, cache_path, record_mode
                    )

    def segment_stats(self, camera, start_time, end_time):
        active_count = 0
        motion_count = 0
        for frame in self.recordings_info[camera]:
            # frame is after end time of segment
            if frame[0] > end_time.timestamp():
                break
            # frame is before start time of segment
            if frame[0] < start_time.timestamp():
                continue

            active_count += len(
                [
                    o
                    for o in frame[1]
                    if not o["false_positive"] and o["motionless_count"] == 0
                ]
            )

            motion_count += sum([area(box) for box in frame[2]])

        return (motion_count, active_count)

    def store_segment(
        self,
        camera,
        start_time,
        end_time,
        duration,
        cache_path,
        store_mode: RetainModeEnum,
    ):
        motion_count, active_count = self.segment_stats(camera, start_time, end_time)

        # check if the segment shouldn't be stored
        if (store_mode == RetainModeEnum.motion and motion_count == 0) or (
            store_mode == RetainModeEnum.active_objects and active_count == 0
        ):
            Path(cache_path).unlink(missing_ok=True)
            self.end_time_cache.pop(cache_path, None)
            return
<<<<<<< HEAD

        directory = os.path.join(RECORD_DIR, start_time.strftime("%Y-%m/%d/%H"), camera)

        if not os.path.exists(directory):
            os.makedirs(directory)

        file_name = f"{start_time.strftime('%M.%S.mp4')}"
        file_path = os.path.join(directory, file_name)

=======

        directory = os.path.join(RECORD_DIR, start_time.strftime("%Y-%m/%d/%H"), camera)

        if not os.path.exists(directory):
            os.makedirs(directory)

        file_name = f"{start_time.strftime('%M.%S.mp4')}"
        file_path = os.path.join(directory, file_name)

>>>>>>> 4004048a
        try:
            start_frame = datetime.datetime.now().timestamp()
            # copy then delete is required when recordings are stored on some network drives
            shutil.copyfile(cache_path, file_path)
            logger.debug(
                f"Copied {file_path} in {datetime.datetime.now().timestamp()-start_frame} seconds."
            )
            os.remove(cache_path)

            rand_id = "".join(
                random.choices(string.ascii_lowercase + string.digits, k=6)
            )
            Recordings.create(
                id=f"{start_time.timestamp()}-{rand_id}",
                camera=camera,
                path=file_path,
                start_time=start_time.timestamp(),
                end_time=end_time.timestamp(),
                duration=duration,
                motion=motion_count,
                # TODO: update this to store list of active objects at some point
                objects=active_count,
            )
        except Exception as e:
            logger.error(f"Unable to store recording segment {cache_path}")
            Path(cache_path).unlink(missing_ok=True)
            logger.error(e)

        # clear end_time cache
        self.end_time_cache.pop(cache_path, None)

    def run(self):
        # Check for new files every 5 seconds
        wait_time = 5
        while not self.stop_event.wait(wait_time):
            run_start = datetime.datetime.now().timestamp()

            # empty the recordings info queue
            while True:
                try:
                    (
                        camera,
                        frame_time,
                        current_tracked_objects,
                        motion_boxes,
                        regions,
                    ) = self.recordings_info_queue.get(False)

                    if self.config.cameras[camera].record.enabled:
                        self.recordings_info[camera].append(
                            (
                                frame_time,
                                current_tracked_objects,
                                motion_boxes,
                                regions,
                            )
                        )
                except queue.Empty:
                    break

            try:
                self.move_files()
            except Exception as e:
                logger.error(
                    "Error occurred when attempting to maintain recording cache"
                )
                logger.error(e)
            duration = datetime.datetime.now().timestamp() - run_start
            wait_time = max(0, 5 - duration)

        logger.info(f"Exiting recording maintenance...")


class RecordingCleanup(threading.Thread):
    def __init__(self, config: FrigateConfig, stop_event):
        threading.Thread.__init__(self)
        self.name = "recording_cleanup"
        self.config = config
        self.stop_event = stop_event

    def clean_tmp_clips(self):
        # delete any clips more than 5 minutes old
        for p in Path("/tmp/cache").rglob("clip_*.mp4"):
            logger.debug(f"Checking tmp clip {p}.")
            if p.stat().st_mtime < (datetime.datetime.now().timestamp() - 60 * 1):
                logger.debug("Deleting tmp clip.")
                p.unlink(missing_ok=True)

    def expire_recordings(self):
        logger.debug("Start expire recordings (new).")

        logger.debug("Start deleted cameras.")
        # Handle deleted cameras
        expire_days = self.config.record.retain.days
        expire_before = (
            datetime.datetime.now() - datetime.timedelta(days=expire_days)
        ).timestamp()
        no_camera_recordings: Recordings = Recordings.select().where(
            Recordings.camera.not_in(list(self.config.cameras.keys())),
            Recordings.end_time < expire_before,
        )

        deleted_recordings = set()
        for recording in no_camera_recordings:
            Path(recording.path).unlink(missing_ok=True)
            deleted_recordings.add(recording.id)

        logger.debug(f"Expiring {len(deleted_recordings)} recordings")
        Recordings.delete().where(Recordings.id << deleted_recordings).execute()
        logger.debug("End deleted cameras.")

        logger.debug("Start all cameras.")
        for camera, config in self.config.cameras.items():
            logger.debug(f"Start camera: {camera}.")
            # When deleting recordings without events, we have to keep at LEAST the configured max clip duration
            min_end = (
                datetime.datetime.now()
                - datetime.timedelta(seconds=config.record.events.max_seconds)
            ).timestamp()
            expire_days = config.record.retain.days
            expire_before = (
                datetime.datetime.now() - datetime.timedelta(days=expire_days)
            ).timestamp()
            expire_date = min(min_end, expire_before)

            # Get recordings to check for expiration
            recordings: Recordings = (
                Recordings.select()
                .where(
                    Recordings.camera == camera,
                    Recordings.end_time < expire_date,
                )
                .order_by(Recordings.start_time)
            )

            # Get all the events to check against
            events: Event = (
                Event.select()
                .where(
                    Event.camera == camera,
                    # need to ensure segments for all events starting
                    # before the expire date are included
                    Event.start_time < expire_date,
                    Event.has_clip,
                )
                .order_by(Event.start_time)
                .objects()
            )

            # loop over recordings and see if they overlap with any non-expired events
            # TODO: expire segments based on segment stats according to config
            event_start = 0
            deleted_recordings = set()
            for recording in recordings.objects().iterator():
                keep = False
                # Now look for a reason to keep this recording segment
                for idx in range(event_start, len(events)):
                    event = events[idx]

                    # if the event starts in the future, stop checking events
                    # and let this recording segment expire
                    if event.start_time > recording.end_time:
                        keep = False
                        break

                    # if the event is in progress or ends after the recording starts, keep it
                    # and stop looking at events
                    if event.end_time is None or event.end_time >= recording.start_time:
                        keep = True
                        break

                    # if the event ends before this recording segment starts, skip
                    # this event and check the next event for an overlap.
                    # since the events and recordings are sorted, we can skip events
                    # that end before the previous recording segment started on future segments
                    if event.end_time < recording.start_time:
                        event_start = idx

                # Delete recordings outside of the retention window or based on the retention mode
                if (
                    not keep
                    or (
                        config.record.events.retain.mode == RetainModeEnum.motion
                        and recording.motion == 0
                    )
                    or (
                        config.record.events.retain.mode
                        == RetainModeEnum.active_objects
                        and recording.objects == 0
                    )
                ):
                    Path(recording.path).unlink(missing_ok=True)
                    deleted_recordings.add(recording.id)

            logger.debug(f"Expiring {len(deleted_recordings)} recordings")
            Recordings.delete().where(Recordings.id << deleted_recordings).execute()

            logger.debug(f"End camera: {camera}.")

        logger.debug("End all cameras.")
        logger.debug("End expire recordings (new).")

    def expire_files(self):
        logger.debug("Start expire files (legacy).")

        default_expire = (
            datetime.datetime.now().timestamp()
            - SECONDS_IN_DAY * self.config.record.retain.days
        )
        delete_before = {}

        for name, camera in self.config.cameras.items():
            delete_before[name] = (
                datetime.datetime.now().timestamp()
                - SECONDS_IN_DAY * camera.record.retain.days
            )

        # find all the recordings older than the oldest recording in the db
        try:
            oldest_recording = Recordings.select().order_by(Recordings.start_time).get()

            p = Path(oldest_recording.path)
            oldest_timestamp = p.stat().st_mtime - 1
        except DoesNotExist:
            oldest_timestamp = datetime.datetime.now().timestamp()
        except FileNotFoundError:
            logger.warning(f"Unable to find file from recordings database: {p}")
            Recordings.delete().where(Recordings.id == oldest_recording.id).execute()
            return

        logger.debug(f"Oldest recording in the db: {oldest_timestamp}")
        process = sp.run(
            ["find", RECORD_DIR, "-type", "f", "!", "-newermt", f"@{oldest_timestamp}"],
            capture_output=True,
            text=True,
        )
        files_to_check = process.stdout.splitlines()

        for f in files_to_check:
            p = Path(f)
            try:
                if p.stat().st_mtime < delete_before.get(p.parent.name, default_expire):
                    p.unlink(missing_ok=True)
            except FileNotFoundError:
                logger.warning(f"Attempted to expire missing file: {f}")

        logger.debug("End expire files (legacy).")

    def sync_recordings(self):
        logger.debug("Start sync recordings.")

        # get all recordings in the db
        recordings: Recordings = Recordings.select()

        # get all recordings files on disk
        process = sp.run(
            ["find", RECORD_DIR, "-type", "f"],
            capture_output=True,
            text=True,
        )
        files_on_disk = process.stdout.splitlines()

        recordings_to_delete = []
        for recording in recordings.objects().iterator():
            if not recording.path in files_on_disk:
                recordings_to_delete.append(recording.id)

        logger.debug(
            f"Deleting {len(recordings_to_delete)} recordings with missing files"
        )
        Recordings.delete().where(Recordings.id << recordings_to_delete).execute()

        logger.debug("End sync recordings.")

    def run(self):
        # on startup sync recordings with disk (disabled due to too much CPU usage)
        # self.sync_recordings()

        # Expire tmp clips every minute, recordings and clean directories every hour.
        for counter in itertools.cycle(range(self.config.record.expire_interval)):
            if self.stop_event.wait(60):
                logger.info(f"Exiting recording cleanup...")
                break
            self.clean_tmp_clips()

            if counter == 0:
                self.expire_recordings()
                self.expire_files()
                remove_empty_directories(RECORD_DIR)<|MERGE_RESOLUTION|>--- conflicted
+++ resolved
@@ -15,18 +15,14 @@
 from pathlib import Path
 
 import psutil
-from peewee import JOIN, DoesNotExist
+from peewee import DoesNotExist
 
 from frigate.config import RetainModeEnum, FrigateConfig
-<<<<<<< HEAD
 from frigate.const import (
     CACHE_DIR,
     RECORD_DIR,
     GSTREAMER_RECORD_SUFFIX,
 )
-=======
-from frigate.const import CACHE_DIR, RECORD_DIR
->>>>>>> 4004048a
 from frigate.models import Event, Recordings
 from frigate.util import area
 
@@ -113,16 +109,6 @@
                 }
             )
 
-<<<<<<< HEAD
-=======
-            grouped_recordings[camera].append(
-                {
-                    "cache_path": cache_path,
-                    "start_time": start_time,
-                }
-            )
-
->>>>>>> 4004048a
         # delete all cached files past the most recent 5
         keep_count = 5
         for camera in grouped_recordings.keys():
@@ -281,7 +267,6 @@
             Path(cache_path).unlink(missing_ok=True)
             self.end_time_cache.pop(cache_path, None)
             return
-<<<<<<< HEAD
 
         directory = os.path.join(RECORD_DIR, start_time.strftime("%Y-%m/%d/%H"), camera)
 
@@ -291,17 +276,6 @@
         file_name = f"{start_time.strftime('%M.%S.mp4')}"
         file_path = os.path.join(directory, file_name)
 
-=======
-
-        directory = os.path.join(RECORD_DIR, start_time.strftime("%Y-%m/%d/%H"), camera)
-
-        if not os.path.exists(directory):
-            os.makedirs(directory)
-
-        file_name = f"{start_time.strftime('%M.%S.mp4')}"
-        file_path = os.path.join(directory, file_name)
-
->>>>>>> 4004048a
         try:
             start_frame = datetime.datetime.now().timestamp()
             # copy then delete is required when recordings are stored on some network drives
