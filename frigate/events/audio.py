"""Handle creating audio events."""

import datetime
import logging
import multiprocessing as mp
import os
import signal
import threading
from types import FrameType
from typing import Optional

import numpy as np
import requests
from setproctitle import setproctitle

from frigate.comms.inter_process import InterProcessCommunicator
from frigate.config import CameraConfig, FrigateConfig
from frigate.const import (
    AUDIO_DURATION,
    AUDIO_FORMAT,
    AUDIO_MAX_BIT_RANGE,
    AUDIO_SAMPLE_RATE,
    CACHE_DIR,
    FRIGATE_LOCALHOST,
)
from frigate.ffmpeg_presets import parse_preset_input
from frigate.log import LogPipe
from frigate.object_detection import load_labels
from frigate.types import FeatureMetricsTypes
from frigate.util.builtin import get_ffmpeg_arg_list
from frigate.util.services import listen
from frigate.video import start_or_restart_ffmpeg, stop_ffmpeg

try:
    from tflite_runtime.interpreter import Interpreter
except ModuleNotFoundError:
    from tensorflow.lite.python.interpreter import Interpreter

logger = logging.getLogger(__name__)


def get_ffmpeg_command(input_args: list[str], input_path: str, pipe: str) -> list[str]:
    return get_ffmpeg_arg_list(
        f"ffmpeg {{}} -i {{}} -f {AUDIO_FORMAT} -ar {AUDIO_SAMPLE_RATE} -ac 1 -y {{}}".format(
            " ".join(input_args),
            input_path,
            pipe,
        )
    )


def listen_to_audio(
    config: FrigateConfig,
    process_info: dict[str, FeatureMetricsTypes],
    inter_process_communicator: InterProcessCommunicator,
) -> None:
    stop_event = mp.Event()
    audio_threads: list[threading.Thread] = []

    def exit_process() -> None:
        for thread in audio_threads:
            thread.join()

        logger.info("Exiting audio detector...")

    def receiveSignal(signalNumber: int, frame: Optional[FrameType]) -> None:
        stop_event.set()
        exit_process()

    signal.signal(signal.SIGTERM, receiveSignal)
    signal.signal(signal.SIGINT, receiveSignal)

    threading.current_thread().name = "process:audio_manager"
    setproctitle("frigate.audio_manager")
    listen()

    for camera in config.cameras.values():
        if camera.enabled and camera.audio.enabled_in_config:
            audio = AudioEventMaintainer(
                camera, process_info, stop_event, inter_process_communicator
            )
            audio_threads.append(audio)
            audio.start()


class AudioTfl:
    def __init__(self, stop_event: mp.Event):
        self.stop_event = stop_event
        self.labels = load_labels("/audio-labelmap.txt")
        self.interpreter = Interpreter(
            model_path="/cpu_audio_model.tflite",
            num_threads=2,
        )

        self.interpreter.allocate_tensors()

        self.tensor_input_details = self.interpreter.get_input_details()
        self.tensor_output_details = self.interpreter.get_output_details()

    def _detect_raw(self, tensor_input):
        self.interpreter.set_tensor(self.tensor_input_details[0]["index"], tensor_input)
        self.interpreter.invoke()
        detections = np.zeros((20, 6), np.float32)

        res = self.interpreter.get_tensor(self.tensor_output_details[0]["index"])[0]
        non_zero_indices = res > 0
        class_ids = np.argpartition(-res, 20)[:20]
        class_ids = class_ids[np.argsort(-res[class_ids])]
        class_ids = class_ids[non_zero_indices[class_ids]]
        scores = res[class_ids]
        boxes = np.full((scores.shape[0], 4), -1, np.float32)
        count = len(scores)

        for i in range(count):
            if scores[i] < 0.4 or i == 20:
                break
            detections[i] = [
                class_ids[i],
                float(scores[i]),
                boxes[i][0],
                boxes[i][1],
                boxes[i][2],
                boxes[i][3],
            ]

        return detections

    def detect(self, tensor_input, threshold=0.8):
        detections = []

        if self.stop_event.is_set():
            return detections

        raw_detections = self._detect_raw(tensor_input)

        for d in raw_detections:
            if d[1] < threshold:
                break
            detections.append(
                (self.labels[int(d[0])], float(d[1]), (d[2], d[3], d[4], d[5]))
            )
        return detections


class AudioEventMaintainer(threading.Thread):
    def __init__(
        self,
        camera: CameraConfig,
        feature_metrics: dict[str, FeatureMetricsTypes],
        stop_event: mp.Event,
        inter_process_communicator: InterProcessCommunicator,
    ) -> None:
        threading.Thread.__init__(self)
        self.name = f"{camera.name}_audio_event_processor"
        self.config = camera
        self.feature_metrics = feature_metrics
        self.inter_process_communicator = inter_process_communicator
        self.detections: dict[dict[str, any]] = feature_metrics
        self.stop_event = stop_event
        self.detector = AudioTfl(stop_event)
        self.shape = (int(round(AUDIO_DURATION * AUDIO_SAMPLE_RATE)),)
        self.chunk_size = int(round(AUDIO_DURATION * AUDIO_SAMPLE_RATE * 2))
        self.pipe = f"{CACHE_DIR}/{self.config.name}-audio"
        self.ffmpeg_cmd = get_ffmpeg_command(
            get_ffmpeg_arg_list(self.config.ffmpeg.global_args)
            + parse_preset_input("preset-rtsp-audio-only", 1),
            [i.path for i in self.config.ffmpeg.inputs if "audio" in i.roles][0],
            self.pipe,
        )
        self.pipe_file = None
        self.logpipe = LogPipe(f"ffmpeg.{self.config.name}.audio")
        self.audio_listener = None

    def detect_audio(self, audio) -> None:
        if not self.feature_metrics[self.config.name]["audio_enabled"].value:
            return

<<<<<<< HEAD
        audio_as_float = audio.astype(np.float32)
        waveform = audio_as_float / AUDIO_MAX_BIT_RANGE
        model_detections = self.detector.detect(waveform)

        self.calculate_audio_levels(audio_as_float)

        for label, score, _ in model_detections:
            if label not in self.config.audio.listen:
                continue
=======
        rms = np.sqrt(np.mean(np.absolute(np.square(audio.astype(np.float32)))))

        # only run audio detection when volume is above min_volume
        if rms >= self.config.audio.min_volume:
            waveform = (audio / AUDIO_MAX_BIT_RANGE).astype(np.float32)
            model_detections = self.detector.detect(waveform)

            for label, score, _ in model_detections:
                if label not in self.config.audio.listen:
                    continue
>>>>>>> 2d52fbd8

                self.handle_detection(label, score)

        self.expire_detections()

    def calculate_audio_levels(self, audio_as_float: np.float32) -> None:
        # Calculate RMS (Root-Mean-Square) which represents the average signal amplitude
        # Note: np.float32 isn't serializable, we must use np.float64 to publish the message
        rms = np.sqrt(np.mean(np.absolute(audio_as_float**2)))

        # Transform RMS to dBFS (decibels relative to full scale)
        dBFS = 20 * np.log10(np.abs(rms) / AUDIO_MAX_BIT_RANGE)

        self.inter_process_communicator.queue.put(
            (f"{self.config.name}/audio/dBFS", float(dBFS))
        )
        self.inter_process_communicator.queue.put(
            (f"{self.config.name}/audio/rms", float(rms))
        )

    def handle_detection(self, label: str, score: float) -> None:
        if self.detections.get(label):
            self.detections[label][
                "last_detection"
            ] = datetime.datetime.now().timestamp()
        else:
            resp = requests.post(
                f"{FRIGATE_LOCALHOST}/api/events/{self.config.name}/{label}/create",
                json={"duration": None, "source_type": "audio"},
            )

            if resp.status_code == 200:
                event_id = resp.json()["event_id"]
                self.detections[label] = {
                    "id": event_id,
                    "label": label,
                    "last_detection": datetime.datetime.now().timestamp(),
                }

    def expire_detections(self) -> None:
        now = datetime.datetime.now().timestamp()

        for detection in self.detections.values():
            if not detection:
                continue

            if (
                now - detection.get("last_detection", now)
                > self.config.audio.max_not_heard
            ):
                resp = requests.put(
                    f"{FRIGATE_LOCALHOST}/api/events/{detection['id']}/end",
                    json={
                        "end_time": detection["last_detection"]
                        + self.config.record.events.post_capture
                    },
                )
                if resp.status_code == 200:
                    self.detections[detection["label"]] = None
                else:
                    logger.warn(
                        f"Failed to end audio event {detection['id']} with status code {resp.status_code}"
                    )

    def restart_audio_pipe(self) -> None:
        try:
            os.mkfifo(self.pipe)
        except FileExistsError:
            pass

        self.audio_listener = start_or_restart_ffmpeg(
            self.ffmpeg_cmd, logger, self.logpipe, None, self.audio_listener
        )

    def read_audio(self) -> None:
        if self.pipe_file is None:
            self.pipe_file = open(self.pipe, "rb")

        try:
            audio = np.frombuffer(self.pipe_file.read(self.chunk_size), dtype=np.int16)
            self.detect_audio(audio)
        except BrokenPipeError:
            self.logpipe.dump()
            self.restart_audio_pipe()

    def run(self) -> None:
        self.restart_audio_pipe()

        while not self.stop_event.is_set():
            self.read_audio()

        self.pipe_file.close()
        stop_ffmpeg(self.audio_listener, logger)
        self.logpipe.close()<|MERGE_RESOLUTION|>--- conflicted
+++ resolved
@@ -7,7 +7,7 @@
 import signal
 import threading
 from types import FrameType
-from typing import Optional
+from typing import Optional, Tuple
 
 import numpy as np
 import requests
@@ -175,18 +175,8 @@
         if not self.feature_metrics[self.config.name]["audio_enabled"].value:
             return
 
-<<<<<<< HEAD
         audio_as_float = audio.astype(np.float32)
-        waveform = audio_as_float / AUDIO_MAX_BIT_RANGE
-        model_detections = self.detector.detect(waveform)
-
-        self.calculate_audio_levels(audio_as_float)
-
-        for label, score, _ in model_detections:
-            if label not in self.config.audio.listen:
-                continue
-=======
-        rms = np.sqrt(np.mean(np.absolute(np.square(audio.astype(np.float32)))))
+        rms, _ = self.calculate_audio_levels(audio_as_float)
 
         # only run audio detection when volume is above min_volume
         if rms >= self.config.audio.min_volume:
@@ -196,13 +186,12 @@
             for label, score, _ in model_detections:
                 if label not in self.config.audio.listen:
                     continue
->>>>>>> 2d52fbd8
 
                 self.handle_detection(label, score)
 
         self.expire_detections()
 
-    def calculate_audio_levels(self, audio_as_float: np.float32) -> None:
+    def calculate_audio_levels(self, audio_as_float: np.float32) -> Tuple[float, float]:
         # Calculate RMS (Root-Mean-Square) which represents the average signal amplitude
         # Note: np.float32 isn't serializable, we must use np.float64 to publish the message
         rms = np.sqrt(np.mean(np.absolute(audio_as_float**2)))
@@ -216,6 +205,8 @@
         self.inter_process_communicator.queue.put(
             (f"{self.config.name}/audio/rms", float(rms))
         )
+
+        return float(rms), float(dBFS)
 
     def handle_detection(self, label: str, score: float) -> None:
         if self.detections.get(label):
