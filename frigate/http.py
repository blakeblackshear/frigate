import base64
from datetime import datetime, timedelta, timezone
import copy
import glob
import logging
import json
import os
import subprocess as sp
import pytz
import time
import traceback

from functools import reduce
from pathlib import Path
from tzlocal import get_localzone_name
from urllib.parse import unquote
from prometheus_client import REGISTRY, generate_latest, make_wsgi_app
from werkzeug.middleware.dispatcher import DispatcherMiddleware

import cv2

import numpy as np
from flask import (
    Blueprint,
    Flask,
    Response,
    current_app,
    jsonify,
    make_response,
    request,
)

from peewee import SqliteDatabase, operator, fn, DoesNotExist
from playhouse.shortcuts import model_to_dict

from frigate.config import FrigateConfig
from frigate.const import CLIPS_DIR, MAX_SEGMENT_DURATION, RECORD_DIR
from frigate.models import Event, Recordings, Timeline
from frigate.object_processing import TrackedObject
<<<<<<< HEAD
from frigate.monitoring.prometheus import setupRegistry

from frigate.monitoring.stats import stats_snapshot
=======
from frigate.plus import PlusApi
from frigate.stats import stats_snapshot
>>>>>>> 0d16bd01
from frigate.util import (
    clean_camera_user_pass,
    ffprobe_stream,
    restart_frigate,
    vainfo_hwaccel,
    get_tz_modifiers,
    to_relative_box,
)
from frigate.storage import StorageMaintainer
from frigate.version import VERSION

logger = logging.getLogger(__name__)

bp = Blueprint("frigate", __name__)


def create_app(
    frigate_config,
    database: SqliteDatabase,
    stats_tracking,
    detected_frames_processor,
    storage_maintainer: StorageMaintainer,
    plus_api: PlusApi,
):
    app = Flask(__name__)

    @app.before_request
    def _db_connect():
        if database.is_closed():
            database.connect()

    @app.teardown_request
    def _db_close(exc):
        if not database.is_closed():
            database.close()

    app.frigate_config = frigate_config
    app.stats_tracking = stats_tracking
    app.detected_frames_processor = detected_frames_processor
    app.storage_maintainer = storage_maintainer
    app.plus_api = plus_api
    app.camera_error_image = None
    app.hwaccel_errors = []

    app.register_blueprint(bp)

    app.wsgi_app = DispatcherMiddleware(
        app.wsgi_app, {"/metrics": make_wsgi_app(registry=setupRegistry())}
    )

    return app


@bp.route("/")
def is_healthy():
    return "Frigate is running. Alive and healthy!"


@bp.route("/events/summary")
def events_summary():
    tz_name = request.args.get("timezone", default="utc", type=str)
    hour_modifier, minute_modifier = get_tz_modifiers(tz_name)
    has_clip = request.args.get("has_clip", type=int)
    has_snapshot = request.args.get("has_snapshot", type=int)

    clauses = []

    if not has_clip is None:
        clauses.append((Event.has_clip == has_clip))

    if not has_snapshot is None:
        clauses.append((Event.has_snapshot == has_snapshot))

    if len(clauses) == 0:
        clauses.append((True))

    groups = (
        Event.select(
            Event.camera,
            Event.label,
            Event.sub_label,
            fn.strftime(
                "%Y-%m-%d",
                fn.datetime(
                    Event.start_time, "unixepoch", hour_modifier, minute_modifier
                ),
            ).alias("day"),
            Event.zones,
            fn.COUNT(Event.id).alias("count"),
        )
        .where(reduce(operator.and_, clauses))
        .group_by(
            Event.camera,
            Event.label,
            Event.sub_label,
            fn.strftime(
                "%Y-%m-%d",
                fn.datetime(
                    Event.start_time, "unixepoch", hour_modifier, minute_modifier
                ),
            ),
            Event.zones,
        )
    )

    return jsonify([e for e in groups.dicts()])


@bp.route("/events/<id>", methods=("GET",))
def event(id):
    try:
        return model_to_dict(Event.get(Event.id == id))
    except DoesNotExist:
        return "Event not found", 404


@bp.route("/events/<id>/retain", methods=("POST",))
def set_retain(id):
    try:
        event = Event.get(Event.id == id)
    except DoesNotExist:
        return make_response(
            jsonify({"success": False, "message": "Event " + id + " not found"}), 404
        )

    event.retain_indefinitely = True
    event.save()

    return make_response(
        jsonify({"success": True, "message": "Event " + id + " retained"}), 200
    )


@bp.route("/events/<id>/plus", methods=("POST",))
def send_to_plus(id):
    if not current_app.plus_api.is_active():
        message = "PLUS_API_KEY environment variable is not set"
        logger.error(message)
        return make_response(
            jsonify(
                {
                    "success": False,
                    "message": message,
                }
            ),
            400,
        )

    include_annotation = (
        request.json.get("include_annotation") if request.is_json else None
    )

    try:
        event = Event.get(Event.id == id)
    except DoesNotExist:
        message = f"Event {id} not found"
        logger.error(message)
        return make_response(jsonify({"success": False, "message": message}), 404)

    # events from before the conversion to relative dimensions cant include annotations
    if any(d > 1 for d in event.box):
        include_annotation = None

    if event.end_time is None:
        logger.error(f"Unable to load clean png for in-progress event: {event.id}")
        return make_response(
            jsonify(
                {
                    "success": False,
                    "message": "Unable to load clean png for in-progress event",
                }
            ),
            400,
        )

    if event.plus_id:
        message = "Already submitted to plus"
        logger.error(message)
        return make_response(jsonify({"success": False, "message": message}), 400)

    # load clean.png
    try:
        filename = f"{event.camera}-{event.id}-clean.png"
        image = cv2.imread(os.path.join(CLIPS_DIR, filename))
    except Exception:
        logger.error(f"Unable to load clean png for event: {event.id}")
        return make_response(
            jsonify(
                {"success": False, "message": "Unable to load clean png for event"}
            ),
            400,
        )

    if image is None or image.size == 0:
        logger.error(f"Unable to load clean png for event: {event.id}")
        return make_response(
            jsonify(
                {"success": False, "message": "Unable to load clean png for event"}
            ),
            400,
        )

    try:
        plus_id = current_app.plus_api.upload_image(image, event.camera)
    except Exception as ex:
        logger.exception(ex)
        return make_response(
            jsonify({"success": False, "message": str(ex)}),
            400,
        )

    # store image id in the database
    event.plus_id = plus_id
    event.save()

    if not include_annotation is None:
        region = event.region
        box = event.box

        try:
            current_app.plus_api.add_annotation(
                event.plus_id,
                box,
                event.label,
            )
        except Exception as ex:
            logger.exception(ex)
            return make_response(
                jsonify({"success": False, "message": str(ex)}),
                400,
            )

    return make_response(jsonify({"success": True, "plus_id": plus_id}), 200)


@bp.route("/events/<id>/false_positive", methods=("PUT",))
def false_positive(id):
    if not current_app.plus_api.is_active():
        message = "PLUS_API_KEY environment variable is not set"
        logger.error(message)
        return make_response(
            jsonify(
                {
                    "success": False,
                    "message": message,
                }
            ),
            400,
        )

    try:
        event = Event.get(Event.id == id)
    except DoesNotExist:
        message = f"Event {id} not found"
        logger.error(message)
        return make_response(jsonify({"success": False, "message": message}), 404)

    # events from before the conversion to relative dimensions cant include annotations
    if any(d > 1 for d in event.box):
        message = f"Events prior to 0.13 cannot be submitted as false positives"
        logger.error(message)
        return make_response(jsonify({"success": False, "message": message}), 400)

    if event.false_positive:
        message = f"False positive already submitted to Frigate+"
        logger.error(message)
        return make_response(jsonify({"success": False, "message": message}), 400)

    if not event.plus_id:
        plus_response = send_to_plus(id)
        if plus_response.status_code != 200:
            return plus_response
        # need to refetch the event now that it has a plus_id
        event = Event.get(Event.id == id)

    region = event.region
    box = event.box

    # provide top score if score is unavailable
    score = event.top_score if event.score is None else event.score

    try:
        current_app.plus_api.add_false_positive(
            event.plus_id,
            region,
            box,
            score,
            event.label,
            event.model_hash,
            event.model_type,
            event.detector_type,
        )
    except Exception as ex:
        logger.exception(ex)
        return make_response(
            jsonify({"success": False, "message": str(ex)}),
            400,
        )

    event.false_positive = True
    event.save()

    return make_response(jsonify({"success": True, "plus_id": event.plus_id}), 200)


@bp.route("/events/<id>/retain", methods=("DELETE",))
def delete_retain(id):
    try:
        event = Event.get(Event.id == id)
    except DoesNotExist:
        return make_response(
            jsonify({"success": False, "message": "Event " + id + " not found"}), 404
        )

    event.retain_indefinitely = False
    event.save()

    return make_response(
        jsonify({"success": True, "message": "Event " + id + " un-retained"}), 200
    )


@bp.route("/events/<id>/sub_label", methods=("POST",))
def set_sub_label(id):
    try:
        event: Event = Event.get(Event.id == id)
    except DoesNotExist:
        return make_response(
            jsonify({"success": False, "message": "Event " + id + " not found"}), 404
        )

    if request.json:
        new_sub_label = request.json.get("subLabel")
    else:
        new_sub_label = None

    if new_sub_label and len(new_sub_label) > 20:
        return make_response(
            jsonify(
                {
                    "success": False,
                    "message": new_sub_label
                    + " exceeds the 20 character limit for sub_label",
                }
            ),
            400,
        )

    if not event.end_time:
        tracked_obj: TrackedObject = (
            current_app.detected_frames_processor.camera_states[
                event.camera
            ].tracked_objects.get(event.id)
        )

        if tracked_obj:
            tracked_obj.obj_data["sub_label"] = new_sub_label

    event.sub_label = new_sub_label
    event.save()
    return make_response(
        jsonify(
            {
                "success": True,
                "message": "Event " + id + " sub label set to " + new_sub_label,
            }
        ),
        200,
    )


@bp.route("/sub_labels")
def get_sub_labels():
    split_joined = request.args.get("split_joined", type=int)

    try:
        events = Event.select(Event.sub_label).distinct()
    except Exception as e:
        return jsonify(
            {"success": False, "message": f"Failed to get sub_labels: {e}"}, "404"
        )

    sub_labels = [e.sub_label for e in events]

    if None in sub_labels:
        sub_labels.remove(None)

    if split_joined:
        original_labels = sub_labels.copy()

        for label in original_labels:
            if "," in label:
                sub_labels.remove(label)
                parts = label.split(",")

                for part in parts:
                    if not (part.strip()) in sub_labels:
                        sub_labels.append(part.strip())

    sub_labels.sort()
    return jsonify(sub_labels)


@bp.route("/events/<id>", methods=("DELETE",))
def delete_event(id):
    try:
        event = Event.get(Event.id == id)
    except DoesNotExist:
        return make_response(
            jsonify({"success": False, "message": "Event " + id + " not found"}), 404
        )

    media_name = f"{event.camera}-{event.id}"
    if event.has_snapshot:
        media = Path(f"{os.path.join(CLIPS_DIR, media_name)}.jpg")
        media.unlink(missing_ok=True)
        media = Path(f"{os.path.join(CLIPS_DIR, media_name)}-clean.png")
        media.unlink(missing_ok=True)
    if event.has_clip:
        media = Path(f"{os.path.join(CLIPS_DIR, media_name)}.mp4")
        media.unlink(missing_ok=True)

    event.delete_instance()
    return make_response(
        jsonify({"success": True, "message": "Event " + id + " deleted"}), 200
    )


@bp.route("/events/<id>/thumbnail.jpg")
def event_thumbnail(id, max_cache_age=2592000):
    format = request.args.get("format", "ios")
    thumbnail_bytes = None
    event_complete = False
    try:
        event = Event.get(Event.id == id)
        if not event.end_time is None:
            event_complete = True
        thumbnail_bytes = base64.b64decode(event.thumbnail)
    except DoesNotExist:
        # see if the object is currently being tracked
        try:
            camera_states = current_app.detected_frames_processor.camera_states.values()
            for camera_state in camera_states:
                if id in camera_state.tracked_objects:
                    tracked_obj = camera_state.tracked_objects.get(id)
                    if not tracked_obj is None:
                        thumbnail_bytes = tracked_obj.get_thumbnail()
        except:
            return "Event not found", 404

    if thumbnail_bytes is None:
        return "Event not found", 404

    # android notifications prefer a 2:1 ratio
    if format == "android":
        jpg_as_np = np.frombuffer(thumbnail_bytes, dtype=np.uint8)
        img = cv2.imdecode(jpg_as_np, flags=1)
        thumbnail = cv2.copyMakeBorder(
            img,
            0,
            0,
            int(img.shape[1] * 0.5),
            int(img.shape[1] * 0.5),
            cv2.BORDER_CONSTANT,
            (0, 0, 0),
        )
        ret, jpg = cv2.imencode(".jpg", thumbnail, [int(cv2.IMWRITE_JPEG_QUALITY), 70])
        thumbnail_bytes = jpg.tobytes()

    response = make_response(thumbnail_bytes)
    response.headers["Content-Type"] = "image/jpeg"
    if event_complete:
        response.headers["Cache-Control"] = f"private, max-age={max_cache_age}"
    else:
        response.headers["Cache-Control"] = "no-store"
    return response


@bp.route("/timeline")
def timeline():
    camera = request.args.get("camera", "all")
    source_id = request.args.get("source_id", type=str)
    limit = request.args.get("limit", 100)

    clauses = []

    selected_columns = [
        Timeline.timestamp,
        Timeline.camera,
        Timeline.source,
        Timeline.source_id,
        Timeline.class_type,
        Timeline.data,
    ]

    if camera != "all":
        clauses.append((Timeline.camera == camera))

    if source_id:
        clauses.append((Timeline.source_id == source_id))

    if len(clauses) == 0:
        clauses.append((True))

    timeline = (
        Timeline.select(*selected_columns)
        .where(reduce(operator.and_, clauses))
        .order_by(Timeline.timestamp.asc())
        .limit(limit)
    )

    return jsonify([model_to_dict(t) for t in timeline])


@bp.route("/<camera_name>/<label>/best.jpg")
@bp.route("/<camera_name>/<label>/thumbnail.jpg")
def label_thumbnail(camera_name, label):
    label = unquote(label)
    if label == "any":
        event_query = (
            Event.select()
            .where(Event.camera == camera_name)
            .order_by(Event.start_time.desc())
        )
    else:
        event_query = (
            Event.select()
            .where(Event.camera == camera_name)
            .where(Event.label == label)
            .order_by(Event.start_time.desc())
        )

    try:
        event = event_query.get()

        return event_thumbnail(event.id, 60)
    except DoesNotExist:
        frame = np.zeros((175, 175, 3), np.uint8)
        ret, jpg = cv2.imencode(".jpg", frame, [int(cv2.IMWRITE_JPEG_QUALITY), 70])

        response = make_response(jpg.tobytes())
        response.headers["Content-Type"] = "image/jpeg"
        response.headers["Cache-Control"] = "no-store"
        return response


@bp.route("/events/<id>/snapshot.jpg")
def event_snapshot(id):
    download = request.args.get("download", type=bool)
    event_complete = False
    jpg_bytes = None
    try:
        event = Event.get(Event.id == id, Event.end_time != None)
        event_complete = True
        if not event.has_snapshot:
            return "Snapshot not available", 404
        # read snapshot from disk
        with open(
            os.path.join(CLIPS_DIR, f"{event.camera}-{id}.jpg"), "rb"
        ) as image_file:
            jpg_bytes = image_file.read()
    except DoesNotExist:
        # see if the object is currently being tracked
        try:
            camera_states = current_app.detected_frames_processor.camera_states.values()
            for camera_state in camera_states:
                if id in camera_state.tracked_objects:
                    tracked_obj = camera_state.tracked_objects.get(id)
                    if not tracked_obj is None:
                        jpg_bytes = tracked_obj.get_jpg_bytes(
                            timestamp=request.args.get("timestamp", type=int),
                            bounding_box=request.args.get("bbox", type=int),
                            crop=request.args.get("crop", type=int),
                            height=request.args.get("h", type=int),
                            quality=request.args.get("quality", default=70, type=int),
                        )
        except:
            return "Event not found", 404
    except:
        return "Event not found", 404

    if jpg_bytes is None:
        return "Event not found", 404

    response = make_response(jpg_bytes)
    response.headers["Content-Type"] = "image/jpeg"
    if event_complete:
        response.headers["Cache-Control"] = "private, max-age=31536000"
    else:
        response.headers["Cache-Control"] = "no-store"
    if download:
        response.headers[
            "Content-Disposition"
        ] = f"attachment; filename=snapshot-{id}.jpg"
    return response


@bp.route("/<camera_name>/<label>/snapshot.jpg")
def label_snapshot(camera_name, label):
    label = unquote(label)
    if label == "any":
        event_query = (
            Event.select()
            .where(Event.camera == camera_name)
            .where(Event.has_snapshot == True)
            .order_by(Event.start_time.desc())
        )
    else:
        event_query = (
            Event.select()
            .where(Event.camera == camera_name)
            .where(Event.label == label)
            .where(Event.has_snapshot == True)
            .order_by(Event.start_time.desc())
        )

    try:
        event = event_query.get()
        return event_snapshot(event.id)
    except DoesNotExist:
        frame = np.zeros((720, 1280, 3), np.uint8)
        ret, jpg = cv2.imencode(".jpg", frame, [int(cv2.IMWRITE_JPEG_QUALITY), 70])

        response = make_response(jpg.tobytes())
        response.headers["Content-Type"] = "image/jpeg"
        return response


@bp.route("/events/<id>/clip.mp4")
def event_clip(id):
    download = request.args.get("download", type=bool)

    try:
        event: Event = Event.get(Event.id == id)
    except DoesNotExist:
        return "Event not found.", 404

    if not event.has_clip:
        return "Clip not available", 404

    file_name = f"{event.camera}-{id}.mp4"
    clip_path = os.path.join(CLIPS_DIR, file_name)

    if not os.path.isfile(clip_path):
        end_ts = (
            datetime.now().timestamp() if event.end_time is None else event.end_time
        )
        return recording_clip(event.camera, event.start_time, end_ts)

    response = make_response()
    response.headers["Content-Description"] = "File Transfer"
    response.headers["Cache-Control"] = "no-cache"
    response.headers["Content-Type"] = "video/mp4"
    if download:
        response.headers["Content-Disposition"] = "attachment; filename=%s" % file_name
    response.headers["Content-Length"] = os.path.getsize(clip_path)
    response.headers[
        "X-Accel-Redirect"
    ] = f"/clips/{file_name}"  # nginx: http://wiki.nginx.org/NginxXSendfile

    return response


@bp.route("/events")
def events():
    camera = request.args.get("camera", "all")
    cameras = request.args.get("cameras", "all")

    # handle old camera arg
    if cameras == "all" and camera != "all":
        cameras = camera

    label = unquote(request.args.get("label", "all"))
    labels = request.args.get("labels", "all")

    # handle old label arg
    if labels == "all" and label != "all":
        labels = label

    sub_label = request.args.get("sub_label", "all")
    sub_labels = request.args.get("sub_labels", "all")

    # handle old sub_label arg
    if sub_labels == "all" and sub_label != "all":
        sub_labels = sub_label

    zone = request.args.get("zone", "all")
    zones = request.args.get("zones", "all")

    # handle old label arg
    if zones == "all" and zone != "all":
        zones = zone

    limit = request.args.get("limit", 100)
    after = request.args.get("after", type=float)
    before = request.args.get("before", type=float)
    has_clip = request.args.get("has_clip", type=int)
    has_snapshot = request.args.get("has_snapshot", type=int)
    in_progress = request.args.get("in_progress", type=int)
    include_thumbnails = request.args.get("include_thumbnails", default=1, type=int)
    favorites = request.args.get("favorites", type=int)

    clauses = []
    excluded_fields = []

    selected_columns = [
        Event.id,
        Event.camera,
        Event.label,
        Event.zones,
        Event.start_time,
        Event.end_time,
        Event.has_clip,
        Event.has_snapshot,
        Event.plus_id,
        Event.retain_indefinitely,
        Event.sub_label,
        Event.top_score,
        Event.false_positive,
        Event.box,
    ]

    if camera != "all":
        clauses.append((Event.camera == camera))

    if cameras != "all":
        camera_list = cameras.split(",")
        clauses.append((Event.camera << camera_list))

    if labels != "all":
        label_list = labels.split(",")
        clauses.append((Event.label << label_list))

    if sub_labels != "all":
        # use matching so joined sub labels are included
        # for example a sub label 'bob' would get events
        # with sub labels 'bob' and 'bob, john'
        sub_label_clauses = []
        filtered_sub_labels = sub_labels.split(",")

        if "None" in filtered_sub_labels:
            filtered_sub_labels.remove("None")
            sub_label_clauses.append((Event.sub_label.is_null()))

        for label in filtered_sub_labels:
            sub_label_clauses.append(
                (Event.sub_label.cast("text") == label)
            )  # include exact matches

            # include this label when part of a list
            sub_label_clauses.append((Event.sub_label.cast("text") % f"*{label},*"))
            sub_label_clauses.append((Event.sub_label.cast("text") % f"*, {label}*"))

        sub_label_clause = reduce(operator.or_, sub_label_clauses)
        clauses.append((sub_label_clause))

    if zones != "all":
        # use matching so events with multiple zones
        # still match on a search where any zone matches
        zone_clauses = []
        filtered_zones = zones.split(",")

        if "None" in filtered_zones:
            filtered_zones.remove("None")
            zone_clauses.append((Event.zones.length() == 0))

        for zone in filtered_zones:
            zone_clauses.append((Event.zones.cast("text") % f'*"{zone}"*'))

        zone_clause = reduce(operator.or_, zone_clauses)
        clauses.append((zone_clause))

    if after:
        clauses.append((Event.start_time > after))

    if before:
        clauses.append((Event.start_time < before))

    if not has_clip is None:
        clauses.append((Event.has_clip == has_clip))

    if not has_snapshot is None:
        clauses.append((Event.has_snapshot == has_snapshot))

    if not in_progress is None:
        clauses.append((Event.end_time.is_null(in_progress)))

    if not include_thumbnails:
        excluded_fields.append(Event.thumbnail)
    else:
        selected_columns.append(Event.thumbnail)

    if favorites:
        clauses.append((Event.retain_indefinitely == favorites))

    if len(clauses) == 0:
        clauses.append((True))

    events = (
        Event.select(*selected_columns)
        .where(reduce(operator.and_, clauses))
        .order_by(Event.start_time.desc())
        .limit(limit)
    )

    return jsonify([model_to_dict(e, exclude=excluded_fields) for e in events])


@bp.route("/config")
def config():
    config = current_app.frigate_config.dict()

    for camera_name, camera in current_app.frigate_config.cameras.items():
        camera_dict = config["cameras"][camera_name]

        # clean paths
        for input in camera_dict.get("ffmpeg", {}).get("inputs", []):
            input["path"] = clean_camera_user_pass(input["path"])

        # add clean ffmpeg_cmds
        camera_dict["ffmpeg_cmds"] = copy.deepcopy(camera.ffmpeg_cmds)
        for cmd in camera_dict["ffmpeg_cmds"]:
            cmd["cmd"] = clean_camera_user_pass(" ".join(cmd["cmd"]))

    config["plus"] = {"enabled": current_app.plus_api.is_active()}

    return jsonify(config)


@bp.route("/config/raw")
def config_raw():
    config_file = os.environ.get("CONFIG_FILE", "/config/config.yml")

    # Check if we can use .yaml instead of .yml
    config_file_yaml = config_file.replace(".yml", ".yaml")

    if os.path.isfile(config_file_yaml):
        config_file = config_file_yaml

    if not os.path.isfile(config_file):
        return "Could not find file", 410

    with open(config_file, "r") as f:
        raw_config = f.read()
        f.close()

        return raw_config, 200


@bp.route("/config/save", methods=["POST"])
def config_save():
    save_option = request.args.get("save_option")

    new_config = request.get_data().decode()

    if not new_config:
        return "Config with body param is required", 400

    # Validate the config schema
    try:
        new_yaml = FrigateConfig.parse_raw(new_config)
    except Exception as e:
        return make_response(
            jsonify(
                {
                    "success": False,
                    "message": f"\nConfig Error:\n\n{str(traceback.format_exc())}",
                }
            ),
            400,
        )

    # Save the config to file
    try:
        config_file = os.environ.get("CONFIG_FILE", "/config/config.yml")

        # Check if we can use .yaml instead of .yml
        config_file_yaml = config_file.replace(".yml", ".yaml")

        if os.path.isfile(config_file_yaml):
            config_file = config_file_yaml

        with open(config_file, "w") as f:
            f.write(new_config)
            f.close()
    except Exception as e:
        return make_response(
            jsonify(
                {
                    "success": False,
                    "message": f"Could not write config file, be sure that Frigate has write permission on the config file.",
                }
            ),
            400,
        )

    if save_option == "restart":
        try:
            restart_frigate()
        except Exception as e:
            logging.error(f"Error restarting Frigate: {e}")
            return "Config successfully saved, unable to restart Frigate", 200

        return (
            "Config successfully saved, restarting (this can take up to one minute)...",
            200,
        )
    else:
        return "Config successfully saved.", 200


@bp.route("/config/schema.json")
def config_schema():
    return current_app.response_class(
        current_app.frigate_config.schema_json(), mimetype="application/json"
    )


@bp.route("/version")
def version():
    return VERSION


@bp.route("/stats")
def stats():
    stats = stats_snapshot(
        current_app.frigate_config,
        current_app.stats_tracking,
        current_app.hwaccel_errors,
    )
    return jsonify(stats)


@bp.route("/<camera_name>")
def mjpeg_feed(camera_name):
    fps = int(request.args.get("fps", "3"))
    height = int(request.args.get("h", "360"))
    draw_options = {
        "bounding_boxes": request.args.get("bbox", type=int),
        "timestamp": request.args.get("timestamp", type=int),
        "zones": request.args.get("zones", type=int),
        "mask": request.args.get("mask", type=int),
        "motion_boxes": request.args.get("motion", type=int),
        "regions": request.args.get("regions", type=int),
    }
    if camera_name in current_app.frigate_config.cameras:
        # return a multipart response
        return Response(
            imagestream(
                current_app.detected_frames_processor,
                camera_name,
                fps,
                height,
                draw_options,
            ),
            mimetype="multipart/x-mixed-replace; boundary=frame",
        )
    else:
        return "Camera named {} not found".format(camera_name), 404


@bp.route("/<camera_name>/latest.jpg")
def latest_frame(camera_name):
    draw_options = {
        "bounding_boxes": request.args.get("bbox", type=int),
        "timestamp": request.args.get("timestamp", type=int),
        "zones": request.args.get("zones", type=int),
        "mask": request.args.get("mask", type=int),
        "motion_boxes": request.args.get("motion", type=int),
        "regions": request.args.get("regions", type=int),
    }
    resize_quality = request.args.get("quality", default=70, type=int)

    if camera_name in current_app.frigate_config.cameras:
        frame = current_app.detected_frames_processor.get_current_frame(
            camera_name, draw_options
        )

        if frame is None or datetime.now().timestamp() > (
            current_app.detected_frames_processor.get_current_frame_time(camera_name)
            + 10
        ):
            if current_app.camera_error_image is None:
                error_image = glob.glob("/opt/frigate/frigate/images/camera-error.jpg")

                if len(error_image) > 0:
                    current_app.camera_error_image = cv2.imread(
                        error_image[0], cv2.IMREAD_UNCHANGED
                    )

            frame = current_app.camera_error_image

        height = int(request.args.get("h", str(frame.shape[0])))
        width = int(height * frame.shape[1] / frame.shape[0])

        frame = cv2.resize(frame, dsize=(width, height), interpolation=cv2.INTER_AREA)

        ret, jpg = cv2.imencode(
            ".jpg", frame, [int(cv2.IMWRITE_JPEG_QUALITY), resize_quality]
        )
        response = make_response(jpg.tobytes())
        response.headers["Content-Type"] = "image/jpeg"
        response.headers["Cache-Control"] = "no-store"
        return response
    elif camera_name == "birdseye" and current_app.frigate_config.birdseye.restream:
        frame = cv2.cvtColor(
            current_app.detected_frames_processor.get_current_frame(camera_name),
            cv2.COLOR_YUV2BGR_I420,
        )

        height = int(request.args.get("h", str(frame.shape[0])))
        width = int(height * frame.shape[1] / frame.shape[0])

        frame = cv2.resize(frame, dsize=(width, height), interpolation=cv2.INTER_AREA)

        ret, jpg = cv2.imencode(
            ".jpg", frame, [int(cv2.IMWRITE_JPEG_QUALITY), resize_quality]
        )
        response = make_response(jpg.tobytes())
        response.headers["Content-Type"] = "image/jpeg"
        response.headers["Cache-Control"] = "no-store"
        return response
    else:
        return "Camera named {} not found".format(camera_name), 404


@bp.route("/<camera_name>/recordings/<frame_time>/snapshot.png")
def get_snapshot_from_recording(camera_name: str, frame_time: str):
    if camera_name not in current_app.frigate_config.cameras:
        return "Camera named {} not found".format(camera_name), 404

    frame_time = float(frame_time)
    recording_query = (
        Recordings.select()
        .where(
            ((frame_time > Recordings.start_time) & (frame_time < Recordings.end_time))
        )
        .where(Recordings.camera == camera_name)
    )

    try:
        recording: Recordings = recording_query.get()
        time_in_segment = frame_time - recording.start_time

        ffmpeg_cmd = [
            "ffmpeg",
            "-hide_banner",
            "-loglevel",
            "warning",
            "-ss",
            f"00:00:{time_in_segment}",
            "-i",
            recording.path,
            "-frames:v",
            "1",
            "-c:v",
            "png",
            "-f",
            "image2pipe",
            "-",
        ]

        process = sp.run(
            ffmpeg_cmd,
            capture_output=True,
        )
        response = make_response(process.stdout)
        response.headers["Content-Type"] = "image/png"
        return response
    except DoesNotExist:
        return "Recording not found for {} at {}".format(camera_name, frame_time), 404


@bp.route("/recordings/storage", methods=["GET"])
def get_recordings_storage_usage():
    recording_stats = stats_snapshot(
        current_app.frigate_config,
        current_app.stats_tracking,
        current_app.hwaccel_errors,
    )["service"]["storage"][RECORD_DIR]

    if not recording_stats:
        return jsonify({})

    total_mb = recording_stats["total"]

    camera_usages: dict[
        str, dict
    ] = current_app.storage_maintainer.calculate_camera_usages()

    for camera_name in camera_usages.keys():
        if camera_usages.get(camera_name, {}).get("usage"):
            camera_usages[camera_name]["usage_percent"] = (
                camera_usages.get(camera_name, {}).get("usage", 0) / total_mb
            ) * 100

    return jsonify(camera_usages)


# return hourly summary for recordings of camera
@bp.route("/<camera_name>/recordings/summary")
def recordings_summary(camera_name):
    tz_name = request.args.get("timezone", default="utc", type=str)
    hour_modifier, minute_modifier = get_tz_modifiers(tz_name)
    recording_groups = (
        Recordings.select(
            fn.strftime(
                "%Y-%m-%d %H",
                fn.datetime(
                    Recordings.start_time, "unixepoch", hour_modifier, minute_modifier
                ),
            ).alias("hour"),
            fn.SUM(Recordings.duration).alias("duration"),
            fn.SUM(Recordings.motion).alias("motion"),
            fn.SUM(Recordings.objects).alias("objects"),
        )
        .where(Recordings.camera == camera_name)
        .group_by(
            fn.strftime(
                "%Y-%m-%d %H",
                fn.datetime(
                    Recordings.start_time, "unixepoch", hour_modifier, minute_modifier
                ),
            )
        )
        .order_by(
            fn.strftime(
                "%Y-%m-%d H",
                fn.datetime(
                    Recordings.start_time, "unixepoch", hour_modifier, minute_modifier
                ),
            ).desc()
        )
    )

    event_groups = (
        Event.select(
            fn.strftime(
                "%Y-%m-%d %H",
                fn.datetime(
                    Event.start_time, "unixepoch", hour_modifier, minute_modifier
                ),
            ).alias("hour"),
            fn.COUNT(Event.id).alias("count"),
        )
        .where(Event.camera == camera_name, Event.has_clip)
        .group_by(
            fn.strftime(
                "%Y-%m-%d %H",
                fn.datetime(
                    Event.start_time, "unixepoch", hour_modifier, minute_modifier
                ),
            ),
        )
        .objects()
    )

    event_map = {g.hour: g.count for g in event_groups}

    days = {}

    for recording_group in recording_groups.objects():
        parts = recording_group.hour.split()
        hour = parts[1]
        day = parts[0]
        events_count = event_map.get(recording_group.hour, 0)
        hour_data = {
            "hour": hour,
            "events": events_count,
            "motion": recording_group.motion,
            "objects": recording_group.objects,
            "duration": round(recording_group.duration),
        }
        if day not in days:
            days[day] = {"events": events_count, "hours": [hour_data], "day": day}
        else:
            days[day]["events"] += events_count
            days[day]["hours"].append(hour_data)

    return jsonify(list(days.values()))


# return hour of recordings data for camera
@bp.route("/<camera_name>/recordings")
def recordings(camera_name):
    after = request.args.get(
        "after", type=float, default=(datetime.now() - timedelta(hours=1)).timestamp()
    )
    before = request.args.get("before", type=float, default=datetime.now().timestamp())

    recordings = (
        Recordings.select(
            Recordings.id,
            Recordings.start_time,
            Recordings.end_time,
            Recordings.segment_size,
            Recordings.motion,
            Recordings.objects,
        )
        .where(
            Recordings.camera == camera_name,
            Recordings.end_time >= after,
            Recordings.start_time <= before,
        )
        .order_by(Recordings.start_time)
    )

    return jsonify([e for e in recordings.dicts()])


@bp.route("/<camera_name>/start/<int:start_ts>/end/<int:end_ts>/clip.mp4")
@bp.route("/<camera_name>/start/<float:start_ts>/end/<float:end_ts>/clip.mp4")
def recording_clip(camera_name, start_ts, end_ts):
    download = request.args.get("download", type=bool)

    recordings = (
        Recordings.select()
        .where(
            (Recordings.start_time.between(start_ts, end_ts))
            | (Recordings.end_time.between(start_ts, end_ts))
            | ((start_ts > Recordings.start_time) & (end_ts < Recordings.end_time))
        )
        .where(Recordings.camera == camera_name)
        .order_by(Recordings.start_time.asc())
    )

    playlist_lines = []
    clip: Recordings
    for clip in recordings:
        playlist_lines.append(f"file '{clip.path}'")
        # if this is the starting clip, add an inpoint
        if clip.start_time < start_ts:
            playlist_lines.append(f"inpoint {int(start_ts - clip.start_time)}")
        # if this is the ending clip, add an outpoint
        if clip.end_time > end_ts:
            playlist_lines.append(f"outpoint {int(end_ts - clip.start_time)}")

    file_name = f"clip_{camera_name}_{start_ts}-{end_ts}.mp4"
    path = f"/tmp/cache/{file_name}"

    if not os.path.exists(path):
        ffmpeg_cmd = [
            "ffmpeg",
            "-y",
            "-protocol_whitelist",
            "pipe,file",
            "-f",
            "concat",
            "-safe",
            "0",
            "-i",
            "/dev/stdin",
            "-c",
            "copy",
            "-movflags",
            "+faststart",
            path,
        ]
        p = sp.run(
            ffmpeg_cmd,
            input="\n".join(playlist_lines),
            encoding="ascii",
            capture_output=True,
        )

        if p.returncode != 0:
            logger.error(p.stderr)
            return f"Could not create clip from recordings for {camera_name}.", 500
    else:
        logger.debug(
            f"Ignoring subsequent request for {path} as it already exists in the cache."
        )

    response = make_response()
    response.headers["Content-Description"] = "File Transfer"
    response.headers["Cache-Control"] = "no-cache"
    response.headers["Content-Type"] = "video/mp4"
    if download:
        response.headers["Content-Disposition"] = "attachment; filename=%s" % file_name
    response.headers["Content-Length"] = os.path.getsize(path)
    response.headers[
        "X-Accel-Redirect"
    ] = f"/cache/{file_name}"  # nginx: http://wiki.nginx.org/NginxXSendfile

    return response


@bp.route("/vod/<camera_name>/start/<int:start_ts>/end/<int:end_ts>")
@bp.route("/vod/<camera_name>/start/<float:start_ts>/end/<float:end_ts>")
def vod_ts(camera_name, start_ts, end_ts):
    recordings = (
        Recordings.select()
        .where(
            Recordings.start_time.between(start_ts, end_ts)
            | Recordings.end_time.between(start_ts, end_ts)
            | ((start_ts > Recordings.start_time) & (end_ts < Recordings.end_time))
        )
        .where(Recordings.camera == camera_name)
        .order_by(Recordings.start_time.asc())
    )

    clips = []
    durations = []
    max_duration_ms = MAX_SEGMENT_DURATION * 1000

    recording: Recordings
    for recording in recordings:
        clip = {"type": "source", "path": recording.path}
        duration = int(recording.duration * 1000)

        # Determine if we need to end the last clip early
        if recording.end_time > end_ts:
            duration -= int((recording.end_time - end_ts) * 1000)

        if 0 < duration < max_duration_ms:
            clip["keyFrameDurations"] = [duration]
            clips.append(clip)
            durations.append(duration)
        else:
            logger.warning(f"Recording clip is missing or empty: {recording.path}")

    if not clips:
        logger.error("No recordings found for the requested time range")
        return "No recordings found.", 404

    hour_ago = datetime.now() - timedelta(hours=1)
    return jsonify(
        {
            "cache": hour_ago.timestamp() > start_ts,
            "discontinuity": False,
            "consistentSequenceMediaInfo": True,
            "durations": durations,
            "segment_duration": max(durations),
            "sequences": [{"clips": clips}],
        }
    )


@bp.route("/vod/<year_month>/<day>/<hour>/<camera_name>")
def vod_hour_no_timezone(year_month, day, hour, camera_name):
    return vod_hour(
        year_month, day, hour, camera_name, get_localzone_name().replace("/", ",")
    )


# TODO make this nicer when vod module is removed
@bp.route("/vod/<year_month>/<day>/<hour>/<camera_name>/<tz_name>")
def vod_hour(year_month, day, hour, camera_name, tz_name):
    parts = year_month.split("-")
    start_date = (
        datetime(int(parts[0]), int(parts[1]), int(day), int(hour), tzinfo=timezone.utc)
        - datetime.now(pytz.timezone(tz_name.replace(",", "/"))).utcoffset()
    )
    end_date = start_date + timedelta(hours=1) - timedelta(milliseconds=1)
    start_ts = start_date.timestamp()
    end_ts = end_date.timestamp()

    return vod_ts(camera_name, start_ts, end_ts)


@bp.route("/vod/event/<id>")
def vod_event(id):
    try:
        event: Event = Event.get(Event.id == id)
    except DoesNotExist:
        logger.error(f"Event not found: {id}")
        return "Event not found.", 404

    if not event.has_clip:
        logger.error(f"Event does not have recordings: {id}")
        return "Recordings not available", 404

    clip_path = os.path.join(CLIPS_DIR, f"{event.camera}-{id}.mp4")

    if not os.path.isfile(clip_path):
        end_ts = (
            datetime.now().timestamp() if event.end_time is None else event.end_time
        )
        vod_response = vod_ts(event.camera, event.start_time, end_ts)
        # If the recordings are not found, set has_clip to false
        if (
            type(vod_response) == tuple
            and len(vod_response) == 2
            and vod_response[1] == 404
        ):
            Event.update(has_clip=False).where(Event.id == id).execute()
        return vod_response

    duration = int((event.end_time - event.start_time) * 1000)
    return jsonify(
        {
            "cache": True,
            "discontinuity": False,
            "durations": [duration],
            "sequences": [{"clips": [{"type": "source", "path": clip_path}]}],
        }
    )


def imagestream(detected_frames_processor, camera_name, fps, height, draw_options):
    while True:
        # max out at specified FPS
        time.sleep(1 / fps)
        frame = detected_frames_processor.get_current_frame(camera_name, draw_options)
        if frame is None:
            frame = np.zeros((height, int(height * 16 / 9), 3), np.uint8)

        width = int(height * frame.shape[1] / frame.shape[0])
        frame = cv2.resize(frame, dsize=(width, height), interpolation=cv2.INTER_LINEAR)

        ret, jpg = cv2.imencode(".jpg", frame, [int(cv2.IMWRITE_JPEG_QUALITY), 70])
        yield (
            b"--frame\r\n"
            b"Content-Type: image/jpeg\r\n\r\n" + jpg.tobytes() + b"\r\n\r\n"
        )


@bp.route("/ffprobe", methods=["GET"])
def ffprobe():
    path_param = request.args.get("paths", "")

    if not path_param:
        return jsonify(
            {"success": False, "message": f"Path needs to be provided."}, "404"
        )

    if path_param.startswith("camera"):
        camera = path_param[7:]

        if camera not in current_app.frigate_config.cameras.keys():
            return jsonify(
                {"success": False, "message": f"{camera} is not a valid camera."}, "404"
            )

        if not current_app.frigate_config.cameras[camera].enabled:
            return jsonify(
                {"success": False, "message": f"{camera} is not enabled."}, "404"
            )

        paths = map(
            lambda input: input.path,
            current_app.frigate_config.cameras[camera].ffmpeg.inputs,
        )
    elif "," in clean_camera_user_pass(path_param):
        paths = path_param.split(",")
    else:
        paths = [path_param]

    # user has multiple streams
    output = []

    for path in paths:
        ffprobe = ffprobe_stream(path.strip())
        output.append(
            {
                "return_code": ffprobe.returncode,
                "stderr": ffprobe.stderr.decode("unicode_escape").strip()
                if ffprobe.returncode != 0
                else "",
                "stdout": json.loads(ffprobe.stdout.decode("unicode_escape").strip())
                if ffprobe.returncode == 0
                else "",
            }
        )

    return jsonify(output)


@bp.route("/vainfo", methods=["GET"])
def vainfo():
    vainfo = vainfo_hwaccel()
    return jsonify(
        {
            "return_code": vainfo.returncode,
            "stderr": vainfo.stderr.decode("unicode_escape").strip()
            if vainfo.returncode != 0
            else "",
            "stdout": vainfo.stdout.decode("unicode_escape").strip()
            if vainfo.returncode == 0
            else "",
        }
    )


@bp.route("/logs/<service>", methods=["GET"])
def logs(service: str):
    log_locations = {
        "frigate": "/dev/shm/logs/frigate/current",
        "go2rtc": "/dev/shm/logs/go2rtc/current",
        "nginx": "/dev/shm/logs/nginx/current",
    }
    service_location = log_locations.get(service)

    if not service:
        return f"{service} is not a valid service", 404

    try:
        file = open(service_location, "r")
        contents = file.read()
        file.close()
        return contents, 200
    except FileNotFoundError as e:
        return f"Could not find log file: {e}", 500<|MERGE_RESOLUTION|>--- conflicted
+++ resolved
@@ -37,14 +37,10 @@
 from frigate.const import CLIPS_DIR, MAX_SEGMENT_DURATION, RECORD_DIR
 from frigate.models import Event, Recordings, Timeline
 from frigate.object_processing import TrackedObject
-<<<<<<< HEAD
 from frigate.monitoring.prometheus import setupRegistry
 
 from frigate.monitoring.stats import stats_snapshot
-=======
 from frigate.plus import PlusApi
-from frigate.stats import stats_snapshot
->>>>>>> 0d16bd01
 from frigate.util import (
     clean_camera_user_pass,
     ffprobe_stream,
