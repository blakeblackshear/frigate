import base64
from datetime import datetime, timedelta, timezone
import copy
import glob
import logging
import json
import os
import subprocess as sp
import pytz
import time
import traceback

from functools import reduce
from pathlib import Path
from tzlocal import get_localzone_name
from urllib.parse import unquote
from prometheus_client import REGISTRY, generate_latest, make_wsgi_app
from werkzeug.middleware.dispatcher import DispatcherMiddleware

import cv2

import numpy as np
from flask import (
    Blueprint,
    Flask,
    Response,
    current_app,
    jsonify,
    make_response,
    request,
)

from peewee import SqliteDatabase, operator, fn, DoesNotExist
from playhouse.shortcuts import model_to_dict

from frigate.config import FrigateConfig
from frigate.const import CLIPS_DIR, MAX_SEGMENT_DURATION, RECORD_DIR
from frigate.models import Event, Recordings, Timeline
from frigate.object_processing import TrackedObject
from frigate.monitoring.prometheus import setupRegistry

from frigate.monitoring.stats import stats_snapshot
from frigate.plus import PlusApi
<<<<<<< HEAD
=======
from frigate.ptz import OnvifController
from frigate.stats import stats_snapshot
>>>>>>> e451f44c
from frigate.util import (
    clean_camera_user_pass,
    ffprobe_stream,
    restart_frigate,
    vainfo_hwaccel,
    get_tz_modifiers,
    to_relative_box,
)
from frigate.storage import StorageMaintainer
from frigate.version import VERSION

logger = logging.getLogger(__name__)

bp = Blueprint("frigate", __name__)


def create_app(
    frigate_config,
    database: SqliteDatabase,
    stats_tracking,
    detected_frames_processor,
    storage_maintainer: StorageMaintainer,
    onvif: OnvifController,
    plus_api: PlusApi,
):
    app = Flask(__name__)

    @app.before_request
    def _db_connect():
        if database.is_closed():
            database.connect()

    @app.teardown_request
    def _db_close(exc):
        if not database.is_closed():
            database.close()

    app.frigate_config = frigate_config
    app.stats_tracking = stats_tracking
    app.detected_frames_processor = detected_frames_processor
    app.storage_maintainer = storage_maintainer
    app.onvif = onvif
    app.plus_api = plus_api
    app.camera_error_image = None
    app.hwaccel_errors = []

    app.register_blueprint(bp)

    app.wsgi_app = DispatcherMiddleware(
        app.wsgi_app, {"/metrics": make_wsgi_app(registry=setupRegistry())}
    )

    return app


@bp.route("/")
def is_healthy():
    return "Frigate is running. Alive and healthy!"


@bp.route("/events/summary")
def events_summary():
    tz_name = request.args.get("timezone", default="utc", type=str)
    hour_modifier, minute_modifier = get_tz_modifiers(tz_name)
    has_clip = request.args.get("has_clip", type=int)
    has_snapshot = request.args.get("has_snapshot", type=int)

    clauses = []

    if not has_clip is None:
        clauses.append((Event.has_clip == has_clip))

    if not has_snapshot is None:
        clauses.append((Event.has_snapshot == has_snapshot))

    if len(clauses) == 0:
        clauses.append((True))

    groups = (
        Event.select(
            Event.camera,
            Event.label,
            Event.sub_label,
            fn.strftime(
                "%Y-%m-%d",
                fn.datetime(
                    Event.start_time, "unixepoch", hour_modifier, minute_modifier
                ),
            ).alias("day"),
            Event.zones,
            fn.COUNT(Event.id).alias("count"),
        )
        .where(reduce(operator.and_, clauses))
        .group_by(
            Event.camera,
            Event.label,
            Event.sub_label,
            fn.strftime(
                "%Y-%m-%d",
                fn.datetime(
                    Event.start_time, "unixepoch", hour_modifier, minute_modifier
                ),
            ),
            Event.zones,
        )
    )

    return jsonify([e for e in groups.dicts()])


@bp.route("/events/<id>", methods=("GET",))
def event(id):
    try:
        return model_to_dict(Event.get(Event.id == id))
    except DoesNotExist:
        return "Event not found", 404


@bp.route("/events/<id>/retain", methods=("POST",))
def set_retain(id):
    try:
        event = Event.get(Event.id == id)
    except DoesNotExist:
        return make_response(
            jsonify({"success": False, "message": "Event " + id + " not found"}), 404
        )

    event.retain_indefinitely = True
    event.save()

    return make_response(
        jsonify({"success": True, "message": "Event " + id + " retained"}), 200
    )


@bp.route("/events/<id>/plus", methods=("POST",))
def send_to_plus(id):
    if not current_app.plus_api.is_active():
        message = "PLUS_API_KEY environment variable is not set"
        logger.error(message)
        return make_response(
            jsonify(
                {
                    "success": False,
                    "message": message,
                }
            ),
            400,
        )

    include_annotation = (
        request.json.get("include_annotation") if request.is_json else None
    )

    try:
        event = Event.get(Event.id == id)
    except DoesNotExist:
        message = f"Event {id} not found"
        logger.error(message)
        return make_response(jsonify({"success": False, "message": message}), 404)

    # events from before the conversion to relative dimensions cant include annotations
    if any(d > 1 for d in event.box):
        include_annotation = None

    if event.end_time is None:
        logger.error(f"Unable to load clean png for in-progress event: {event.id}")
        return make_response(
            jsonify(
                {
                    "success": False,
                    "message": "Unable to load clean png for in-progress event",
                }
            ),
            400,
        )

    if event.plus_id:
        message = "Already submitted to plus"
        logger.error(message)
        return make_response(jsonify({"success": False, "message": message}), 400)

    # load clean.png
    try:
        filename = f"{event.camera}-{event.id}-clean.png"
        image = cv2.imread(os.path.join(CLIPS_DIR, filename))
    except Exception:
        logger.error(f"Unable to load clean png for event: {event.id}")
        return make_response(
            jsonify(
                {"success": False, "message": "Unable to load clean png for event"}
            ),
            400,
        )

    if image is None or image.size == 0:
        logger.error(f"Unable to load clean png for event: {event.id}")
        return make_response(
            jsonify(
                {"success": False, "message": "Unable to load clean png for event"}
            ),
            400,
        )

    try:
        plus_id = current_app.plus_api.upload_image(image, event.camera)
    except Exception as ex:
        logger.exception(ex)
        return make_response(
            jsonify({"success": False, "message": str(ex)}),
            400,
        )

    # store image id in the database
    event.plus_id = plus_id
    event.save()

    if not include_annotation is None:
        region = event.region
        box = event.box

        try:
            current_app.plus_api.add_annotation(
                event.plus_id,
                box,
                event.label,
            )
        except Exception as ex:
            logger.exception(ex)
            return make_response(
                jsonify({"success": False, "message": str(ex)}),
                400,
            )

    return make_response(jsonify({"success": True, "plus_id": plus_id}), 200)


@bp.route("/events/<id>/false_positive", methods=("PUT",))
def false_positive(id):
    if not current_app.plus_api.is_active():
        message = "PLUS_API_KEY environment variable is not set"
        logger.error(message)
        return make_response(
            jsonify(
                {
                    "success": False,
                    "message": message,
                }
            ),
            400,
        )

    try:
        event = Event.get(Event.id == id)
    except DoesNotExist:
        message = f"Event {id} not found"
        logger.error(message)
        return make_response(jsonify({"success": False, "message": message}), 404)

    # events from before the conversion to relative dimensions cant include annotations
    if any(d > 1 for d in event.box):
        message = f"Events prior to 0.13 cannot be submitted as false positives"
        logger.error(message)
        return make_response(jsonify({"success": False, "message": message}), 400)

    if event.false_positive:
        message = f"False positive already submitted to Frigate+"
        logger.error(message)
        return make_response(jsonify({"success": False, "message": message}), 400)

    if not event.plus_id:
        plus_response = send_to_plus(id)
        if plus_response.status_code != 200:
            return plus_response
        # need to refetch the event now that it has a plus_id
        event = Event.get(Event.id == id)

    region = event.region
    box = event.box

    # provide top score if score is unavailable
    score = event.top_score if event.score is None else event.score

    try:
        current_app.plus_api.add_false_positive(
            event.plus_id,
            region,
            box,
            score,
            event.label,
            event.model_hash,
            event.model_type,
            event.detector_type,
        )
    except Exception as ex:
        logger.exception(ex)
        return make_response(
            jsonify({"success": False, "message": str(ex)}),
            400,
        )

    event.false_positive = True
    event.save()

    return make_response(jsonify({"success": True, "plus_id": event.plus_id}), 200)


@bp.route("/events/<id>/retain", methods=("DELETE",))
def delete_retain(id):
    try:
        event = Event.get(Event.id == id)
    except DoesNotExist:
        return make_response(
            jsonify({"success": False, "message": "Event " + id + " not found"}), 404
        )

    event.retain_indefinitely = False
    event.save()

    return make_response(
        jsonify({"success": True, "message": "Event " + id + " un-retained"}), 200
    )


@bp.route("/events/<id>/sub_label", methods=("POST",))
def set_sub_label(id):
    try:
        event: Event = Event.get(Event.id == id)
    except DoesNotExist:
        return make_response(
            jsonify({"success": False, "message": "Event " + id + " not found"}), 404
        )

    if request.json:
        new_sub_label = request.json.get("subLabel")
    else:
        new_sub_label = None

    if new_sub_label and len(new_sub_label) > 20:
        return make_response(
            jsonify(
                {
                    "success": False,
                    "message": new_sub_label
                    + " exceeds the 20 character limit for sub_label",
                }
            ),
            400,
        )

    if not event.end_time:
        tracked_obj: TrackedObject = (
            current_app.detected_frames_processor.camera_states[
                event.camera
            ].tracked_objects.get(event.id)
        )

        if tracked_obj:
            tracked_obj.obj_data["sub_label"] = new_sub_label

    event.sub_label = new_sub_label
    event.save()
    return make_response(
        jsonify(
            {
                "success": True,
                "message": "Event " + id + " sub label set to " + new_sub_label,
            }
        ),
        200,
    )


@bp.route("/sub_labels")
def get_sub_labels():
    split_joined = request.args.get("split_joined", type=int)

    try:
        events = Event.select(Event.sub_label).distinct()
    except Exception as e:
        return jsonify(
            {"success": False, "message": f"Failed to get sub_labels: {e}"}, "404"
        )

    sub_labels = [e.sub_label for e in events]

    if None in sub_labels:
        sub_labels.remove(None)

    if split_joined:
        original_labels = sub_labels.copy()

        for label in original_labels:
            if "," in label:
                sub_labels.remove(label)
                parts = label.split(",")

                for part in parts:
                    if not (part.strip()) in sub_labels:
                        sub_labels.append(part.strip())

    sub_labels.sort()
    return jsonify(sub_labels)


@bp.route("/events/<id>", methods=("DELETE",))
def delete_event(id):
    try:
        event = Event.get(Event.id == id)
    except DoesNotExist:
        return make_response(
            jsonify({"success": False, "message": "Event " + id + " not found"}), 404
        )

    media_name = f"{event.camera}-{event.id}"
    if event.has_snapshot:
        media = Path(f"{os.path.join(CLIPS_DIR, media_name)}.jpg")
        media.unlink(missing_ok=True)
        media = Path(f"{os.path.join(CLIPS_DIR, media_name)}-clean.png")
        media.unlink(missing_ok=True)
    if event.has_clip:
        media = Path(f"{os.path.join(CLIPS_DIR, media_name)}.mp4")
        media.unlink(missing_ok=True)

    event.delete_instance()
    return make_response(
        jsonify({"success": True, "message": "Event " + id + " deleted"}), 200
    )


@bp.route("/events/<id>/thumbnail.jpg")
def event_thumbnail(id, max_cache_age=2592000):
    format = request.args.get("format", "ios")
    thumbnail_bytes = None
    event_complete = False
    try:
        event = Event.get(Event.id == id)
        if not event.end_time is None:
            event_complete = True
        thumbnail_bytes = base64.b64decode(event.thumbnail)
    except DoesNotExist:
        # see if the object is currently being tracked
        try:
            camera_states = current_app.detected_frames_processor.camera_states.values()
            for camera_state in camera_states:
                if id in camera_state.tracked_objects:
                    tracked_obj = camera_state.tracked_objects.get(id)
                    if not tracked_obj is None:
                        thumbnail_bytes = tracked_obj.get_thumbnail()
        except:
            return "Event not found", 404

    if thumbnail_bytes is None:
        return "Event not found", 404

    # android notifications prefer a 2:1 ratio
    if format == "android":
        jpg_as_np = np.frombuffer(thumbnail_bytes, dtype=np.uint8)
        img = cv2.imdecode(jpg_as_np, flags=1)
        thumbnail = cv2.copyMakeBorder(
            img,
            0,
            0,
            int(img.shape[1] * 0.5),
            int(img.shape[1] * 0.5),
            cv2.BORDER_CONSTANT,
            (0, 0, 0),
        )
        ret, jpg = cv2.imencode(".jpg", thumbnail, [int(cv2.IMWRITE_JPEG_QUALITY), 70])
        thumbnail_bytes = jpg.tobytes()

    response = make_response(thumbnail_bytes)
    response.headers["Content-Type"] = "image/jpeg"
    if event_complete:
        response.headers["Cache-Control"] = f"private, max-age={max_cache_age}"
    else:
        response.headers["Cache-Control"] = "no-store"
    return response


@bp.route("/timeline")
def timeline():
    camera = request.args.get("camera", "all")
    source_id = request.args.get("source_id", type=str)
    limit = request.args.get("limit", 100)

    clauses = []

    selected_columns = [
        Timeline.timestamp,
        Timeline.camera,
        Timeline.source,
        Timeline.source_id,
        Timeline.class_type,
        Timeline.data,
    ]

    if camera != "all":
        clauses.append((Timeline.camera == camera))

    if source_id:
        clauses.append((Timeline.source_id == source_id))

    if len(clauses) == 0:
        clauses.append((True))

    timeline = (
        Timeline.select(*selected_columns)
        .where(reduce(operator.and_, clauses))
        .order_by(Timeline.timestamp.asc())
        .limit(limit)
    )

    return jsonify([model_to_dict(t) for t in timeline])


@bp.route("/<camera_name>/<label>/best.jpg")
@bp.route("/<camera_name>/<label>/thumbnail.jpg")
def label_thumbnail(camera_name, label):
    label = unquote(label)
    if label == "any":
        event_query = (
            Event.select()
            .where(Event.camera == camera_name)
            .order_by(Event.start_time.desc())
        )
    else:
        event_query = (
            Event.select()
            .where(Event.camera == camera_name)
            .where(Event.label == label)
            .order_by(Event.start_time.desc())
        )

    try:
        event = event_query.get()

        return event_thumbnail(event.id, 60)
    except DoesNotExist:
        frame = np.zeros((175, 175, 3), np.uint8)
        ret, jpg = cv2.imencode(".jpg", frame, [int(cv2.IMWRITE_JPEG_QUALITY), 70])

        response = make_response(jpg.tobytes())
        response.headers["Content-Type"] = "image/jpeg"
        response.headers["Cache-Control"] = "no-store"
        return response


@bp.route("/events/<id>/snapshot.jpg")
def event_snapshot(id):
    download = request.args.get("download", type=bool)
    event_complete = False
    jpg_bytes = None
    try:
        event = Event.get(Event.id == id, Event.end_time != None)
        event_complete = True
        if not event.has_snapshot:
            return "Snapshot not available", 404
        # read snapshot from disk
        with open(
            os.path.join(CLIPS_DIR, f"{event.camera}-{id}.jpg"), "rb"
        ) as image_file:
            jpg_bytes = image_file.read()
    except DoesNotExist:
        # see if the object is currently being tracked
        try:
            camera_states = current_app.detected_frames_processor.camera_states.values()
            for camera_state in camera_states:
                if id in camera_state.tracked_objects:
                    tracked_obj = camera_state.tracked_objects.get(id)
                    if not tracked_obj is None:
                        jpg_bytes = tracked_obj.get_jpg_bytes(
                            timestamp=request.args.get("timestamp", type=int),
                            bounding_box=request.args.get("bbox", type=int),
                            crop=request.args.get("crop", type=int),
                            height=request.args.get("h", type=int),
                            quality=request.args.get("quality", default=70, type=int),
                        )
        except:
            return "Event not found", 404
    except:
        return "Event not found", 404

    if jpg_bytes is None:
        return "Event not found", 404

    response = make_response(jpg_bytes)
    response.headers["Content-Type"] = "image/jpeg"
    if event_complete:
        response.headers["Cache-Control"] = "private, max-age=31536000"
    else:
        response.headers["Cache-Control"] = "no-store"
    if download:
        response.headers[
            "Content-Disposition"
        ] = f"attachment; filename=snapshot-{id}.jpg"
    return response


@bp.route("/<camera_name>/<label>/snapshot.jpg")
def label_snapshot(camera_name, label):
    label = unquote(label)
    if label == "any":
        event_query = (
            Event.select()
            .where(Event.camera == camera_name)
            .where(Event.has_snapshot == True)
            .order_by(Event.start_time.desc())
        )
    else:
        event_query = (
            Event.select()
            .where(Event.camera == camera_name)
            .where(Event.label == label)
            .where(Event.has_snapshot == True)
            .order_by(Event.start_time.desc())
        )

    try:
        event = event_query.get()
        return event_snapshot(event.id)
    except DoesNotExist:
        frame = np.zeros((720, 1280, 3), np.uint8)
        ret, jpg = cv2.imencode(".jpg", frame, [int(cv2.IMWRITE_JPEG_QUALITY), 70])

        response = make_response(jpg.tobytes())
        response.headers["Content-Type"] = "image/jpeg"
        return response


@bp.route("/events/<id>/clip.mp4")
def event_clip(id):
    download = request.args.get("download", type=bool)

    try:
        event: Event = Event.get(Event.id == id)
    except DoesNotExist:
        return "Event not found.", 404

    if not event.has_clip:
        return "Clip not available", 404

    file_name = f"{event.camera}-{id}.mp4"
    clip_path = os.path.join(CLIPS_DIR, file_name)

    if not os.path.isfile(clip_path):
        end_ts = (
            datetime.now().timestamp() if event.end_time is None else event.end_time
        )
        return recording_clip(event.camera, event.start_time, end_ts)

    response = make_response()
    response.headers["Content-Description"] = "File Transfer"
    response.headers["Cache-Control"] = "no-cache"
    response.headers["Content-Type"] = "video/mp4"
    if download:
        response.headers["Content-Disposition"] = "attachment; filename=%s" % file_name
    response.headers["Content-Length"] = os.path.getsize(clip_path)
    response.headers[
        "X-Accel-Redirect"
    ] = f"/clips/{file_name}"  # nginx: http://wiki.nginx.org/NginxXSendfile

    return response


@bp.route("/events")
def events():
    camera = request.args.get("camera", "all")
    cameras = request.args.get("cameras", "all")

    # handle old camera arg
    if cameras == "all" and camera != "all":
        cameras = camera

    label = unquote(request.args.get("label", "all"))
    labels = request.args.get("labels", "all")

    # handle old label arg
    if labels == "all" and label != "all":
        labels = label

    sub_label = request.args.get("sub_label", "all")
    sub_labels = request.args.get("sub_labels", "all")

    # handle old sub_label arg
    if sub_labels == "all" and sub_label != "all":
        sub_labels = sub_label

    zone = request.args.get("zone", "all")
    zones = request.args.get("zones", "all")

    # handle old label arg
    if zones == "all" and zone != "all":
        zones = zone

    limit = request.args.get("limit", 100)
    after = request.args.get("after", type=float)
    before = request.args.get("before", type=float)
    has_clip = request.args.get("has_clip", type=int)
    has_snapshot = request.args.get("has_snapshot", type=int)
    in_progress = request.args.get("in_progress", type=int)
    include_thumbnails = request.args.get("include_thumbnails", default=1, type=int)
    favorites = request.args.get("favorites", type=int)

    clauses = []
    excluded_fields = []

    selected_columns = [
        Event.id,
        Event.camera,
        Event.label,
        Event.zones,
        Event.start_time,
        Event.end_time,
        Event.has_clip,
        Event.has_snapshot,
        Event.plus_id,
        Event.retain_indefinitely,
        Event.sub_label,
        Event.top_score,
        Event.false_positive,
        Event.box,
    ]

    if camera != "all":
        clauses.append((Event.camera == camera))

    if cameras != "all":
        camera_list = cameras.split(",")
        clauses.append((Event.camera << camera_list))

    if labels != "all":
        label_list = labels.split(",")
        clauses.append((Event.label << label_list))

    if sub_labels != "all":
        # use matching so joined sub labels are included
        # for example a sub label 'bob' would get events
        # with sub labels 'bob' and 'bob, john'
        sub_label_clauses = []
        filtered_sub_labels = sub_labels.split(",")

        if "None" in filtered_sub_labels:
            filtered_sub_labels.remove("None")
            sub_label_clauses.append((Event.sub_label.is_null()))

        for label in filtered_sub_labels:
            sub_label_clauses.append(
                (Event.sub_label.cast("text") == label)
            )  # include exact matches

            # include this label when part of a list
            sub_label_clauses.append((Event.sub_label.cast("text") % f"*{label},*"))
            sub_label_clauses.append((Event.sub_label.cast("text") % f"*, {label}*"))

        sub_label_clause = reduce(operator.or_, sub_label_clauses)
        clauses.append((sub_label_clause))

    if zones != "all":
        # use matching so events with multiple zones
        # still match on a search where any zone matches
        zone_clauses = []
        filtered_zones = zones.split(",")

        if "None" in filtered_zones:
            filtered_zones.remove("None")
            zone_clauses.append((Event.zones.length() == 0))

        for zone in filtered_zones:
            zone_clauses.append((Event.zones.cast("text") % f'*"{zone}"*'))

        zone_clause = reduce(operator.or_, zone_clauses)
        clauses.append((zone_clause))

    if after:
        clauses.append((Event.start_time > after))

    if before:
        clauses.append((Event.start_time < before))

    if not has_clip is None:
        clauses.append((Event.has_clip == has_clip))

    if not has_snapshot is None:
        clauses.append((Event.has_snapshot == has_snapshot))

    if not in_progress is None:
        clauses.append((Event.end_time.is_null(in_progress)))

    if not include_thumbnails:
        excluded_fields.append(Event.thumbnail)
    else:
        selected_columns.append(Event.thumbnail)

    if favorites:
        clauses.append((Event.retain_indefinitely == favorites))

    if len(clauses) == 0:
        clauses.append((True))

    events = (
        Event.select(*selected_columns)
        .where(reduce(operator.and_, clauses))
        .order_by(Event.start_time.desc())
        .limit(limit)
    )

    return jsonify([model_to_dict(e, exclude=excluded_fields) for e in events])


@bp.route("/config")
def config():
    config = current_app.frigate_config.dict()

    for camera_name, camera in current_app.frigate_config.cameras.items():
        camera_dict = config["cameras"][camera_name]

        # clean paths
        for input in camera_dict.get("ffmpeg", {}).get("inputs", []):
            input["path"] = clean_camera_user_pass(input["path"])

        # add clean ffmpeg_cmds
        camera_dict["ffmpeg_cmds"] = copy.deepcopy(camera.ffmpeg_cmds)
        for cmd in camera_dict["ffmpeg_cmds"]:
            cmd["cmd"] = clean_camera_user_pass(" ".join(cmd["cmd"]))

    config["plus"] = {"enabled": current_app.plus_api.is_active()}

    return jsonify(config)


@bp.route("/config/raw")
def config_raw():
    config_file = os.environ.get("CONFIG_FILE", "/config/config.yml")

    # Check if we can use .yaml instead of .yml
    config_file_yaml = config_file.replace(".yml", ".yaml")

    if os.path.isfile(config_file_yaml):
        config_file = config_file_yaml

    if not os.path.isfile(config_file):
        return "Could not find file", 410

    with open(config_file, "r") as f:
        raw_config = f.read()
        f.close()

        return raw_config, 200


@bp.route("/config/save", methods=["POST"])
def config_save():
    save_option = request.args.get("save_option")

    new_config = request.get_data().decode()

    if not new_config:
        return "Config with body param is required", 400

    # Validate the config schema
    try:
        new_yaml = FrigateConfig.parse_raw(new_config)
    except Exception as e:
        return make_response(
            jsonify(
                {
                    "success": False,
                    "message": f"\nConfig Error:\n\n{str(traceback.format_exc())}",
                }
            ),
            400,
        )

    # Save the config to file
    try:
        config_file = os.environ.get("CONFIG_FILE", "/config/config.yml")

        # Check if we can use .yaml instead of .yml
        config_file_yaml = config_file.replace(".yml", ".yaml")

        if os.path.isfile(config_file_yaml):
            config_file = config_file_yaml

        with open(config_file, "w") as f:
            f.write(new_config)
            f.close()
    except Exception as e:
        return make_response(
            jsonify(
                {
                    "success": False,
                    "message": f"Could not write config file, be sure that Frigate has write permission on the config file.",
                }
            ),
            400,
        )

    if save_option == "restart":
        try:
            restart_frigate()
        except Exception as e:
            logging.error(f"Error restarting Frigate: {e}")
            return "Config successfully saved, unable to restart Frigate", 200

        return (
            "Config successfully saved, restarting (this can take up to one minute)...",
            200,
        )
    else:
        return "Config successfully saved.", 200


@bp.route("/config/schema.json")
def config_schema():
    return current_app.response_class(
        current_app.frigate_config.schema_json(), mimetype="application/json"
    )


@bp.route("/version")
def version():
    return VERSION


@bp.route("/stats")
def stats():
    stats = stats_snapshot(
        current_app.frigate_config,
        current_app.stats_tracking,
        current_app.hwaccel_errors,
    )
    return jsonify(stats)


@bp.route("/<camera_name>")
def mjpeg_feed(camera_name):
    fps = int(request.args.get("fps", "3"))
    height = int(request.args.get("h", "360"))
    draw_options = {
        "bounding_boxes": request.args.get("bbox", type=int),
        "timestamp": request.args.get("timestamp", type=int),
        "zones": request.args.get("zones", type=int),
        "mask": request.args.get("mask", type=int),
        "motion_boxes": request.args.get("motion", type=int),
        "regions": request.args.get("regions", type=int),
    }
    if camera_name in current_app.frigate_config.cameras:
        # return a multipart response
        return Response(
            imagestream(
                current_app.detected_frames_processor,
                camera_name,
                fps,
                height,
                draw_options,
            ),
            mimetype="multipart/x-mixed-replace; boundary=frame",
        )
    else:
        return "Camera named {} not found".format(camera_name), 404


@bp.route("/<camera_name>/ptz/info")
def camera_ptz_info(camera_name):
    if camera_name in current_app.frigate_config.cameras:
        return jsonify(current_app.onvif.get_camera_info(camera_name))
    else:
        return "Camera named {} not found".format(camera_name), 404


@bp.route("/<camera_name>/latest.jpg")
def latest_frame(camera_name):
    draw_options = {
        "bounding_boxes": request.args.get("bbox", type=int),
        "timestamp": request.args.get("timestamp", type=int),
        "zones": request.args.get("zones", type=int),
        "mask": request.args.get("mask", type=int),
        "motion_boxes": request.args.get("motion", type=int),
        "regions": request.args.get("regions", type=int),
    }
    resize_quality = request.args.get("quality", default=70, type=int)

    if camera_name in current_app.frigate_config.cameras:
        frame = current_app.detected_frames_processor.get_current_frame(
            camera_name, draw_options
        )

        if frame is None or datetime.now().timestamp() > (
            current_app.detected_frames_processor.get_current_frame_time(camera_name)
            + 10
        ):
            if current_app.camera_error_image is None:
                error_image = glob.glob("/opt/frigate/frigate/images/camera-error.jpg")

                if len(error_image) > 0:
                    current_app.camera_error_image = cv2.imread(
                        error_image[0], cv2.IMREAD_UNCHANGED
                    )

            frame = current_app.camera_error_image

        height = int(request.args.get("h", str(frame.shape[0])))
        width = int(height * frame.shape[1] / frame.shape[0])

        frame = cv2.resize(frame, dsize=(width, height), interpolation=cv2.INTER_AREA)

        ret, jpg = cv2.imencode(
            ".jpg", frame, [int(cv2.IMWRITE_JPEG_QUALITY), resize_quality]
        )
        response = make_response(jpg.tobytes())
        response.headers["Content-Type"] = "image/jpeg"
        response.headers["Cache-Control"] = "no-store"
        return response
    elif camera_name == "birdseye" and current_app.frigate_config.birdseye.restream:
        frame = cv2.cvtColor(
            current_app.detected_frames_processor.get_current_frame(camera_name),
            cv2.COLOR_YUV2BGR_I420,
        )

        height = int(request.args.get("h", str(frame.shape[0])))
        width = int(height * frame.shape[1] / frame.shape[0])

        frame = cv2.resize(frame, dsize=(width, height), interpolation=cv2.INTER_AREA)

        ret, jpg = cv2.imencode(
            ".jpg", frame, [int(cv2.IMWRITE_JPEG_QUALITY), resize_quality]
        )
        response = make_response(jpg.tobytes())
        response.headers["Content-Type"] = "image/jpeg"
        response.headers["Cache-Control"] = "no-store"
        return response
    else:
        return "Camera named {} not found".format(camera_name), 404


@bp.route("/<camera_name>/recordings/<frame_time>/snapshot.png")
def get_snapshot_from_recording(camera_name: str, frame_time: str):
    if camera_name not in current_app.frigate_config.cameras:
        return "Camera named {} not found".format(camera_name), 404

    frame_time = float(frame_time)
    recording_query = (
        Recordings.select()
        .where(
            ((frame_time > Recordings.start_time) & (frame_time < Recordings.end_time))
        )
        .where(Recordings.camera == camera_name)
    )

    try:
        recording: Recordings = recording_query.get()
        time_in_segment = frame_time - recording.start_time

        ffmpeg_cmd = [
            "ffmpeg",
            "-hide_banner",
            "-loglevel",
            "warning",
            "-ss",
            f"00:00:{time_in_segment}",
            "-i",
            recording.path,
            "-frames:v",
            "1",
            "-c:v",
            "png",
            "-f",
            "image2pipe",
            "-",
        ]

        process = sp.run(
            ffmpeg_cmd,
            capture_output=True,
        )
        response = make_response(process.stdout)
        response.headers["Content-Type"] = "image/png"
        return response
    except DoesNotExist:
        return "Recording not found for {} at {}".format(camera_name, frame_time), 404


@bp.route("/recordings/storage", methods=["GET"])
def get_recordings_storage_usage():
    recording_stats = stats_snapshot(
        current_app.frigate_config,
        current_app.stats_tracking,
        current_app.hwaccel_errors,
    )["service"]["storage"][RECORD_DIR]

    if not recording_stats:
        return jsonify({})

    total_mb = recording_stats["total"]

    camera_usages: dict[
        str, dict
    ] = current_app.storage_maintainer.calculate_camera_usages()

    for camera_name in camera_usages.keys():
        if camera_usages.get(camera_name, {}).get("usage"):
            camera_usages[camera_name]["usage_percent"] = (
                camera_usages.get(camera_name, {}).get("usage", 0) / total_mb
            ) * 100

    return jsonify(camera_usages)


# return hourly summary for recordings of camera
@bp.route("/<camera_name>/recordings/summary")
def recordings_summary(camera_name):
    tz_name = request.args.get("timezone", default="utc", type=str)
    hour_modifier, minute_modifier = get_tz_modifiers(tz_name)
    recording_groups = (
        Recordings.select(
            fn.strftime(
                "%Y-%m-%d %H",
                fn.datetime(
                    Recordings.start_time, "unixepoch", hour_modifier, minute_modifier
                ),
            ).alias("hour"),
            fn.SUM(Recordings.duration).alias("duration"),
            fn.SUM(Recordings.motion).alias("motion"),
            fn.SUM(Recordings.objects).alias("objects"),
        )
        .where(Recordings.camera == camera_name)
        .group_by(
            fn.strftime(
                "%Y-%m-%d %H",
                fn.datetime(
                    Recordings.start_time, "unixepoch", hour_modifier, minute_modifier
                ),
            )
        )
        .order_by(
            fn.strftime(
                "%Y-%m-%d H",
                fn.datetime(
                    Recordings.start_time, "unixepoch", hour_modifier, minute_modifier
                ),
            ).desc()
        )
    )

    event_groups = (
        Event.select(
            fn.strftime(
                "%Y-%m-%d %H",
                fn.datetime(
                    Event.start_time, "unixepoch", hour_modifier, minute_modifier
                ),
            ).alias("hour"),
            fn.COUNT(Event.id).alias("count"),
        )
        .where(Event.camera == camera_name, Event.has_clip)
        .group_by(
            fn.strftime(
                "%Y-%m-%d %H",
                fn.datetime(
                    Event.start_time, "unixepoch", hour_modifier, minute_modifier
                ),
            ),
        )
        .objects()
    )

    event_map = {g.hour: g.count for g in event_groups}

    days = {}

    for recording_group in recording_groups.objects():
        parts = recording_group.hour.split()
        hour = parts[1]
        day = parts[0]
        events_count = event_map.get(recording_group.hour, 0)
        hour_data = {
            "hour": hour,
            "events": events_count,
            "motion": recording_group.motion,
            "objects": recording_group.objects,
            "duration": round(recording_group.duration),
        }
        if day not in days:
            days[day] = {"events": events_count, "hours": [hour_data], "day": day}
        else:
            days[day]["events"] += events_count
            days[day]["hours"].append(hour_data)

    return jsonify(list(days.values()))


# return hour of recordings data for camera
@bp.route("/<camera_name>/recordings")
def recordings(camera_name):
    after = request.args.get(
        "after", type=float, default=(datetime.now() - timedelta(hours=1)).timestamp()
    )
    before = request.args.get("before", type=float, default=datetime.now().timestamp())

    recordings = (
        Recordings.select(
            Recordings.id,
            Recordings.start_time,
            Recordings.end_time,
            Recordings.segment_size,
            Recordings.motion,
            Recordings.objects,
        )
        .where(
            Recordings.camera == camera_name,
            Recordings.end_time >= after,
            Recordings.start_time <= before,
        )
        .order_by(Recordings.start_time)
    )

    return jsonify([e for e in recordings.dicts()])


@bp.route("/<camera_name>/start/<int:start_ts>/end/<int:end_ts>/clip.mp4")
@bp.route("/<camera_name>/start/<float:start_ts>/end/<float:end_ts>/clip.mp4")
def recording_clip(camera_name, start_ts, end_ts):
    download = request.args.get("download", type=bool)

    recordings = (
        Recordings.select()
        .where(
            (Recordings.start_time.between(start_ts, end_ts))
            | (Recordings.end_time.between(start_ts, end_ts))
            | ((start_ts > Recordings.start_time) & (end_ts < Recordings.end_time))
        )
        .where(Recordings.camera == camera_name)
        .order_by(Recordings.start_time.asc())
    )

    playlist_lines = []
    clip: Recordings
    for clip in recordings:
        playlist_lines.append(f"file '{clip.path}'")
        # if this is the starting clip, add an inpoint
        if clip.start_time < start_ts:
            playlist_lines.append(f"inpoint {int(start_ts - clip.start_time)}")
        # if this is the ending clip, add an outpoint
        if clip.end_time > end_ts:
            playlist_lines.append(f"outpoint {int(end_ts - clip.start_time)}")

    file_name = f"clip_{camera_name}_{start_ts}-{end_ts}.mp4"
    path = f"/tmp/cache/{file_name}"

    if not os.path.exists(path):
        ffmpeg_cmd = [
            "ffmpeg",
            "-y",
            "-protocol_whitelist",
            "pipe,file",
            "-f",
            "concat",
            "-safe",
            "0",
            "-i",
            "/dev/stdin",
            "-c",
            "copy",
            "-movflags",
            "+faststart",
            path,
        ]
        p = sp.run(
            ffmpeg_cmd,
            input="\n".join(playlist_lines),
            encoding="ascii",
            capture_output=True,
        )

        if p.returncode != 0:
            logger.error(p.stderr)
            return f"Could not create clip from recordings for {camera_name}.", 500
    else:
        logger.debug(
            f"Ignoring subsequent request for {path} as it already exists in the cache."
        )

    response = make_response()
    response.headers["Content-Description"] = "File Transfer"
    response.headers["Cache-Control"] = "no-cache"
    response.headers["Content-Type"] = "video/mp4"
    if download:
        response.headers["Content-Disposition"] = "attachment; filename=%s" % file_name
    response.headers["Content-Length"] = os.path.getsize(path)
    response.headers[
        "X-Accel-Redirect"
    ] = f"/cache/{file_name}"  # nginx: http://wiki.nginx.org/NginxXSendfile

    return response


@bp.route("/vod/<camera_name>/start/<int:start_ts>/end/<int:end_ts>")
@bp.route("/vod/<camera_name>/start/<float:start_ts>/end/<float:end_ts>")
def vod_ts(camera_name, start_ts, end_ts):
    recordings = (
        Recordings.select()
        .where(
            Recordings.start_time.between(start_ts, end_ts)
            | Recordings.end_time.between(start_ts, end_ts)
            | ((start_ts > Recordings.start_time) & (end_ts < Recordings.end_time))
        )
        .where(Recordings.camera == camera_name)
        .order_by(Recordings.start_time.asc())
    )

    clips = []
    durations = []
    max_duration_ms = MAX_SEGMENT_DURATION * 1000

    recording: Recordings
    for recording in recordings:
        clip = {"type": "source", "path": recording.path}
        duration = int(recording.duration * 1000)

        # Determine if we need to end the last clip early
        if recording.end_time > end_ts:
            duration -= int((recording.end_time - end_ts) * 1000)

        if 0 < duration < max_duration_ms:
            clip["keyFrameDurations"] = [duration]
            clips.append(clip)
            durations.append(duration)
        else:
            logger.warning(f"Recording clip is missing or empty: {recording.path}")

    if not clips:
        logger.error("No recordings found for the requested time range")
        return "No recordings found.", 404

    hour_ago = datetime.now() - timedelta(hours=1)
    return jsonify(
        {
            "cache": hour_ago.timestamp() > start_ts,
            "discontinuity": False,
            "consistentSequenceMediaInfo": True,
            "durations": durations,
            "segment_duration": max(durations),
            "sequences": [{"clips": clips}],
        }
    )


@bp.route("/vod/<year_month>/<day>/<hour>/<camera_name>")
def vod_hour_no_timezone(year_month, day, hour, camera_name):
    return vod_hour(
        year_month, day, hour, camera_name, get_localzone_name().replace("/", ",")
    )


# TODO make this nicer when vod module is removed
@bp.route("/vod/<year_month>/<day>/<hour>/<camera_name>/<tz_name>")
def vod_hour(year_month, day, hour, camera_name, tz_name):
    parts = year_month.split("-")
    start_date = (
        datetime(int(parts[0]), int(parts[1]), int(day), int(hour), tzinfo=timezone.utc)
        - datetime.now(pytz.timezone(tz_name.replace(",", "/"))).utcoffset()
    )
    end_date = start_date + timedelta(hours=1) - timedelta(milliseconds=1)
    start_ts = start_date.timestamp()
    end_ts = end_date.timestamp()

    return vod_ts(camera_name, start_ts, end_ts)


@bp.route("/vod/event/<id>")
def vod_event(id):
    try:
        event: Event = Event.get(Event.id == id)
    except DoesNotExist:
        logger.error(f"Event not found: {id}")
        return "Event not found.", 404

    if not event.has_clip:
        logger.error(f"Event does not have recordings: {id}")
        return "Recordings not available", 404

    clip_path = os.path.join(CLIPS_DIR, f"{event.camera}-{id}.mp4")

    if not os.path.isfile(clip_path):
        end_ts = (
            datetime.now().timestamp() if event.end_time is None else event.end_time
        )
        vod_response = vod_ts(event.camera, event.start_time, end_ts)
        # If the recordings are not found, set has_clip to false
        if (
            type(vod_response) == tuple
            and len(vod_response) == 2
            and vod_response[1] == 404
        ):
            Event.update(has_clip=False).where(Event.id == id).execute()
        return vod_response

    duration = int((event.end_time - event.start_time) * 1000)
    return jsonify(
        {
            "cache": True,
            "discontinuity": False,
            "durations": [duration],
            "sequences": [{"clips": [{"type": "source", "path": clip_path}]}],
        }
    )


def imagestream(detected_frames_processor, camera_name, fps, height, draw_options):
    while True:
        # max out at specified FPS
        time.sleep(1 / fps)
        frame = detected_frames_processor.get_current_frame(camera_name, draw_options)
        if frame is None:
            frame = np.zeros((height, int(height * 16 / 9), 3), np.uint8)

        width = int(height * frame.shape[1] / frame.shape[0])
        frame = cv2.resize(frame, dsize=(width, height), interpolation=cv2.INTER_LINEAR)

        ret, jpg = cv2.imencode(".jpg", frame, [int(cv2.IMWRITE_JPEG_QUALITY), 70])
        yield (
            b"--frame\r\n"
            b"Content-Type: image/jpeg\r\n\r\n" + jpg.tobytes() + b"\r\n\r\n"
        )


@bp.route("/ffprobe", methods=["GET"])
def ffprobe():
    path_param = request.args.get("paths", "")

    if not path_param:
        return jsonify(
            {"success": False, "message": f"Path needs to be provided."}, "404"
        )

    if path_param.startswith("camera"):
        camera = path_param[7:]

        if camera not in current_app.frigate_config.cameras.keys():
            return jsonify(
                {"success": False, "message": f"{camera} is not a valid camera."}, "404"
            )

        if not current_app.frigate_config.cameras[camera].enabled:
            return jsonify(
                {"success": False, "message": f"{camera} is not enabled."}, "404"
            )

        paths = map(
            lambda input: input.path,
            current_app.frigate_config.cameras[camera].ffmpeg.inputs,
        )
    elif "," in clean_camera_user_pass(path_param):
        paths = path_param.split(",")
    else:
        paths = [path_param]

    # user has multiple streams
    output = []

    for path in paths:
        ffprobe = ffprobe_stream(path.strip())
        output.append(
            {
                "return_code": ffprobe.returncode,
                "stderr": ffprobe.stderr.decode("unicode_escape").strip()
                if ffprobe.returncode != 0
                else "",
                "stdout": json.loads(ffprobe.stdout.decode("unicode_escape").strip())
                if ffprobe.returncode == 0
                else "",
            }
        )

    return jsonify(output)


@bp.route("/vainfo", methods=["GET"])
def vainfo():
    vainfo = vainfo_hwaccel()
    return jsonify(
        {
            "return_code": vainfo.returncode,
            "stderr": vainfo.stderr.decode("unicode_escape").strip()
            if vainfo.returncode != 0
            else "",
            "stdout": vainfo.stdout.decode("unicode_escape").strip()
            if vainfo.returncode == 0
            else "",
        }
    )


@bp.route("/logs/<service>", methods=["GET"])
def logs(service: str):
    log_locations = {
        "frigate": "/dev/shm/logs/frigate/current",
        "go2rtc": "/dev/shm/logs/go2rtc/current",
        "nginx": "/dev/shm/logs/nginx/current",
    }
    service_location = log_locations.get(service)

    if not service:
        return f"{service} is not a valid service", 404

    try:
        file = open(service_location, "r")
        contents = file.read()
        file.close()
        return contents, 200
    except FileNotFoundError as e:
        return f"Could not find log file: {e}", 500<|MERGE_RESOLUTION|>--- conflicted
+++ resolved
@@ -41,11 +41,7 @@
 
 from frigate.monitoring.stats import stats_snapshot
 from frigate.plus import PlusApi
-<<<<<<< HEAD
-=======
 from frigate.ptz import OnvifController
-from frigate.stats import stats_snapshot
->>>>>>> e451f44c
 from frigate.util import (
     clean_camera_user_pass,
     ffprobe_stream,
