"""Export recordings to storage."""

import datetime
import logging
import os
import random
import shutil
import string
import subprocess as sp
import threading
from enum import Enum
from pathlib import Path
from typing import Optional

from peewee import DoesNotExist

from frigate.config import FfmpegConfig, FrigateConfig
from frigate.const import (
    CACHE_DIR,
    CLIPS_DIR,
    EXPORT_DIR,
    FFMPEG_HVC1_ARGS,
    MAX_PLAYLIST_SECONDS,
    PREVIEW_FRAME_TYPE,
)
from frigate.ffmpeg_presets import (
    EncodeTypeEnum,
    parse_preset_hardware_acceleration_encode,
)
from frigate.models import Export, Previews, Recordings
from frigate.util.builtin import is_current_hour

logger = logging.getLogger(__name__)


TIMELAPSE_DATA_INPUT_ARGS = "-an -skip_frame nokey"


def lower_priority():
    os.nice(10)


class PlaybackFactorEnum(str, Enum):
    realtime = "realtime"
    timelapse_25x = "timelapse_25x"


class PlaybackSourceEnum(str, Enum):
    recordings = "recordings"
    preview = "preview"


class RecordingExporter(threading.Thread):
    """Exports a specific set of recordings for a camera to storage as a single file."""

    def __init__(
        self,
        config: FrigateConfig,
        id: str,
        camera: str,
        name: Optional[str],
        image: Optional[str],
        start_time: int,
        end_time: int,
        playback_factor: PlaybackFactorEnum,
        playback_source: PlaybackSourceEnum,
    ) -> None:
        super().__init__()
        self.config = config
        self.export_id = id
        self.camera = camera
        self.user_provided_name = name
        self.user_provided_image = image
        self.start_time = start_time
        self.end_time = end_time
        self.playback_factor = playback_factor
        self.playback_source = playback_source

        # ensure export thumb dir
        Path(os.path.join(CLIPS_DIR, "export")).mkdir(exist_ok=True)

    def get_datetime_from_timestamp(self, timestamp: int) -> str:
        # return in iso format
        return datetime.datetime.fromtimestamp(timestamp).strftime("%Y-%m-%d %H:%M:%S")

    def save_thumbnail(self, id: str) -> str:
        thumb_path = os.path.join(CLIPS_DIR, f"export/{id}.webp")

        if self.user_provided_image is not None and os.path.isfile(
            self.user_provided_image
        ):
            shutil.copy(self.user_provided_image, thumb_path)
            return thumb_path

        if (
            self.start_time
            < datetime.datetime.now(datetime.timezone.utc)
            .replace(minute=0, second=0, microsecond=0)
            .timestamp()
        ):
            # has preview mp4
            try:
                preview: Previews = (
                    Previews.select(
                        Previews.camera,
                        Previews.path,
                        Previews.duration,
                        Previews.start_time,
                        Previews.end_time,
                    )
                    .where(
                        Previews.start_time.between(self.start_time, self.end_time)
                        | Previews.end_time.between(self.start_time, self.end_time)
                        | (
                            (self.start_time > Previews.start_time)
                            & (self.end_time < Previews.end_time)
                        )
                    )
                    .where(Previews.camera == self.camera)
                    .limit(1)
                    .get()
                )
            except DoesNotExist:
                return ""

            diff = self.start_time - preview.start_time
            minutes = int(diff / 60)
            seconds = int(diff % 60)
            ffmpeg_cmd = [
                self.config.ffmpeg.ffmpeg_path,
                "-hide_banner",
                "-loglevel",
                "warning",
                "-ss",
                f"00:{minutes}:{seconds}",
                "-i",
                preview.path,
                "-frames",
                "1",
                "-c:v",
                "libwebp",
                thumb_path,
            ]

            process = sp.run(
                ffmpeg_cmd,
                capture_output=True,
            )

            if process.returncode != 0:
                logger.error(process.stderr)
                return ""

        else:
            # need to generate from existing images
            preview_dir = os.path.join(CACHE_DIR, "preview_frames")
            file_start = f"preview_{self.camera}"
            start_file = f"{file_start}-{self.start_time}.{PREVIEW_FRAME_TYPE}"
            end_file = f"{file_start}-{self.end_time}.{PREVIEW_FRAME_TYPE}"
            selected_preview = None

            for file in sorted(os.listdir(preview_dir)):
                if not file.startswith(file_start):
                    continue

                if file < start_file:
                    continue

                if file > end_file:
                    break

                selected_preview = os.path.join(preview_dir, file)
                break

            if not selected_preview:
                return ""

            shutil.copyfile(selected_preview, thumb_path)

        return thumb_path

    def get_record_export_command(self, video_path: str) -> list[str]:
        if (self.end_time - self.start_time) <= MAX_PLAYLIST_SECONDS:
            playlist_lines = f"http://127.0.0.1:5000/vod/{self.camera}/start/{self.start_time}/end/{self.end_time}/index.m3u8"
            ffmpeg_input = (
                f"-y -protocol_whitelist pipe,file,http,tcp -i {playlist_lines}"
            )
        else:
            playlist_lines = []

            # get full set of recordings
            export_recordings = (
                Recordings.select(
                    Recordings.start_time,
                    Recordings.end_time,
                )
                .where(
                    Recordings.start_time.between(self.start_time, self.end_time)
                    | Recordings.end_time.between(self.start_time, self.end_time)
                    | (
                        (self.start_time > Recordings.start_time)
                        & (self.end_time < Recordings.end_time)
                    )
                )
                .where(Recordings.camera == self.camera)
                .order_by(Recordings.start_time.asc())
            )

            # Use pagination to process records in chunks
            page_size = 1000
            num_pages = (export_recordings.count() + page_size - 1) // page_size

            for page in range(1, num_pages + 1):
                playlist = export_recordings.paginate(page, page_size)
                playlist_lines.append(
                    f"file 'http://127.0.0.1:5000/vod/{self.camera}/start/{float(playlist[0].start_time)}/end/{float(playlist[-1].end_time)}/index.m3u8'"
                )

            ffmpeg_input = "-y -protocol_whitelist pipe,file,http,tcp -f concat -safe 0 -i /dev/stdin"

        if self.playback_factor == PlaybackFactorEnum.realtime:
            ffmpeg_cmd = (
                f"{self.config.ffmpeg.ffmpeg_path} -hide_banner {ffmpeg_input} -c copy -movflags +faststart"
            ).split(" ")
        elif self.playback_factor == PlaybackFactorEnum.timelapse_25x:
            ffmpeg_cmd = (
                parse_preset_hardware_acceleration_encode(
                    self.config.ffmpeg.ffmpeg_path,
                    self.config.ffmpeg.hwaccel_args,
                    f"-an {ffmpeg_input}",
                    f"{self.config.cameras[self.camera].record.export.timelapse_args} -movflags +faststart",
                    EncodeTypeEnum.timelapse,
                )
            ).split(" ")

        if self.config.ffmpeg.apple_compatibility:
            ffmpeg_cmd += FFMPEG_HVC1_ARGS

<<<<<<< HEAD
=======
        # add metadata
        title = f"Frigate Recording for {self.camera}, {self.get_datetime_from_timestamp(self.start_time)} - {self.get_datetime_from_timestamp(self.end_time)}"
        ffmpeg_cmd.extend(["-metadata", f"title={title}"])

>>>>>>> b3c1b21f
        ffmpeg_cmd.append(video_path)

        return ffmpeg_cmd, playlist_lines

    def get_preview_export_command(self, video_path: str) -> list[str]:
        playlist_lines = []
        codec = "-c copy"

        if is_current_hour(self.start_time):
            # get list of current preview frames
            preview_dir = os.path.join(CACHE_DIR, "preview_frames")
            file_start = f"preview_{self.camera}"
            start_file = f"{file_start}-{self.start_time}.{PREVIEW_FRAME_TYPE}"
            end_file = f"{file_start}-{self.end_time}.{PREVIEW_FRAME_TYPE}"

            for file in sorted(os.listdir(preview_dir)):
                if not file.startswith(file_start):
                    continue

                if file < start_file:
                    continue

                if file > end_file:
                    break

                playlist_lines.append(f"file '{os.path.join(preview_dir, file)}'")
                playlist_lines.append("duration 0.12")

            if playlist_lines:
                last_file = playlist_lines[-2]
                playlist_lines.append(last_file)
                codec = "-c:v libx264"

        # get full set of previews
        export_previews = (
            Previews.select(
                Previews.path,
                Previews.start_time,
                Previews.end_time,
            )
            .where(
                Previews.start_time.between(self.start_time, self.end_time)
                | Previews.end_time.between(self.start_time, self.end_time)
                | (
                    (self.start_time > Previews.start_time)
                    & (self.end_time < Previews.end_time)
                )
            )
            .where(Previews.camera == self.camera)
            .order_by(Previews.start_time.asc())
            .namedtuples()
            .iterator()
        )

        preview: Previews
        for preview in export_previews:
            playlist_lines.append(f"file '{preview.path}'")

            if preview.start_time < self.start_time:
                playlist_lines.append(
                    f"inpoint {int(self.start_time - preview.start_time)}"
                )

            if preview.end_time > self.end_time:
                playlist_lines.append(
                    f"outpoint {int(preview.end_time - self.end_time)}"
                )

        ffmpeg_input = (
            "-y -protocol_whitelist pipe,file,tcp -f concat -safe 0 -i /dev/stdin"
        )

        if self.playback_factor == PlaybackFactorEnum.realtime:
            ffmpeg_cmd = (
                f"{self.config.ffmpeg.ffmpeg_path} -hide_banner {ffmpeg_input} {codec} -movflags +faststart {video_path}"
            ).split(" ")
        elif self.playback_factor == PlaybackFactorEnum.timelapse_25x:
            ffmpeg_cmd = (
                parse_preset_hardware_acceleration_encode(
                    self.config.ffmpeg.ffmpeg_path,
                    self.config.ffmpeg.hwaccel_args,
                    f"{TIMELAPSE_DATA_INPUT_ARGS} {ffmpeg_input}",
                    f"{self.config.cameras[self.camera].record.export.timelapse_args} -movflags +faststart {video_path}",
                    EncodeTypeEnum.timelapse,
                )
            ).split(" ")

        # add metadata
        title = f"Frigate Preview for {self.camera}, {self.get_datetime_from_timestamp(self.start_time)} - {self.get_datetime_from_timestamp(self.end_time)}"
        ffmpeg_cmd.extend(["-metadata", f"title={title}"])

        return ffmpeg_cmd, playlist_lines

    def run(self) -> None:
        logger.debug(
            f"Beginning export for {self.camera} from {self.start_time} to {self.end_time}"
        )
        export_name = (
            self.user_provided_name
            or f"{self.camera.replace('_', ' ')} {self.get_datetime_from_timestamp(self.start_time)} {self.get_datetime_from_timestamp(self.end_time)}"
        )
        filename_start_datetime = datetime.datetime.fromtimestamp(
            self.start_time
        ).strftime("%Y%m%d_%H%M%S")
        filename_end_datetime = datetime.datetime.fromtimestamp(self.end_time).strftime(
            "%Y%m%d_%H%M%S"
        )
        cleaned_export_id = self.export_id.split("_")[-1]
        video_path = f"{EXPORT_DIR}/{self.camera}_{filename_start_datetime}-{filename_end_datetime}_{cleaned_export_id}.mp4"
        thumb_path = self.save_thumbnail(self.export_id)

        Export.insert(
            {
                Export.id: self.export_id,
                Export.camera: self.camera,
                Export.name: export_name,
                Export.date: self.start_time,
                Export.video_path: video_path,
                Export.thumb_path: thumb_path,
                Export.in_progress: True,
            }
        ).execute()

        if self.playback_source == PlaybackSourceEnum.recordings:
            ffmpeg_cmd, playlist_lines = self.get_record_export_command(video_path)
        else:
            ffmpeg_cmd, playlist_lines = self.get_preview_export_command(video_path)

        p = sp.run(
            ffmpeg_cmd,
            input="\n".join(playlist_lines),
            encoding="ascii",
            preexec_fn=lower_priority,
            capture_output=True,
        )

        if p.returncode != 0:
            logger.error(
                f"Failed to export {self.playback_source.value} for command {' '.join(ffmpeg_cmd)}"
            )
            logger.error(p.stderr)
            Path(video_path).unlink(missing_ok=True)
            Export.delete().where(Export.id == self.export_id).execute()
            Path(thumb_path).unlink(missing_ok=True)
            return
        else:
            Export.update({Export.in_progress: False}).where(
                Export.id == self.export_id
            ).execute()

        logger.debug(f"Finished exporting {video_path}")


def migrate_exports(ffmpeg: FfmpegConfig, camera_names: list[str]):
    Path(os.path.join(CLIPS_DIR, "export")).mkdir(exist_ok=True)

    exports = []
    for export_file in os.listdir(EXPORT_DIR):
        camera = "unknown"

        for cam_name in camera_names:
            if cam_name in export_file:
                camera = cam_name
                break

        id = f"{camera}_{''.join(random.choices(string.ascii_lowercase + string.digits, k=6))}"
        video_path = os.path.join(EXPORT_DIR, export_file)
        thumb_path = os.path.join(
            CLIPS_DIR, f"export/{id}.jpg"
        )  # use jpg because webp encoder can't get quality low enough

        ffmpeg_cmd = [
            ffmpeg.ffmpeg_path,
            "-hide_banner",
            "-loglevel",
            "warning",
            "-i",
            video_path,
            "-vf",
            "scale=-1:180",
            "-frames",
            "1",
            "-q:v",
            "8",
            thumb_path,
        ]

        process = sp.run(
            ffmpeg_cmd,
            capture_output=True,
        )

        if process.returncode != 0:
            logger.error(process.stderr)
            continue

        exports.append(
            {
                Export.id: id,
                Export.camera: camera,
                Export.name: export_file.replace(".mp4", ""),
                Export.date: os.path.getctime(video_path),
                Export.video_path: video_path,
                Export.thumb_path: thumb_path,
                Export.in_progress: False,
            }
        )

    Export.insert_many(exports).execute()<|MERGE_RESOLUTION|>--- conflicted
+++ resolved
@@ -236,13 +236,10 @@
         if self.config.ffmpeg.apple_compatibility:
             ffmpeg_cmd += FFMPEG_HVC1_ARGS
 
-<<<<<<< HEAD
-=======
         # add metadata
         title = f"Frigate Recording for {self.camera}, {self.get_datetime_from_timestamp(self.start_time)} - {self.get_datetime_from_timestamp(self.end_time)}"
         ffmpeg_cmd.extend(["-metadata", f"title={title}"])
 
->>>>>>> b3c1b21f
         ffmpeg_cmd.append(video_path)
 
         return ffmpeg_cmd, playlist_lines
