"""Run recording maintainer and cleanup."""

import logging
import multiprocessing as mp
import signal
import threading
from types import FrameType
from typing import Optional

from playhouse.sqliteq import SqliteQueueDatabase
from setproctitle import setproctitle

from frigate.config import FrigateConfig
from frigate.models import Event, Recordings, RecordingsToDelete, Timeline
from frigate.record.cleanup import RecordingCleanup
from frigate.record.maintainer import RecordingMaintainer
from frigate.types import RecordMetricsTypes
from frigate.util import listen

logger = logging.getLogger(__name__)


def manage_recordings(
    config: FrigateConfig,
    recordings_info_queue: mp.Queue,
    process_info: dict[str, RecordMetricsTypes],
) -> None:
    stop_event = mp.Event()

    def receiveSignal(signalNumber: int, frame: Optional[FrameType]) -> None:
        stop_event.set()

    signal.signal(signal.SIGTERM, receiveSignal)
    signal.signal(signal.SIGINT, receiveSignal)

    threading.current_thread().name = "process:recording_manager"
    setproctitle("frigate.recording_manager")
    listen()

<<<<<<< HEAD
    db = SqliteQueueDatabase(config.database.path)
    models = [Event, Recordings, Timeline, RecordingsToDelete]
=======
    db = SqliteQueueDatabase(
        config.database.path,
        pragmas={
            "auto_vacuum": "FULL",  # Does not defragment database
            "cache_size": -512 * 1000,  # 512MB of cache
            "synchronous": "NORMAL",  # Safe when using WAL https://www.sqlite.org/pragma.html#pragma_synchronous
        },
        timeout=60,
    )
    models = [Event, Recordings, Timeline]
>>>>>>> 8d941e5e
    db.bind(models)

    maintainer = RecordingMaintainer(
        config, recordings_info_queue, process_info, stop_event
    )
    maintainer.start()

    cleanup = RecordingCleanup(config, stop_event)
    cleanup.start()<|MERGE_RESOLUTION|>--- conflicted
+++ resolved
@@ -37,10 +37,6 @@
     setproctitle("frigate.recording_manager")
     listen()
 
-<<<<<<< HEAD
-    db = SqliteQueueDatabase(config.database.path)
-    models = [Event, Recordings, Timeline, RecordingsToDelete]
-=======
     db = SqliteQueueDatabase(
         config.database.path,
         pragmas={
@@ -50,8 +46,7 @@
         },
         timeout=60,
     )
-    models = [Event, Recordings, Timeline]
->>>>>>> 8d941e5e
+    models = [Event, Recordings, Timeline, RecordingsToDelete]
     db.bind(models)
 
     maintainer = RecordingMaintainer(
