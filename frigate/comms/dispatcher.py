"""Handle communication between Frigate and other applications."""

import datetime
import json
import logging
from typing import Any, Callable, Optional

from frigate.camera import PTZMetrics
from frigate.camera.activity_manager import CameraActivityManager
from frigate.comms.base_communicator import Communicator
from frigate.comms.config_updater import ConfigPublisher
from frigate.comms.webpush import WebPushClient
from frigate.config import BirdseyeModeEnum, FrigateConfig
from frigate.const import (
    CLEAR_ONGOING_REVIEW_SEGMENTS,
    INSERT_MANY_RECORDINGS,
    INSERT_PREVIEW,
    NOTIFICATION_TEST,
    REQUEST_REGION_GRID,
    UPDATE_CAMERA_ACTIVITY,
    UPDATE_EMBEDDINGS_REINDEX_PROGRESS,
    UPDATE_EVENT_DESCRIPTION,
    UPDATE_MODEL_STATE,
    UPSERT_REVIEW_SEGMENT,
)
from frigate.models import Event, Previews, Recordings, ReviewSegment
from frigate.ptz.onvif import OnvifCommandEnum, OnvifController
from frigate.types import ModelStatusTypesEnum, TrackedObjectUpdateTypesEnum
from frigate.util.object import get_camera_regions_grid
from frigate.util.services import restart_frigate

logger = logging.getLogger(__name__)


class Dispatcher:
    """Handle communication between Frigate and communicators."""

    def __init__(
        self,
        config: FrigateConfig,
        config_updater: ConfigPublisher,
        onvif: OnvifController,
        ptz_metrics: dict[str, PTZMetrics],
        communicators: list[Communicator],
    ) -> None:
        self.config = config
        self.config_updater = config_updater
        self.onvif = onvif
        self.ptz_metrics = ptz_metrics
        self.comms = communicators
        self.camera_activity = CameraActivityManager(config, self.publish)
        self.model_state = {}
        self.embeddings_reindex = {}

        self._camera_settings_handlers: dict[str, Callable] = {
            "audio": self._on_audio_command,
            "detect": self._on_detect_command,
            "improve_contrast": self._on_motion_improve_contrast_command,
            "ptz_autotracker": self._on_ptz_autotracker_command,
            "motion": self._on_motion_command,
            "motion_contour_area": self._on_motion_contour_area_command,
            "motion_threshold": self._on_motion_threshold_command,
            "notifications": self._on_camera_notification_command,
            "recordings": self._on_recordings_command,
            "snapshots": self._on_snapshots_command,
            "birdseye": self._on_birdseye_command,
            "birdseye_mode": self._on_birdseye_mode_command,
            "review_alerts": self._on_alerts_command,
            "review_detections": self._on_detections_command,
        }
        self._global_settings_handlers: dict[str, Callable] = {
            "notifications": self._on_global_notification_command,
        }

        for comm in self.comms:
            comm.subscribe(self._receive)

        self.web_push_client = next(
            (comm for comm in communicators if isinstance(comm, WebPushClient)), None
        )

    def _receive(self, topic: str, payload: str) -> Optional[Any]:
        """Handle receiving of payload from communicators."""

        def handle_camera_command(command_type, camera_name, command, payload):
            try:
                if command_type == "set":
                    self._camera_settings_handlers[command](camera_name, payload)
                elif command_type == "ptz":
                    self._on_ptz_command(camera_name, payload)
            except KeyError:
                logger.error(f"Invalid command type or handler: {command_type}")

        def handle_restart():
            restart_frigate()

        def handle_insert_many_recordings():
            Recordings.insert_many(payload).execute()

        def handle_request_region_grid():
            camera = payload
            grid = get_camera_regions_grid(
                camera,
                self.config.cameras[camera].detect,
                max(self.config.model.width, self.config.model.height),
            )
            return grid

        def handle_insert_preview():
            Previews.insert(payload).execute()

        def handle_upsert_review_segment():
            ReviewSegment.insert(payload).on_conflict(
                conflict_target=[ReviewSegment.id],
                update=payload,
            ).execute()

        def handle_clear_ongoing_review_segments():
            ReviewSegment.update(end_time=datetime.datetime.now().timestamp()).where(
                ReviewSegment.end_time.is_null(True)
            ).execute()

        def handle_update_camera_activity():
            self.camera_activity.update_activity(payload)

        def handle_update_event_description():
            event: Event = Event.get(Event.id == payload["id"])
            event.data["description"] = payload["description"]
            event.save()
            self.publish(
                "tracked_object_update",
                json.dumps(
                    {
                        "type": TrackedObjectUpdateTypesEnum.description,
                        "id": event.id,
                        "description": event.data["description"],
                    }
                ),
            )

        def handle_update_model_state():
            if payload:
                model = payload["model"]
                state = payload["state"]
                self.model_state[model] = ModelStatusTypesEnum[state]
                self.publish("model_state", json.dumps(self.model_state))

        def handle_model_state():
            self.publish("model_state", json.dumps(self.model_state.copy()))

        def handle_update_embeddings_reindex_progress():
            self.embeddings_reindex = payload
            self.publish(
                "embeddings_reindex_progress",
                json.dumps(payload),
            )

        def handle_embeddings_reindex_progress():
            self.publish(
                "embeddings_reindex_progress",
                json.dumps(self.embeddings_reindex.copy()),
            )

        def handle_on_connect():
            camera_status = self.camera_activity.last_camera_activity.copy()

            for camera in camera_status.keys():
                camera_status[camera]["config"] = {
                    "detect": self.config.cameras[camera].detect.enabled,
                    "snapshots": self.config.cameras[camera].snapshots.enabled,
                    "record": self.config.cameras[camera].record.enabled,
                    "audio": self.config.cameras[camera].audio.enabled,
                    "notifications": self.config.cameras[camera].notifications.enabled,
                    "notifications_suspended": int(
                        self.web_push_client.suspended_cameras.get(camera, 0)
                    )
                    if self.web_push_client
                    and camera in self.web_push_client.suspended_cameras
                    else 0,
                    "autotracking": self.config.cameras[
                        camera
                    ].onvif.autotracking.enabled,
                    "alerts": self.config.cameras[camera].review.alerts.enabled,
                    "detections": self.config.cameras[camera].review.detections.enabled,
                }

            self.publish("camera_activity", json.dumps(camera_status))
            self.publish("model_state", json.dumps(self.model_state.copy()))
            self.publish(
                "embeddings_reindex_progress",
                json.dumps(self.embeddings_reindex.copy()),
            )

        def handle_notification_test():
            self.publish("notification_test", "Test notification")

        # Dictionary mapping topic to handlers
        topic_handlers = {
            INSERT_MANY_RECORDINGS: handle_insert_many_recordings,
            REQUEST_REGION_GRID: handle_request_region_grid,
            INSERT_PREVIEW: handle_insert_preview,
            UPSERT_REVIEW_SEGMENT: handle_upsert_review_segment,
            CLEAR_ONGOING_REVIEW_SEGMENTS: handle_clear_ongoing_review_segments,
            UPDATE_CAMERA_ACTIVITY: handle_update_camera_activity,
            UPDATE_EVENT_DESCRIPTION: handle_update_event_description,
            UPDATE_MODEL_STATE: handle_update_model_state,
            UPDATE_EMBEDDINGS_REINDEX_PROGRESS: handle_update_embeddings_reindex_progress,
            NOTIFICATION_TEST: handle_notification_test,
            "restart": handle_restart,
            "embeddingsReindexProgress": handle_embeddings_reindex_progress,
            "modelState": handle_model_state,
            "onConnect": handle_on_connect,
        }

        if topic.endswith("set") or topic.endswith("ptz") or topic.endswith("suspend"):
            try:
                parts = topic.split("/")
                if len(parts) == 3 and topic.endswith("set"):
                    # example /cam_name/detect/set payload=ON|OFF
                    camera_name = parts[-3]
                    command = parts[-2]
                    handle_camera_command("set", camera_name, command, payload)
                elif len(parts) == 2 and topic.endswith("set"):
                    command = parts[-2]
                    self._global_settings_handlers[command](payload)
                elif len(parts) == 2 and topic.endswith("ptz"):
                    # example /cam_name/ptz payload=MOVE_UP|MOVE_DOWN|STOP...
                    camera_name = parts[-2]
                    handle_camera_command("ptz", camera_name, "", payload)
                elif len(parts) == 3 and topic.endswith("suspend"):
                    # example /cam_name/notifications/suspend payload=duration
                    camera_name = parts[-3]
                    command = parts[-2]
                    self._on_camera_notification_suspend(camera_name, payload)
            except IndexError:
                logger.error(
                    f"Received invalid {topic.split('/')[-1]} command: {topic}"
                )
                return
        elif topic in topic_handlers:
            return topic_handlers[topic]()
        else:
            self.publish(topic, payload, retain=False)

    def publish(self, topic: str, payload: Any, retain: bool = False) -> None:
        """Handle publishing to communicators."""
        for comm in self.comms:
            comm.publish(topic, payload, retain)

    def stop(self) -> None:
        for comm in self.comms:
            comm.stop()

    def _on_detect_command(self, camera_name: str, payload: str) -> None:
        """Callback for detect topic."""
        detect_settings = self.config.cameras[camera_name].detect
        motion_settings = self.config.cameras[camera_name].motion

        if payload == "ON":
            if not detect_settings.enabled:
                logger.info(f"Turning on detection for {camera_name}")
                detect_settings.enabled = True

                if not motion_settings.enabled:
                    logger.info(
                        f"Turning on motion for {camera_name} due to detection being enabled."
                    )
                    motion_settings.enabled = True
                    self.config_updater.publish(
                        f"config/motion/{camera_name}", motion_settings
                    )
                    self.publish(f"{camera_name}/motion/state", payload, retain=True)
        elif payload == "OFF":
            if detect_settings.enabled:
                logger.info(f"Turning off detection for {camera_name}")
                detect_settings.enabled = False

        self.config_updater.publish(f"config/detect/{camera_name}", detect_settings)
        self.publish(f"{camera_name}/detect/state", payload, retain=True)

    def _on_motion_command(self, camera_name: str, payload: str) -> None:
        """Callback for motion topic."""
        detect_settings = self.config.cameras[camera_name].detect
        motion_settings = self.config.cameras[camera_name].motion

        if payload == "ON":
            if not motion_settings.enabled:
                logger.info(f"Turning on motion for {camera_name}")
                motion_settings.enabled = True
        elif payload == "OFF":
            if detect_settings.enabled:
                logger.error(
                    "Turning off motion is not allowed when detection is enabled."
                )
                return

            if motion_settings.enabled:
                logger.info(f"Turning off motion for {camera_name}")
                motion_settings.enabled = False

        self.config_updater.publish(f"config/motion/{camera_name}", motion_settings)
        self.publish(f"{camera_name}/motion/state", payload, retain=True)

    def _on_motion_improve_contrast_command(
        self, camera_name: str, payload: str
    ) -> None:
        """Callback for improve_contrast topic."""
        motion_settings = self.config.cameras[camera_name].motion

        if payload == "ON":
            if not motion_settings.improve_contrast:
                logger.info(f"Turning on improve contrast for {camera_name}")
                motion_settings.improve_contrast = True  # type: ignore[union-attr]
        elif payload == "OFF":
            if motion_settings.improve_contrast:
                logger.info(f"Turning off improve contrast for {camera_name}")
                motion_settings.improve_contrast = False  # type: ignore[union-attr]

        self.config_updater.publish(f"config/motion/{camera_name}", motion_settings)
        self.publish(f"{camera_name}/improve_contrast/state", payload, retain=True)

    def _on_ptz_autotracker_command(self, camera_name: str, payload: str) -> None:
        """Callback for ptz_autotracker topic."""
        ptz_autotracker_settings = self.config.cameras[camera_name].onvif.autotracking

        if payload == "ON":
            if not self.config.cameras[
                camera_name
            ].onvif.autotracking.enabled_in_config:
                logger.error(
                    "Autotracking must be enabled in the config to be turned on via MQTT."
                )
                return
            if not self.ptz_metrics[camera_name].autotracker_enabled.value:
                logger.info(f"Turning on ptz autotracker for {camera_name}")
                self.ptz_metrics[camera_name].autotracker_enabled.value = True
                self.ptz_metrics[camera_name].start_time.value = 0
                ptz_autotracker_settings.enabled = True
        elif payload == "OFF":
            if self.ptz_metrics[camera_name].autotracker_enabled.value:
                logger.info(f"Turning off ptz autotracker for {camera_name}")
                self.ptz_metrics[camera_name].autotracker_enabled.value = False
                self.ptz_metrics[camera_name].start_time.value = 0
                ptz_autotracker_settings.enabled = False

        self.publish(f"{camera_name}/ptz_autotracker/state", payload, retain=True)

    def _on_motion_contour_area_command(self, camera_name: str, payload: int) -> None:
        """Callback for motion contour topic."""
        try:
            payload = int(payload)
        except ValueError:
            f"Received unsupported value for motion contour area: {payload}"
            return

        motion_settings = self.config.cameras[camera_name].motion
        logger.info(f"Setting motion contour area for {camera_name}: {payload}")
        motion_settings.contour_area = payload  # type: ignore[union-attr]
        self.config_updater.publish(f"config/motion/{camera_name}", motion_settings)
        self.publish(f"{camera_name}/motion_contour_area/state", payload, retain=True)

    def _on_motion_threshold_command(self, camera_name: str, payload: int) -> None:
        """Callback for motion threshold topic."""
        try:
            payload = int(payload)
        except ValueError:
            f"Received unsupported value for motion threshold: {payload}"
            return

        motion_settings = self.config.cameras[camera_name].motion
        logger.info(f"Setting motion threshold for {camera_name}: {payload}")
        motion_settings.threshold = payload  # type: ignore[union-attr]
        self.config_updater.publish(f"config/motion/{camera_name}", motion_settings)
        self.publish(f"{camera_name}/motion_threshold/state", payload, retain=True)

    def _on_global_notification_command(self, payload: str) -> None:
        """Callback for global notification topic."""
        if payload != "ON" and payload != "OFF":
            f"Received unsupported value for all notification: {payload}"
            return

        notification_settings = self.config.notifications
        logger.info(f"Setting all notifications: {payload}")
        notification_settings.enabled = payload == "ON"  # type: ignore[union-attr]
        self.config_updater.publish(
            "config/notifications", {"_global_notifications": notification_settings}
        )
        self.publish("notifications/state", payload, retain=True)

    def _on_audio_command(self, camera_name: str, payload: str) -> None:
        """Callback for audio topic."""
        audio_settings = self.config.cameras[camera_name].audio

        if payload == "ON":
            if not self.config.cameras[camera_name].audio.enabled_in_config:
                logger.error(
                    "Audio detection must be enabled in the config to be turned on via MQTT."
                )
                return

            if not audio_settings.enabled:
                logger.info(f"Turning on audio detection for {camera_name}")
                audio_settings.enabled = True
        elif payload == "OFF":
            if audio_settings.enabled:
                logger.info(f"Turning off audio detection for {camera_name}")
                audio_settings.enabled = False

        self.config_updater.publish(f"config/audio/{camera_name}", audio_settings)
        self.publish(f"{camera_name}/audio/state", payload, retain=True)

    def _on_recordings_command(self, camera_name: str, payload: str) -> None:
        """Callback for recordings topic."""
        record_settings = self.config.cameras[camera_name].record

        if payload == "ON":
            if not self.config.cameras[camera_name].record.enabled_in_config:
                logger.error(
                    "Recordings must be enabled in the config to be turned on via MQTT."
                )
                return

            if not record_settings.enabled:
                logger.info(f"Turning on recordings for {camera_name}")
                record_settings.enabled = True
        elif payload == "OFF":
            if record_settings.enabled:
                logger.info(f"Turning off recordings for {camera_name}")
                record_settings.enabled = False

        self.config_updater.publish(f"config/record/{camera_name}", record_settings)
        self.publish(f"{camera_name}/recordings/state", payload, retain=True)

    def _on_snapshots_command(self, camera_name: str, payload: str) -> None:
        """Callback for snapshots topic."""
        snapshots_settings = self.config.cameras[camera_name].snapshots

        if payload == "ON":
            if not snapshots_settings.enabled:
                logger.info(f"Turning on snapshots for {camera_name}")
                snapshots_settings.enabled = True
        elif payload == "OFF":
            if snapshots_settings.enabled:
                logger.info(f"Turning off snapshots for {camera_name}")
                snapshots_settings.enabled = False

        self.publish(f"{camera_name}/snapshots/state", payload, retain=True)

    def _on_ptz_command(self, camera_name: str, payload: str) -> None:
        """Callback for ptz topic."""
        try:
            if "preset" in payload.lower():
                command = OnvifCommandEnum.preset
                param = payload.lower()[payload.index("_") + 1 :]
            elif "move_relative" in payload.lower():
                command = OnvifCommandEnum.move_relative
                param = payload.lower()[payload.index("_") + 1 :]
            else:
                command = OnvifCommandEnum[payload.lower()]
                param = ""

            self.onvif.handle_command(camera_name, command, param)
            logger.info(f"Setting ptz command to {command} for {camera_name}")
        except KeyError as k:
            logger.error(f"Invalid PTZ command {payload}: {k}")

    def _on_birdseye_command(self, camera_name: str, payload: str) -> None:
        """Callback for birdseye topic."""
        birdseye_settings = self.config.cameras[camera_name].birdseye

        if payload == "ON":
            if not birdseye_settings.enabled:
                logger.info(f"Turning on birdseye for {camera_name}")
                birdseye_settings.enabled = True

        elif payload == "OFF":
            if birdseye_settings.enabled:
                logger.info(f"Turning off birdseye for {camera_name}")
                birdseye_settings.enabled = False

        self.config_updater.publish(f"config/birdseye/{camera_name}", birdseye_settings)
        self.publish(f"{camera_name}/birdseye/state", payload, retain=True)

    def _on_birdseye_mode_command(self, camera_name: str, payload: str) -> None:
        """Callback for birdseye mode topic."""

        if payload not in ["CONTINUOUS", "MOTION", "OBJECTS"]:
            logger.info(f"Invalid birdseye_mode command: {payload}")
            return

        birdseye_settings = self.config.cameras[camera_name].birdseye

        if not birdseye_settings.enabled:
            logger.info(f"Birdseye mode not enabled for {camera_name}")
            return

        birdseye_settings.mode = BirdseyeModeEnum(payload.lower())
        logger.info(
            f"Setting birdseye mode for {camera_name} to {birdseye_settings.mode}"
        )

        self.config_updater.publish(f"config/birdseye/{camera_name}", birdseye_settings)
        self.publish(f"{camera_name}/birdseye_mode/state", payload, retain=True)

<<<<<<< HEAD
    def _on_alerts_command(self, camera_name: str, payload: str) -> None:
        """Callback for alerts topic."""
        review_settings = self.config.cameras[camera_name].review

        if payload == "ON":
            if not self.config.cameras[camera_name].review.alerts.enabled_in_config:
                logger.error(
                    "Alerts must be enabled in the config to be turned on via MQTT."
                )
                return

            if not review_settings.alerts.enabled:
                logger.info(f"Turning on alerts for {camera_name}")
                review_settings.alerts.enabled = True
        elif payload == "OFF":
            if review_settings.alerts.enabled:
                logger.info(f"Turning off alerts for {camera_name}")
                review_settings.alerts.enabled = False

        self.config_updater.publish(f"config/review/{camera_name}", review_settings)
        self.publish(f"{camera_name}/review_alerts/state", payload, retain=True)

    def _on_detections_command(self, camera_name: str, payload: str) -> None:
        """Callback for detections topic."""
        review_settings = self.config.cameras[camera_name].review

        if payload == "ON":
            if not self.config.cameras[camera_name].review.detections.enabled_in_config:
                logger.error(
                    "Detections must be enabled in the config to be turned on via MQTT."
                )
                return

            if not review_settings.detections.enabled:
                logger.info(f"Turning on detections for {camera_name}")
                review_settings.detections.enabled = True
        elif payload == "OFF":
            if review_settings.detections.enabled:
                logger.info(f"Turning off detections for {camera_name}")
                review_settings.detections.enabled = False

        self.config_updater.publish(f"config/review/{camera_name}", review_settings)
        self.publish(f"{camera_name}/review_detections/state", payload, retain=True)
=======
    def _on_camera_notification_command(self, camera_name: str, payload: str) -> None:
        """Callback for camera level notifications topic."""
        notification_settings = self.config.cameras[camera_name].notifications

        if payload == "ON":
            if not self.config.cameras[camera_name].notifications.enabled_in_config:
                logger.error(
                    "Notifications must be enabled in the config to be turned on via MQTT."
                )
                return

            if not notification_settings.enabled:
                logger.info(f"Turning on notifications for {camera_name}")
                notification_settings.enabled = True
            if (
                self.web_push_client
                and camera_name in self.web_push_client.suspended_cameras
            ):
                self.web_push_client.suspended_cameras[camera_name] = 0
        elif payload == "OFF":
            if notification_settings.enabled:
                logger.info(f"Turning off notifications for {camera_name}")
                notification_settings.enabled = False
            if (
                self.web_push_client
                and camera_name in self.web_push_client.suspended_cameras
            ):
                self.web_push_client.suspended_cameras[camera_name] = 0

        self.config_updater.publish(
            "config/notifications", {camera_name: notification_settings}
        )
        self.publish(f"{camera_name}/notifications/state", payload, retain=True)
        self.publish(f"{camera_name}/notifications/suspended", "0", retain=True)

    def _on_camera_notification_suspend(self, camera_name: str, payload: str) -> None:
        """Callback for camera level notifications suspend topic."""
        try:
            duration = int(payload)
        except ValueError:
            logger.error(f"Invalid suspension duration: {payload}")
            return

        if self.web_push_client is None:
            logger.error("WebPushClient not available for suspension")
            return

        notification_settings = self.config.cameras[camera_name].notifications

        if not notification_settings.enabled:
            logger.error(f"Notifications are not enabled for {camera_name}")
            return

        if duration != 0:
            self.web_push_client.suspend_notifications(camera_name, duration)
        else:
            self.web_push_client.unsuspend_notifications(camera_name)

        self.publish(
            f"{camera_name}/notifications/suspended",
            str(
                int(self.web_push_client.suspended_cameras.get(camera_name, 0))
                if camera_name in self.web_push_client.suspended_cameras
                else 0
            ),
            retain=True,
        )
>>>>>>> ac3dfbc3
<|MERGE_RESOLUTION|>--- conflicted
+++ resolved
@@ -502,51 +502,6 @@
         self.config_updater.publish(f"config/birdseye/{camera_name}", birdseye_settings)
         self.publish(f"{camera_name}/birdseye_mode/state", payload, retain=True)
 
-<<<<<<< HEAD
-    def _on_alerts_command(self, camera_name: str, payload: str) -> None:
-        """Callback for alerts topic."""
-        review_settings = self.config.cameras[camera_name].review
-
-        if payload == "ON":
-            if not self.config.cameras[camera_name].review.alerts.enabled_in_config:
-                logger.error(
-                    "Alerts must be enabled in the config to be turned on via MQTT."
-                )
-                return
-
-            if not review_settings.alerts.enabled:
-                logger.info(f"Turning on alerts for {camera_name}")
-                review_settings.alerts.enabled = True
-        elif payload == "OFF":
-            if review_settings.alerts.enabled:
-                logger.info(f"Turning off alerts for {camera_name}")
-                review_settings.alerts.enabled = False
-
-        self.config_updater.publish(f"config/review/{camera_name}", review_settings)
-        self.publish(f"{camera_name}/review_alerts/state", payload, retain=True)
-
-    def _on_detections_command(self, camera_name: str, payload: str) -> None:
-        """Callback for detections topic."""
-        review_settings = self.config.cameras[camera_name].review
-
-        if payload == "ON":
-            if not self.config.cameras[camera_name].review.detections.enabled_in_config:
-                logger.error(
-                    "Detections must be enabled in the config to be turned on via MQTT."
-                )
-                return
-
-            if not review_settings.detections.enabled:
-                logger.info(f"Turning on detections for {camera_name}")
-                review_settings.detections.enabled = True
-        elif payload == "OFF":
-            if review_settings.detections.enabled:
-                logger.info(f"Turning off detections for {camera_name}")
-                review_settings.detections.enabled = False
-
-        self.config_updater.publish(f"config/review/{camera_name}", review_settings)
-        self.publish(f"{camera_name}/review_detections/state", payload, retain=True)
-=======
     def _on_camera_notification_command(self, camera_name: str, payload: str) -> None:
         """Callback for camera level notifications topic."""
         notification_settings = self.config.cameras[camera_name].notifications
@@ -614,4 +569,47 @@
             ),
             retain=True,
         )
->>>>>>> ac3dfbc3
+
+    def _on_alerts_command(self, camera_name: str, payload: str) -> None:
+        """Callback for alerts topic."""
+        review_settings = self.config.cameras[camera_name].review
+
+        if payload == "ON":
+            if not self.config.cameras[camera_name].review.alerts.enabled_in_config:
+                logger.error(
+                    "Alerts must be enabled in the config to be turned on via MQTT."
+                )
+                return
+
+            if not review_settings.alerts.enabled:
+                logger.info(f"Turning on alerts for {camera_name}")
+                review_settings.alerts.enabled = True
+        elif payload == "OFF":
+            if review_settings.alerts.enabled:
+                logger.info(f"Turning off alerts for {camera_name}")
+                review_settings.alerts.enabled = False
+
+        self.config_updater.publish(f"config/review/{camera_name}", review_settings)
+        self.publish(f"{camera_name}/review_alerts/state", payload, retain=True)
+
+    def _on_detections_command(self, camera_name: str, payload: str) -> None:
+        """Callback for detections topic."""
+        review_settings = self.config.cameras[camera_name].review
+
+        if payload == "ON":
+            if not self.config.cameras[camera_name].review.detections.enabled_in_config:
+                logger.error(
+                    "Detections must be enabled in the config to be turned on via MQTT."
+                )
+                return
+
+            if not review_settings.detections.enabled:
+                logger.info(f"Turning on detections for {camera_name}")
+                review_settings.detections.enabled = True
+        elif payload == "OFF":
+            if review_settings.detections.enabled:
+                logger.info(f"Turning off detections for {camera_name}")
+                review_settings.detections.enabled = False
+
+        self.config_updater.publish(f"config/review/{camera_name}", review_settings)
+        self.publish(f"{camera_name}/review_detections/state", payload, retain=True)