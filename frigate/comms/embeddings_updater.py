"""Facilitates communication between processes."""

from enum import Enum
from typing import Callable

import zmq

SOCKET_REP_REQ = "ipc:///tmp/cache/embeddings"


class EmbeddingsRequestEnum(Enum):
    clear_face_classifier = "clear_face_classifier"
    embed_description = "embed_description"
    embed_thumbnail = "embed_thumbnail"
    generate_search = "generate_search"
    register_face = "register_face"
<<<<<<< HEAD
=======
    reprocess_face = "reprocess_face"
    reprocess_plate = "reprocess_plate"
>>>>>>> b3c1b21f


class EmbeddingsResponder:
    def __init__(self) -> None:
        self.context = zmq.Context()
        self.socket = self.context.socket(zmq.REP)
        self.socket.bind(SOCKET_REP_REQ)

    def check_for_request(self, process: Callable) -> None:
        while True:  # load all messages that are queued
            has_message, _, _ = zmq.select([self.socket], [], [], 0.01)

            if not has_message:
                break

            try:
                (topic, value) = self.socket.recv_json(flags=zmq.NOBLOCK)

                response = process(topic, value)

                if response is not None:
                    self.socket.send_json(response)
                else:
                    self.socket.send_json([])
            except zmq.ZMQError:
                break

    def stop(self) -> None:
        self.socket.close()
        self.context.destroy()


class EmbeddingsRequestor:
    """Simplifies sending data to EmbeddingsResponder and getting a reply."""

    def __init__(self) -> None:
        self.context = zmq.Context()
        self.socket = self.context.socket(zmq.REQ)
        self.socket.connect(SOCKET_REP_REQ)

    def send_data(self, topic: str, data: any) -> str:
        """Sends data and then waits for reply."""
        try:
            self.socket.send_json((topic, data))
            return self.socket.recv_json()
        except zmq.ZMQError:
            return ""

    def stop(self) -> None:
        self.socket.close()
        self.context.destroy()<|MERGE_RESOLUTION|>--- conflicted
+++ resolved
@@ -14,11 +14,8 @@
     embed_thumbnail = "embed_thumbnail"
     generate_search = "generate_search"
     register_face = "register_face"
-<<<<<<< HEAD
-=======
     reprocess_face = "reprocess_face"
     reprocess_plate = "reprocess_plate"
->>>>>>> b3c1b21f
 
 
 class EmbeddingsResponder:
