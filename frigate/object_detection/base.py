--- conflicted
+++ resolved
@@ -1,13 +1,10 @@
 import datetime
 import logging
 import queue
-<<<<<<< HEAD
-import signal
 import threading
 import time
-=======
->>>>>>> f39475a3
 from abc import ABC, abstractmethod
+from collections import deque
 from multiprocessing import Queue, Value
 from multiprocessing.synchronize import Event as MpEvent
 
@@ -99,22 +96,14 @@
 
 
 class AsyncLocalObjectDetector(BaseLocalDetector):
-    def async_send_input(self, tensor_input: np.ndarray, connection_id):
+    def async_send_input(self, tensor_input: np.ndarray, connection_id: str):
         tensor_input = self._transform_input(tensor_input)
         return self.detect_api.send_input(connection_id, tensor_input)
 
     def async_receive_output(self):
         return self.detect_api.receive_output()
 
-<<<<<<< HEAD
-
-def prepare_detector(name, out_events):
-    threading.current_thread().name = f"detector:{name}"
-    logger = logging.getLogger(f"detector.{name}")
-    logger.info(f"Starting detection process: {os.getpid()}")
-    setproctitle(f"frigate.detector.{name}")
-    listen()
-=======
+
 class DetectorRunner(FrigateProcess):
     def __init__(
         self,
@@ -143,7 +132,6 @@
 
     def run(self) -> None:
         self.pre_run_setup(self.config.logger)
->>>>>>> f39475a3
 
         frame_manager = SharedMemoryFrameManager()
         object_detector = LocalObjectDetector(detector_config=self.detector_config)
@@ -167,40 +155,6 @@
                 ),
             )
 
-<<<<<<< HEAD
-    frame_manager = SharedMemoryFrameManager()
-
-    outputs = {}
-    for name in out_events.keys():
-        out_shm = UntrackedSharedMemory(name=f"out-{name}", create=False)
-        out_np = np.ndarray((20, 6), dtype=np.float32, buffer=out_shm.buf)
-        outputs[name] = {"shm": out_shm, "np": out_np}
-
-    return stop_event, frame_manager, outputs, logger
-
-
-def run_detector(
-    name: str,
-    detection_queue: Queue,
-    out_events: dict[str, MpEvent],
-    avg_speed: Value,
-    start: Value,
-    detector_config: BaseDetectorConfig,
-):
-    stop_event, frame_manager, outputs, logger = prepare_detector(name, out_events)
-
-    object_detector = LocalObjectDetector(detector_config=detector_config)
-
-    while not stop_event.is_set():
-        try:
-            connection_id = detection_queue.get(timeout=1)
-        except queue.Empty:
-            continue
-        input_frame = frame_manager.get(
-            connection_id,
-            (1, detector_config.model.height, detector_config.model.width, 3),
-        )
-=======
             if input_frame is None:
                 logger.warning(f"Failed to get frame {connection_id} from SHM")
                 continue
@@ -210,7 +164,6 @@
             detections = object_detector.detect_raw(input_frame)
             duration = datetime.datetime.now().timestamp() - self.start_time.value
             frame_manager.close(connection_id)
->>>>>>> f39475a3
 
             if connection_id not in self.outputs:
                 self.create_output_shm(connection_id)
@@ -225,72 +178,108 @@
         logger.info("Exited detection process...")
 
 
-def async_run_detector(
-    name: str,
-    detection_queue: Queue,
-    out_events: dict[str, MpEvent],
-    avg_speed: Value,
-    start: Value,
-    detector_config: BaseDetectorConfig,
-):
-    stop_event, frame_manager, outputs, logger = prepare_detector(name, out_events)
-
-    object_detector = AsyncLocalObjectDetector(detector_config=detector_config)
-
-    def detect_worker():
-        # Continuously fetch frames and send them to the async detector
+class AsyncDetectorRunner(FrigateProcess):
+    def __init__(
+        self,
+        name,
+        detection_queue: Queue,
+        cameras: list[str],
+        avg_speed: Value,
+        start_time: Value,
+        config: FrigateConfig,
+        detector_config: BaseDetectorConfig,
+        stop_event: MpEvent,
+    ) -> None:
+        super().__init__(stop_event, PROCESS_PRIORITY_HIGH, name=name, daemon=True)
+        self.detection_queue = detection_queue
+        self.cameras = cameras
+        self.avg_speed = avg_speed
+        self.start_time = start_time
+        self.config = config
+        self.detector_config = detector_config
+        self.outputs: dict = {}
+        self._frame_manager: SharedMemoryFrameManager | None = None
+        self._publisher: ObjectDetectorPublisher | None = None
+        self._detector: AsyncLocalObjectDetector | None = None
+        self.send_times = deque()
+
+    def create_output_shm(self, name: str):
+        out_shm = UntrackedSharedMemory(name=f"out-{name}", create=False)
+        out_np = np.ndarray((20, 6), dtype=np.float32, buffer=out_shm.buf)
+        self.outputs[name] = {"shm": out_shm, "np": out_np}
+
+    def _detect_worker(self) -> None:
         logger.info("Starting Detect Worker Thread")
-        while not stop_event.is_set():
+        while not self.stop_event.is_set():
             try:
-                connection_id = detection_queue.get(timeout=1)
+                connection_id = self.detection_queue.get(timeout=1)
             except queue.Empty:
                 continue
 
-            # Retrieve the input frame from shared memory
-            input_frame = frame_manager.get(
+            input_frame = self._frame_manager.get(
                 connection_id,
-                (1, detector_config.model.height, detector_config.model.width, 3),
+                (
+                    1,
+                    self.detector_config.model.height,
+                    self.detector_config.model.width,
+                    3,
+                ),
             )
 
             if input_frame is None:
                 logger.warning(f"Failed to get frame {connection_id} from SHM")
                 continue
 
-            # send input to Accelator
-            start.value = datetime.datetime.now().timestamp()
-            object_detector.async_send_input(input_frame, connection_id)
-
-    def result_worker():
-        # Continuously receive detection results from the async detector
+            # mark start time and send to accelerator
+            self.send_times.append(time.perf_counter())
+            self._detector.async_send_input(input_frame, connection_id)
+
+    def _result_worker(self) -> None:
         logger.info("Starting Result Worker Thread")
-        while not stop_event.is_set():
-            connection_id, detections = object_detector.async_receive_output()
-            duration = datetime.datetime.now().timestamp() - start.value
-
-            frame_manager.close(connection_id)
-
-            # Update moving average inference time
-            avg_speed.value = (avg_speed.value * 9 + duration) / 10
-
-            if connection_id in outputs and detections is not None:
-                outputs[connection_id]["np"][:] = detections[:]
-                out_events[connection_id].set()
-
-    # Initialize tracking variables
-    start.value = 0.0
-    avg_speed.value = 0.0
-
-    # Start threads for detection input and result output
-    detect_thread = threading.Thread(target=detect_worker, daemon=True)
-    result_thread = threading.Thread(target=result_worker, daemon=True)
-    detect_thread.start()
-    result_thread.start()
-
-    # Keep the main process alive while threads run
-    while not stop_event.is_set():
-        time.sleep(5)
-
-    logger.info("Exited async detection process...")
+        while not self.stop_event.is_set():
+            connection_id, detections = self._detector.async_receive_output()
+
+            if not self.send_times:
+                # guard; shouldn't happen if send/recv are balanced
+                continue
+            ts = self.send_times.popleft()
+            duration = time.perf_counter() - ts
+
+            # release input buffer
+            self._frame_manager.close(connection_id)
+
+            if connection_id not in self.outputs:
+                self.create_output_shm(connection_id)
+
+            # write results and publish
+            if detections is not None:
+                self.outputs[connection_id]["np"][:] = detections[:]
+            self._publisher.publish(connection_id)
+
+            # update timers
+            self.avg_speed.value = (self.avg_speed.value * 9 + duration) / 10
+            self.start_time.value = 0.0
+
+    def run(self) -> None:
+        self.pre_run_setup(self.config.logger)
+
+        self._frame_manager = SharedMemoryFrameManager()
+        self._publisher = ObjectDetectorPublisher()
+        self._detector = AsyncLocalObjectDetector(detector_config=self.detector_config)
+
+        for name in self.cameras:
+            self.create_output_shm(name)
+
+        t_detect = threading.Thread(target=self._detect_worker, daemon=True)
+        t_result = threading.Thread(target=self._result_worker, daemon=True)
+        t_detect.start()
+        t_result.start()
+
+        while not self.stop_event.is_set():
+            time.sleep(0.5)
+
+        self._publisher.stop()
+        logger.info("Exited async detection process...")
 
 
 class ObjectDetectProcess:
@@ -331,47 +320,30 @@
         self.detection_start.value = 0.0
         if (self.detect_process is not None) and self.detect_process.is_alive():
             self.stop()
-<<<<<<< HEAD
+
+        # Async path for MemryX
         if self.detector_config.type == "memryx":
-            # MemryX requires asynchronous detection handling using async_run_detector
-            self.detect_process = util.Process(
-                target=async_run_detector,
-                name=f"detector:{self.name}",
-                args=(
-                    self.name,
-                    self.detection_queue,
-                    self.out_events,
-                    self.avg_inference_speed,
-                    self.detection_start,
-                    self.detector_config,
-                ),
+            self.detect_process = AsyncDetectorRunner(
+                f"frigate.detector:{self.name}",
+                self.detection_queue,
+                self.cameras,
+                self.avg_inference_speed,
+                self.detection_start,
+                self.config,
+                self.detector_config,
+                self.stop_event,
             )
         else:
-            self.detect_process = util.Process(
-                target=run_detector,
-                name=f"detector:{self.name}",
-                args=(
-                    self.name,
-                    self.detection_queue,
-                    self.out_events,
-                    self.avg_inference_speed,
-                    self.detection_start,
-                    self.detector_config,
-                ),
-            )
-        self.detect_process.daemon = True
-=======
-        self.detect_process = DetectorRunner(
-            f"frigate.detector:{self.name}",
-            self.detection_queue,
-            self.cameras,
-            self.avg_inference_speed,
-            self.detection_start,
-            self.config,
-            self.detector_config,
-            self.stop_event,
-        )
->>>>>>> f39475a3
+            self.detect_process = DetectorRunner(
+                f"frigate.detector:{self.name}",
+                self.detection_queue,
+                self.cameras,
+                self.avg_inference_speed,
+                self.detection_start,
+                self.config,
+                self.detector_config,
+                self.stop_event,
+            )
         self.detect_process.start()
 
 
