--- conflicted
+++ resolved
@@ -615,15 +615,9 @@
     )
 
 
-<<<<<<< HEAD
 @router.post("/events/{event_id}/plus")
 def send_to_plus(request: Request, event_id: str):
-    if not request.app.plus_api.is_active():
-=======
-@EventBp.route("/events/<id>/plus", methods=("POST",))
-def send_to_plus(id):
-    if not current_app.frigate_config.plus_api.is_active():
->>>>>>> dc549817
+    if not request.app.frigate_config.plus_api.is_active():
         message = "PLUS_API_KEY environment variable is not set"
         logger.error(message)
         return JSONResponse(
@@ -695,11 +689,7 @@
         )
 
     try:
-<<<<<<< HEAD
-        plus_id = request.app.plus_api.upload_image(image, event.camera)
-=======
-        plus_id = current_app.frigate_config.plus_api.upload_image(image, event.camera)
->>>>>>> dc549817
+        plus_id = request.app.frigate_config.plus_api.upload_image(image, event.camera)
     except Exception as ex:
         logger.exception(ex)
         return JSONResponse(
@@ -715,11 +705,7 @@
         box = event.data["box"]
 
         try:
-<<<<<<< HEAD
-            request.app.plus_api.add_annotation(
-=======
-            current_app.frigate_config.plus_api.add_annotation(
->>>>>>> dc549817
+            request.app.frigate_config.plus_api.add_annotation(
                 event.plus_id,
                 box,
                 event.label,
@@ -743,15 +729,9 @@
     )
 
 
-<<<<<<< HEAD
 @router.put("/events/{event_id}/false_positive")
 def false_positive(request: Request, event_id: str):
-    if not request.app.plus_api.is_active():
-=======
-@EventBp.route("/events/<id>/false_positive", methods=("PUT",))
-def false_positive(id):
-    if not current_app.frigate_config.plus_api.is_active():
->>>>>>> dc549817
+    if not request.app.frigate_config.plus_api.is_active():
         message = "PLUS_API_KEY environment variable is not set"
         logger.error(message)
         return JSONResponse(
@@ -806,11 +786,7 @@
     )
 
     try:
-<<<<<<< HEAD
-        request.app.plus_api.add_false_positive(
-=======
-        current_app.frigate_config.plus_api.add_false_positive(
->>>>>>> dc549817
+        request.app.frigate_config.plus_api.add_false_positive(
             event.plus_id,
             region,
             box,
