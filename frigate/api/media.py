--- conflicted
+++ resolved
@@ -20,11 +20,8 @@
 from tzlocal import get_localzone_name
 from werkzeug.utils import secure_filename
 
-<<<<<<< HEAD
 from frigate.api.defs.tags import Tags
-=======
 from frigate.config import FrigateConfig
->>>>>>> aa82e56d
 from frigate.const import (
     CACHE_DIR,
     CLIPS_DIR,
@@ -248,11 +245,8 @@
         recording: Recordings = recording_query.get()
         time_in_segment = frame_time - recording.start_time
         codec = "png" if format == "png" else "mjpeg"
-<<<<<<< HEAD
-=======
-        config: FrigateConfig = current_app.frigate_config
-
->>>>>>> aa82e56d
+        config: FrigateConfig = request.app.frigate_config
+
         image_data = get_image_from_recording(
             config.ffmpeg, recording.path, time_in_segment, codec, height
         )
@@ -306,16 +300,12 @@
     )
 
     try:
-        config: FrigateConfig = current_app.frigate_config
+        config: FrigateConfig = request.app.frigate_config
         recording: Recordings = recording_query.get()
         time_in_segment = frame_time - recording.start_time
-<<<<<<< HEAD
-        image_data = get_image_from_recording(recording.path, time_in_segment)
-=======
         image_data = get_image_from_recording(
             config.ffmpeg, recording.path, time_in_segment, "png"
         )
->>>>>>> aa82e56d
 
         if not image_data:
             return JSONResponse(
@@ -464,7 +454,7 @@
 
 @router.get("/media/camera/{camera_name}/start/{start_ts}/end/{end_ts}/clip.mp4")
 def recording_clip(
-    camera_name: str, start_ts: float, end_ts: float, download: bool = False
+    request: Request, camera_name: str, start_ts: float, end_ts: float, download: bool = False
 ):
     recordings = (
         Recordings.select(
@@ -506,7 +496,7 @@
     file_name = secure_filename(file_name)
     path = os.path.join(CLIPS_DIR, f"cache/{file_name}")
 
-    config: FrigateConfig = current_app.frigate_config
+    config: FrigateConfig = request.app.frigate_config
 
     if not os.path.exists(path):
         ffmpeg_cmd = [
@@ -1166,7 +1156,7 @@
 
 
 @router.get("/media/events/{event_id}/preview.gif")
-def event_preview(event_id: str):
+def event_preview(request: Request, event_id: str):
     try:
         event: Event = Event.get(Event.id == event_id)
     except DoesNotExist:
@@ -1178,11 +1168,12 @@
     end_ts = start_ts + (
         min(event.end_time - event.start_time, 20) if event.end_time else 20
     )
-    return preview_gif(event.camera, start_ts, end_ts)
+    return preview_gif(request, event.camera, start_ts, end_ts)
 
 
 @router.get("/media/camera/{camera_name}/start/{start_ts}/end/{end_ts}/preview.gif")
 def preview_gif(
+    request: Request,
     camera_name: str,
     start_ts: float,
     end_ts: float,
@@ -1219,7 +1210,7 @@
         diff = start_ts - preview.start_time
         minutes = int(diff / 60)
         seconds = int(diff % 60)
-        config: FrigateConfig = current_app.frigate_config
+        config: FrigateConfig = request.app.frigate_config
         ffmpeg_cmd = [
             config.ffmpeg.ffmpeg_path,
             "-hide_banner",
@@ -1286,7 +1277,7 @@
 
         last_file = selected_previews[-2]
         selected_previews.append(last_file)
-        config: FrigateConfig = current_app.frigate_config
+        config: FrigateConfig = request.app.frigate_config
 
         ffmpeg_cmd = [
             config.ffmpeg.ffmpeg_path,
@@ -1338,6 +1329,7 @@
 
 @router.get("/media/camera/{camera_name}/start/{start_ts}/end/{end_ts}/preview.mp4")
 def preview_mp4(
+    request: Request,
     camera_name: str,
     start_ts: float,
     end_ts: float,
@@ -1393,7 +1385,7 @@
         diff = start_ts - preview.start_time
         minutes = int(diff / 60)
         seconds = int(diff % 60)
-        config: FrigateConfig = current_app.frigate_config
+        config: FrigateConfig = request.app.frigate_config
         ffmpeg_cmd = [
             config.ffmpeg.ffmpeg_path,
             "-hide_banner",
@@ -1458,7 +1450,7 @@
 
         last_file = selected_previews[-2]
         selected_previews.append(last_file)
-        config: FrigateConfig = current_app.frigate_config
+        config: FrigateConfig = request.app.frigate_config
 
         ffmpeg_cmd = [
             config.ffmpeg.ffmpeg_path,
@@ -1513,6 +1505,7 @@
 
 @router.get("/media/review/{event_id}/preview")
 def review_preview(
+    request: Request,
     event_id: str,
     format: str = Query(default="gif", enum=["gif", "mp4"]),
 ):
@@ -1531,9 +1524,9 @@
     )
 
     if format == "gif":
-        return preview_gif(review.camera, start_ts, end_ts)
+        return preview_gif(request, review.camera, start_ts, end_ts)
     else:
-        return preview_mp4(review.camera, start_ts, end_ts)
+        return preview_mp4(request, review.camera, start_ts, end_ts)
 
 
 @router.get("/media/preview/{file_name}/thumbnail.jpg")
