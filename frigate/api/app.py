--- conflicted
+++ resolved
@@ -16,24 +16,10 @@
 from fastapi.responses import JSONResponse
 from markupsafe import escape
 from peewee import operator
-<<<<<<< HEAD
-from playhouse.sqliteq import SqliteQueueDatabase
-from werkzeug.middleware.proxy_fix import ProxyFix
-
-from frigate.api.auth import AuthBp, get_jwt_secret, limiter
-from frigate.api.event import EventBp
-from frigate.api.export import ExportBp
-from frigate.api.media import MediaBp
-from frigate.api.notification import NotificationBp
-from frigate.api.preview import PreviewBp
-from frigate.api.review import ReviewBp
-from frigate.comms.event_metadata_updater import EventMetadataPublisher
-=======
 
 from frigate.api.defs.app_body import AppConfigSetBody
 from frigate.api.defs.app_query_parameters import AppTimelineHourlyQueryParameters
 from frigate.api.defs.tags import Tags
->>>>>>> cffc431b
 from frigate.config import FrigateConfig
 from frigate.const import CONFIG_DIR
 from frigate.models import Event, Timeline
@@ -48,76 +34,10 @@
 logger = logging.getLogger(__name__)
 
 
-<<<<<<< HEAD
-bp = Blueprint("frigate", __name__)
-bp.register_blueprint(EventBp)
-bp.register_blueprint(ExportBp)
-bp.register_blueprint(MediaBp)
-bp.register_blueprint(PreviewBp)
-bp.register_blueprint(ReviewBp)
-bp.register_blueprint(AuthBp)
-bp.register_blueprint(NotificationBp)
-
-
-def create_app(
-    frigate_config,
-    database: SqliteQueueDatabase,
-    embeddings: Optional[EmbeddingsContext],
-    detected_frames_processor,
-    storage_maintainer: StorageMaintainer,
-    onvif: OnvifController,
-    external_processor: ExternalEventProcessor,
-    stats_emitter: StatsEmitter,
-    event_metadata_updater: EventMetadataPublisher,
-):
-    app = Flask(__name__)
-
-    @app.before_request
-    def check_csrf():
-        if request.method in ["GET", "HEAD", "OPTIONS", "TRACE"]:
-            pass
-        if "origin" in request.headers and "x-csrf-token" not in request.headers:
-            return jsonify({"success": False, "message": "Missing CSRF header"}), 401
-
-    @app.before_request
-    def _db_connect():
-        if database.is_closed():
-            database.connect()
-
-    @app.teardown_request
-    def _db_close(exc):
-        if not database.is_closed():
-            database.close()
-
-    app.frigate_config = frigate_config
-    app.embeddings = embeddings
-    app.detected_frames_processor = detected_frames_processor
-    app.storage_maintainer = storage_maintainer
-    app.onvif = onvif
-    app.external_processor = external_processor
-    app.camera_error_image = None
-    app.stats_emitter = stats_emitter
-    app.event_metadata_updater = event_metadata_updater
-    app.jwt_token = get_jwt_secret() if frigate_config.auth.enabled else None
-    # update the request_address with the x-forwarded-for header from nginx
-    app.wsgi_app = ProxyFix(app.wsgi_app, x_for=1)
-    # initialize the rate limiter for the login endpoint
-    limiter.init_app(app)
-    if frigate_config.auth.failed_login_rate_limit is None:
-        limiter.enabled = False
-
-    app.register_blueprint(bp)
-
-    return app
-
-
-@bp.route("/")
-=======
 router = APIRouter(tags=[Tags.app])
 
 
 @router.get("/")
->>>>>>> cffc431b
 def is_healthy():
     return "Frigate is running. Alive and healthy!"
 
