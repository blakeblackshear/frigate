"""Main api runner."""

import copy
import json
import logging
import os
import traceback
from datetime import datetime, timedelta
from functools import reduce
from typing import Optional

import requests
from fastapi import APIRouter, Path, Request, Response
from fastapi.encoders import jsonable_encoder
from fastapi.params import Depends
from fastapi.responses import JSONResponse
from markupsafe import escape
from peewee import operator

from frigate.api.defs.app_body import AppConfigSetBody
from frigate.api.defs.app_query_parameters import AppTimelineHourlyQueryParameters
from frigate.api.defs.tags import Tags
from frigate.config import FrigateConfig
from frigate.const import CONFIG_DIR
from frigate.models import Event, Timeline
from frigate.util.builtin import (
    clean_camera_user_pass,
    get_tz_modifiers,
    update_yaml_from_url,
)
from frigate.util.services import ffprobe_stream, restart_frigate, vainfo_hwaccel
from frigate.version import VERSION

logger = logging.getLogger(__name__)


router = APIRouter(tags=[Tags.app])


@router.get("/")
def is_healthy():
    return "Frigate is running. Alive and healthy!"


@router.get("/config/schema.json")
def config_schema(request: Request):
    return Response(
        content=request.app.frigate_config.schema_json(), media_type="application/json"
    )


@router.get("/go2rtc/streams")
def go2rtc_streams():
    r = requests.get("http://127.0.0.1:1984/api/streams")
    if not r.ok:
        logger.error("Failed to fetch streams from go2rtc")
        return JSONResponse(
            content=({"success": False, "message": "Error fetching stream data"}),
            status_code=500,
        )
    stream_data = r.json()
    for data in stream_data.values():
        for producer in data.get("producers", []):
            producer["url"] = clean_camera_user_pass(producer.get("url", ""))
    return JSONResponse(content=stream_data)


@router.get("/go2rtc/streams/{camera_name}")
def go2rtc_camera_stream(camera_name: str):
    r = requests.get(
        f"http://127.0.0.1:1984/api/streams?src={camera_name}&video=all&audio=all&microphone"
    )
    if not r.ok:
        logger.error("Failed to fetch streams from go2rtc")
        return JSONResponse(
            content=({"success": False, "message": "Error fetching stream data"}),
            status_code=500,
        )
    stream_data = r.json()
    for producer in stream_data.get("producers", []):
        producer["url"] = clean_camera_user_pass(producer.get("url", ""))
    return JSONResponse(content=stream_data)


@router.get("/version")
def version():
    return VERSION


@router.get("/stats")
def stats(request: Request):
    return JSONResponse(content=request.app.stats_emitter.get_latest_stats())


@router.get("/stats/history")
def stats_history(request: Request, keys: str = None):
    if keys:
        keys = keys.split(",")

    return JSONResponse(content=request.app.stats_emitter.get_stats_history(keys))


@router.get("/config")
def config(request: Request):
    config_obj: FrigateConfig = request.app.frigate_config
    config: dict[str, dict[str, any]] = config_obj.model_dump(
        mode="json", warnings="none", exclude_none=True
    )

    # remove the mqtt password
    config["mqtt"].pop("password", None)

    # remove the proxy secret
    config["proxy"].pop("auth_secret", None)

    for camera_name, camera in request.app.frigate_config.cameras.items():
        camera_dict = config["cameras"][camera_name]

        # clean paths
        for input in camera_dict.get("ffmpeg", {}).get("inputs", []):
            input["path"] = clean_camera_user_pass(input["path"])

        # add clean ffmpeg_cmds
        camera_dict["ffmpeg_cmds"] = copy.deepcopy(camera.ffmpeg_cmds)
        for cmd in camera_dict["ffmpeg_cmds"]:
            cmd["cmd"] = clean_camera_user_pass(" ".join(cmd["cmd"]))

        # ensure that zones are relative
        for zone_name, zone in config_obj.cameras[camera_name].zones.items():
            camera_dict["zones"][zone_name]["color"] = zone.color

    config["plus"] = {"enabled": request.app.plus_api.is_active()}
    config["model"]["colormap"] = config_obj.model.colormap

    for detector_config in config["detectors"].values():
        detector_config["model"]["labelmap"] = (
            request.app.frigate_config.model.merged_labelmap
        )

    return JSONResponse(content=config)


@router.get("/config/raw")
def config_raw():
    config_file = os.environ.get("CONFIG_FILE", "/config/config.yml")

    # Check if we can use .yaml instead of .yml
    config_file_yaml = config_file.replace(".yml", ".yaml")

    if os.path.isfile(config_file_yaml):
        config_file = config_file_yaml

    if not os.path.isfile(config_file):
        return JSONResponse(
            content=({"success": False, "message": "Could not find file"}),
            status_code=404,
        )

    with open(config_file, "r") as f:
        raw_config = f.read()
        f.close()

        return raw_config, 200


@router.post("/config/save")
def config_save(save_option: str, body: dict):
    new_config = body

    if not new_config:
        return JSONResponse(
            content=(
                {"success": False, "message": "Config with body param is required"}
            ),
            status_code=400,
        )

    # Validate the config schema
    try:
        FrigateConfig.parse_yaml(new_config)
    except Exception:
        return JSONResponse(
            content=(
                {
                    "success": False,
                    "message": f"\nConfig Error:\n\n{escape(str(traceback.format_exc()))}",
                }
            ),
            status_code=400,
        )

    # Save the config to file
    try:
        config_file = os.environ.get("CONFIG_FILE", "/config/config.yml")

        # Check if we can use .yaml instead of .yml
        config_file_yaml = config_file.replace(".yml", ".yaml")

        if os.path.isfile(config_file_yaml):
            config_file = config_file_yaml

        with open(config_file, "w") as f:
            f.write(new_config)
            f.close()
    except Exception:
        return JSONResponse(
            content=(
                {
                    "success": False,
                    "message": "Could not write config file, be sure that Frigate has write permission on the config file.",
                }
            ),
            status_code=400,
        )

    if save_option == "restart":
        try:
            restart_frigate()
        except Exception as e:
            logging.error(f"Error restarting Frigate: {e}")
            return JSONResponse(
                content=(
                    {
                        "success": True,
                        "message": "Config successfully saved, unable to restart Frigate",
                    }
                ),
                status_code=200,
            )

        return JSONResponse(
            content=(
                {
                    "success": True,
                    "message": "Config successfully saved, restarting (this can take up to one minute)...",
                }
            ),
            status_code=200,
        )
    else:
        return JSONResponse(
            content=({"success": True, "message": "Config successfully saved."}),
            status_code=200,
        )


@router.put("/config/set")
def config_set(request: Request, body: AppConfigSetBody):
    config_file = os.environ.get("CONFIG_FILE", f"{CONFIG_DIR}/config.yml")

    # Check if we can use .yaml instead of .yml
    config_file_yaml = config_file.replace(".yml", ".yaml")

    if os.path.isfile(config_file_yaml):
        config_file = config_file_yaml

    with open(config_file, "r") as f:
        old_raw_config = f.read()
        f.close()

    try:
        update_yaml_from_url(config_file, request.url)
        with open(config_file, "r") as f:
            new_raw_config = f.read()
            f.close()
        # Validate the config schema
        try:
            config_obj = FrigateConfig.parse_yaml(new_raw_config)
        except Exception:
            with open(config_file, "w") as f:
                f.write(old_raw_config)
                f.close()
            logger.error(f"\nConfig Error:\n\n{str(traceback.format_exc())}")
            return JSONResponse(
                content=(
                    {
                        "success": False,
                        "message": "Error parsing config. Check logs for error message.",
                    }
                ),
                status_code=400,
            )
    except Exception as e:
        logging.error(f"Error updating config: {e}")
        return JSONResponse(
            content=({"success": False, "message": "Error updating config"}),
            status_code=500,
        )

<<<<<<< HEAD
    if body.requires_restart == 0:
        request.app.frigate_config = FrigateConfig.runtime_config(
            config_obj, request.app.plus_api
=======
    json = request.get_json(silent=True) or {}

    if json.get("requires_restart", 1) == 0:
        current_app.frigate_config = FrigateConfig.parse_object(
            config_obj, plus_api=current_app.plus_api
>>>>>>> e8763b36
        )

    return JSONResponse(
        content=(
            {
                "success": True,
                "message": "Config successfully updated, restart to apply",
            }
        ),
        status_code=200,
    )


@router.get("/ffprobe")
def ffprobe(request: Request, paths: str = ""):
    path_param = paths

    if not path_param:
        return JSONResponse(
            content=({"success": False, "message": "Path needs to be provided."}),
            status_code=404,
        )

    if path_param.startswith("camera"):
        camera = path_param[7:]

        if camera not in request.app.frigate_config.cameras.keys():
            return JSONResponse(
                content=(
                    {"success": False, "message": f"{camera} is not a valid camera."}
                ),
                status_code=404,
            )

        if not request.app.frigate_config.cameras[camera].enabled:
            return JSONResponse(
                content=({"success": False, "message": f"{camera} is not enabled."}),
                status_code=404,
            )

        paths = map(
            lambda input: input.path,
            request.app.frigate_config.cameras[camera].ffmpeg.inputs,
        )
    elif "," in clean_camera_user_pass(path_param):
        paths = path_param.split(",")
    else:
        paths = [path_param]

    # user has multiple streams
    output = []

    for path in paths:
        ffprobe = ffprobe_stream(request.app.frigate_config.ffmpeg, path.strip())
        output.append(
            {
                "return_code": ffprobe.returncode,
                "stderr": (
                    ffprobe.stderr.decode("unicode_escape").strip()
                    if ffprobe.returncode != 0
                    else ""
                ),
                "stdout": (
                    json.loads(ffprobe.stdout.decode("unicode_escape").strip())
                    if ffprobe.returncode == 0
                    else ""
                ),
            }
        )

    return JSONResponse(content=output)


@router.get("/vainfo")
def vainfo():
    vainfo = vainfo_hwaccel()
    return JSONResponse(
        content={
            "return_code": vainfo.returncode,
            "stderr": (
                vainfo.stderr.decode("unicode_escape").strip()
                if vainfo.returncode != 0
                else ""
            ),
            "stdout": (
                vainfo.stdout.decode("unicode_escape").strip()
                if vainfo.returncode == 0
                else ""
            ),
        }
    )


@router.get("/logs/{service}", tags=[Tags.logs])
def logs(
    service: str = Path(enum=["frigate", "nginx", "go2rtc", "chroma"]),
    download: Optional[str] = None,
    start: Optional[int] = 0,
    end: Optional[int] = None,
):
    """Get logs for the requested service (frigate/nginx/go2rtc/chroma)"""

    def download_logs(service_location: str):
        try:
            file = open(service_location, "r")
            contents = file.read()
            file.close()
            return JSONResponse(jsonable_encoder(contents))
        except FileNotFoundError as e:
            logger.error(e)
            return JSONResponse(
                content={"success": False, "message": "Could not find log file"},
                status_code=500,
            )

    log_locations = {
        "frigate": "/dev/shm/logs/frigate/current",
        "go2rtc": "/dev/shm/logs/go2rtc/current",
        "nginx": "/dev/shm/logs/nginx/current",
        "chroma": "/dev/shm/logs/chroma/current",
    }
    service_location = log_locations.get(service)

    if not service_location:
        return JSONResponse(
            content={"success": False, "message": "Not a valid service"},
            status_code=404,
        )

    if download:
        return download_logs(service_location)

    try:
        file = open(service_location, "r")
        contents = file.read()
        file.close()

        # use the start timestamp to group logs together``
        logLines = []
        keyLength = 0
        dateEnd = 0
        currentKey = ""
        currentLine = ""

        for rawLine in contents.splitlines():
            cleanLine = rawLine.strip()

            if len(cleanLine) < 10:
                continue

            # handle cases where S6 does not include date in log line
            if "  " not in cleanLine:
                cleanLine = f"{datetime.now()}  {cleanLine}"

            if dateEnd == 0:
                dateEnd = cleanLine.index("  ")
                keyLength = dateEnd - (6 if service_location == "frigate" else 0)

            newKey = cleanLine[0:keyLength]

            if newKey == currentKey:
                currentLine += f"\n{cleanLine[dateEnd:].strip()}"
                continue
            else:
                if len(currentLine) > 0:
                    logLines.append(currentLine)

                currentKey = newKey
                currentLine = cleanLine

        logLines.append(currentLine)

        return JSONResponse(
            content={"totalLines": len(logLines), "lines": logLines[start:end]},
            status_code=200,
        )
    except FileNotFoundError as e:
        logger.error(e)
        return JSONResponse(
            content={"success": False, "message": "Could not find log file"},
            status_code=500,
        )


@router.post("/restart")
def restart():
    try:
        restart_frigate()
    except Exception as e:
        logging.error(f"Error restarting Frigate: {e}")
        return JSONResponse(
            content=(
                {
                    "success": False,
                    "message": "Unable to restart Frigate.",
                }
            ),
            status_code=500,
        )

    return JSONResponse(
        content=(
            {
                "success": True,
                "message": "Restarting (this can take up to one minute)...",
            }
        ),
        status_code=200,
    )


@router.get("/labels")
def get_labels(camera: str = ""):
    try:
        if camera:
            events = Event.select(Event.label).where(Event.camera == camera).distinct()
        else:
            events = Event.select(Event.label).distinct()
    except Exception as e:
        logger.error(e)
        return JSONResponse(
            content=({"success": False, "message": "Failed to get labels"}),
            status_code=404,
        )

    labels = sorted([e.label for e in events])
    return JSONResponse(content=labels)


@router.get("/sub_labels")
def get_sub_labels(split_joined: Optional[int] = None):
    try:
        events = Event.select(Event.sub_label).distinct()
    except Exception:
        return JSONResponse(
            content=({"success": False, "message": "Failed to get sub_labels"}),
            status_code=404,
        )

    sub_labels = [e.sub_label for e in events]

    if None in sub_labels:
        sub_labels.remove(None)

    if split_joined:
        original_labels = sub_labels.copy()

        for label in original_labels:
            if "," in label:
                sub_labels.remove(label)
                parts = label.split(",")

                for part in parts:
                    if part.strip() not in sub_labels:
                        sub_labels.append(part.strip())

    sub_labels.sort()
    return JSONResponse(content=sub_labels)


@router.get("/timeline")
def timeline(camera: str = "all", limit: int = 100, source_id: Optional[str] = None):
    clauses = []

    selected_columns = [
        Timeline.timestamp,
        Timeline.camera,
        Timeline.source,
        Timeline.source_id,
        Timeline.class_type,
        Timeline.data,
    ]

    if camera != "all":
        clauses.append((Timeline.camera == camera))

    if source_id:
        clauses.append((Timeline.source_id == source_id))

    if len(clauses) == 0:
        clauses.append((True))

    timeline = (
        Timeline.select(*selected_columns)
        .where(reduce(operator.and_, clauses))
        .order_by(Timeline.timestamp.asc())
        .limit(limit)
        .dicts()
    )

    return JSONResponse(content=[t for t in timeline])


@router.get("/timeline/hourly")
def hourly_timeline(params: AppTimelineHourlyQueryParameters = Depends()):
    """Get hourly summary for timeline."""
    cameras = params.cameras
    labels = params.labels
    before = params.before
    after = params.after
    limit = params.limit
    tz_name = params.timezone

    _, minute_modifier, _ = get_tz_modifiers(tz_name)
    minute_offset = int(minute_modifier.split(" ")[0])

    clauses = []

    if cameras != "all":
        camera_list = cameras.split(",")
        clauses.append((Timeline.camera << camera_list))

    if labels != "all":
        label_list = labels.split(",")
        clauses.append((Timeline.data["label"] << label_list))

    if before:
        clauses.append((Timeline.timestamp < before))

    if after:
        clauses.append((Timeline.timestamp > after))

    if len(clauses) == 0:
        clauses.append((True))

    timeline = (
        Timeline.select(
            Timeline.camera,
            Timeline.timestamp,
            Timeline.data,
            Timeline.class_type,
            Timeline.source_id,
            Timeline.source,
        )
        .where(reduce(operator.and_, clauses))
        .order_by(Timeline.timestamp.desc())
        .limit(limit)
        .dicts()
        .iterator()
    )

    count = 0
    start = 0
    end = 0
    hours: dict[str, list[dict[str, any]]] = {}

    for t in timeline:
        if count == 0:
            start = t["timestamp"]
        else:
            end = t["timestamp"]

        count += 1

        hour = (
            datetime.fromtimestamp(t["timestamp"]).replace(
                minute=0, second=0, microsecond=0
            )
            + timedelta(
                minutes=minute_offset,
            )
        ).timestamp()
        if hour not in hours:
            hours[hour] = [t]
        else:
            hours[hour].insert(0, t)

    return JSONResponse(
        content={
            "start": start,
            "end": end,
            "count": count,
            "hours": hours,
        }
    )<|MERGE_RESOLUTION|>--- conflicted
+++ resolved
@@ -287,17 +287,9 @@
             status_code=500,
         )
 
-<<<<<<< HEAD
     if body.requires_restart == 0:
-        request.app.frigate_config = FrigateConfig.runtime_config(
+        request.app.frigate_config = FrigateConfig.parse_object(
             config_obj, request.app.plus_api
-=======
-    json = request.get_json(silent=True) or {}
-
-    if json.get("requires_restart", 1) == 0:
-        current_app.frigate_config = FrigateConfig.parse_object(
-            config_obj, plus_api=current_app.plus_api
->>>>>>> e8763b36
         )
 
     return JSONResponse(
