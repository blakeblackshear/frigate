import datetime
import itertools
import logging
import multiprocessing as mp
import queue
import random
import signal
import subprocess as sp
import threading
import time
from collections import defaultdict
from typing import Dict, List

import numpy as np
from cv2 import cv2, reduce
from setproctitle import setproctitle

from frigate.config import CameraConfig, DetectConfig
<<<<<<< HEAD
from frigate.detection import RemoteObjectDetector
=======
from frigate.edgetpu import RemoteObjectDetector
>>>>>>> 4004048a
from frigate.log import LogPipe
from frigate.motion import MotionDetector
from frigate.objects import ObjectTracker
from frigate.util import (
    EventsPerSecond,
    FrameManager,
    SharedMemoryFrameManager,
    area,
    calculate_region,
    clipped,
    intersection,
    intersection_over_union,
    listen,
    yuv_region_2_rgb,
)

logger = logging.getLogger(__name__)


def filtered(obj, objects_to_track, object_filters):
    object_name = obj[0]

    if not object_name in objects_to_track:
        return True

    if object_name in object_filters:
        obj_settings = object_filters[object_name]

        # if the min area is larger than the
        # detected object, don't add it to detected objects
        if obj_settings.min_area > obj[3]:
            return True

        # if the detected object is larger than the
        # max area, don't add it to detected objects
        if obj_settings.max_area < obj[3]:
            return True

        # if the score is lower than the min_score, skip
        if obj_settings.min_score > obj[1]:
            return True

        if not obj_settings.mask is None:
            # compute the coordinates of the object and make sure
            # the location isnt outside the bounds of the image (can happen from rounding)
            y_location = min(int(obj[2][3]), len(obj_settings.mask) - 1)
            x_location = min(
                int((obj[2][2] - obj[2][0]) / 2.0) + obj[2][0],
                len(obj_settings.mask[0]) - 1,
            )

            # if the object is in a masked location, don't add it to detected objects
            if obj_settings.mask[y_location][x_location] == 0:
                return True

    return False


def create_tensor_input(frame, model_shape, region):
    cropped_frame = yuv_region_2_rgb(frame, region)

    # Resize to the model_shape if needed
    if cropped_frame.shape != (model_shape[0], model_shape[1], 3):
        cropped_frame = cv2.resize(
            cropped_frame, dsize=model_shape, interpolation=cv2.INTER_LINEAR
        )
    # Return a tensor of shape: [height, width, 3] in RGB format
    return cropped_frame


def stop_ffmpeg(ffmpeg_process, logger):
    logger.info("Terminating the existing ffmpeg process...")
    ffmpeg_process.terminate()
    try:
        logger.info("Waiting for ffmpeg to exit gracefully...")
        ffmpeg_process.communicate(timeout=30)
    except sp.TimeoutExpired:
        logger.info("FFmpeg didnt exit. Force killing...")
        ffmpeg_process.kill()
        ffmpeg_process.communicate()
    ffmpeg_process = None


def start_or_restart_ffmpeg(
    decoder_cmd, logger, logpipe: LogPipe, frame_size=None, ffmpeg_process=None
):
    if ffmpeg_process is not None:
        stop_ffmpeg(ffmpeg_process, logger)

    if frame_size is None:
        process = sp.Popen(
            decoder_cmd,
            stdout=sp.DEVNULL,
            stderr=logpipe,
            stdin=sp.DEVNULL,
            start_new_session=True,
        )
    else:
        process = sp.Popen(
            decoder_cmd,
            stdout=sp.PIPE,
            stderr=logpipe,
            stdin=sp.DEVNULL,
            bufsize=frame_size * 10,
            start_new_session=True,
        )
    return process


def capture_frames(
    ffmpeg_process,
    camera_name,
    frame_shape,
    frame_manager: FrameManager,
    frame_queue,
    fps: mp.Value,
    skipped_fps: mp.Value,
    current_frame: mp.Value,
):

    frame_size = frame_shape[0] * frame_shape[1]
    frame_rate = EventsPerSecond()
    frame_rate.start()
    skipped_eps = EventsPerSecond()
    skipped_eps.start()
    while True:
        fps.value = frame_rate.eps()
        skipped_fps = skipped_eps.eps()

        current_frame.value = datetime.datetime.now().timestamp()
        frame_name = f"{camera_name}{current_frame.value}"
        frame_buffer = frame_manager.create(frame_name, frame_size)
        try:
            frame_buffer[:] = ffmpeg_process.stdout.read(frame_size)
        except Exception as e:
            logger.error(f"{camera_name}: Unable to read frames from ffmpeg process.")

            if ffmpeg_process.poll() != None:
                logger.error(
                    f"{camera_name}: ffmpeg process is not running. exiting capture thread..."
                )
                frame_manager.delete(frame_name)
                break
            continue

        frame_rate.update()

        # if the queue is full, skip this frame
        if frame_queue.full():
            skipped_eps.update()
            frame_manager.delete(frame_name)
            continue

        # close the frame
        frame_manager.close(frame_name)

        # add to the queue
        frame_queue.put(current_frame.value)


class CameraWatchdog(threading.Thread):
    def __init__(
        self, camera_name, config, frame_queue, camera_fps, ffmpeg_pid, stop_event
    ):
        threading.Thread.__init__(self)
        self.logger = logging.getLogger(f"watchdog.{camera_name}")
        self.camera_name = camera_name
        self.config = config
        self.capture_thread = None
        self.ffmpeg_detect_process = None
        self.logpipe = LogPipe(f"ffmpeg.{self.camera_name}.detect", logging.ERROR)
        self.ffmpeg_other_processes = []
        self.camera_fps = camera_fps
        self.ffmpeg_pid = ffmpeg_pid
        self.frame_queue = frame_queue
        self.frame_shape = self.config.frame_shape_yuv
        self.frame_size = self.frame_shape[0] * self.frame_shape[1]
        self.stop_event = stop_event

    def run(self):
        self.start_ffmpeg_detect()

        for c in self.config.decoder_cmds:
            if "detect" in c["roles"]:
                continue
            logpipe = LogPipe(
                f"ffmpeg.{self.camera_name}.{'_'.join(sorted(c['roles']))}",
                logging.ERROR,
            )
            self.ffmpeg_other_processes.append(
                {
                    "cmd": c["cmd"],
                    "logpipe": logpipe,
                    "process": start_or_restart_ffmpeg(c["cmd"], self.logger, logpipe),
                }
            )

        time.sleep(10)
        while not self.stop_event.wait(10):
            now = datetime.datetime.now().timestamp()

            if not self.capture_thread.is_alive():
                self.logger.error(
                    f"Ffmpeg process crashed unexpectedly for {self.camera_name}."
                )
                self.logger.error(
                    "The following ffmpeg logs include the last 100 lines prior to exit."
                )
                self.logpipe.dump()
                self.start_ffmpeg_detect()
            elif now - self.capture_thread.current_frame.value > 20:
                self.logger.info(
                    f"No frames received from {self.camera_name} in 20 seconds. Exiting ffmpeg..."
                )
                self.ffmpeg_detect_process.terminate()
                try:
                    self.logger.info("Waiting for ffmpeg to exit gracefully...")
                    self.ffmpeg_detect_process.communicate(timeout=30)
                except sp.TimeoutExpired:
                    self.logger.info("FFmpeg didnt exit. Force killing...")
                    self.ffmpeg_detect_process.kill()
                    self.ffmpeg_detect_process.communicate()

            for p in self.ffmpeg_other_processes:
                poll = p["process"].poll()
                if poll is None:
                    continue
                p["logpipe"].dump()
                p["process"] = start_or_restart_ffmpeg(
                    p["cmd"], self.logger, p["logpipe"], ffmpeg_process=p["process"]
                )

        stop_ffmpeg(self.ffmpeg_detect_process, self.logger)
        for p in self.ffmpeg_other_processes:
            stop_ffmpeg(p["process"], self.logger)
            p["logpipe"].close()
        self.logpipe.close()

    def start_ffmpeg_detect(self):
        decoder_cmd = [
            c["cmd"] for c in self.config.decoder_cmds if "detect" in c["roles"]
        ][0]
        self.ffmpeg_detect_process = start_or_restart_ffmpeg(
            decoder_cmd, self.logger, self.logpipe, self.frame_size
        )
        self.ffmpeg_pid.value = self.ffmpeg_detect_process.pid
        self.capture_thread = CameraCapture(
            self.camera_name,
            self.ffmpeg_detect_process,
            self.frame_shape,
            self.frame_queue,
            self.camera_fps,
        )
        self.capture_thread.start()


class CameraCapture(threading.Thread):
    def __init__(self, camera_name, ffmpeg_process, frame_shape, frame_queue, fps):
        threading.Thread.__init__(self)
        self.name = f"capture:{camera_name}"
        self.camera_name = camera_name
        self.frame_shape = frame_shape
        self.frame_queue = frame_queue
        self.fps = fps
        self.skipped_fps = EventsPerSecond()
        self.frame_manager = SharedMemoryFrameManager()
        self.ffmpeg_process = ffmpeg_process
        self.current_frame = mp.Value("d", 0.0)
        self.last_frame = 0

    def run(self):
        self.skipped_fps.start()
        capture_frames(
            self.ffmpeg_process,
            self.camera_name,
            self.frame_shape,
            self.frame_manager,
            self.frame_queue,
            self.fps,
            self.skipped_fps,
            self.current_frame,
        )


def capture_camera(name, config: CameraConfig, process_info):
    stop_event = mp.Event()

    def receiveSignal(signalNumber, frame):
        stop_event.set()

    signal.signal(signal.SIGTERM, receiveSignal)
    signal.signal(signal.SIGINT, receiveSignal)

    frame_queue = process_info["frame_queue"]
    camera_watchdog = CameraWatchdog(
        name,
        config,
        frame_queue,
        process_info["camera_fps"],
        process_info["ffmpeg_pid"],
        stop_event,
    )
    camera_watchdog.start()
    camera_watchdog.join()


def track_camera(
    name,
    config: CameraConfig,
    model_shape,
    labelmap,
    detection_queue,
    result_connection,
    detected_objects_queue,
    process_info,
):
    stop_event = mp.Event()

    def receiveSignal(signalNumber, frame):
        stop_event.set()

    signal.signal(signal.SIGTERM, receiveSignal)
    signal.signal(signal.SIGINT, receiveSignal)

    threading.current_thread().name = f"process:{name}"
    setproctitle(f"frigate.process:{name}")
    listen()

    frame_queue = process_info["frame_queue"]
    detection_enabled = process_info["detection_enabled"]

    frame_shape = config.frame_shape
    objects_to_track = config.objects.track
    object_filters = config.objects.filters

    motion_detector = MotionDetector(frame_shape, config.motion)
    object_detector = RemoteObjectDetector(
        name, labelmap, detection_queue, result_connection, model_shape
    )

    object_tracker = ObjectTracker(config.detect)

    frame_manager = SharedMemoryFrameManager()

    process_frames(
        name,
        frame_queue,
        frame_shape,
        model_shape,
        config.detect,
        frame_manager,
        motion_detector,
        object_detector,
        object_tracker,
        detected_objects_queue,
        process_info,
        objects_to_track,
        object_filters,
        detection_enabled,
        stop_event,
    )

    logger.info(f"{name}: exiting subprocess")


def box_overlaps(b1, b2):
    if b1[2] < b2[0] or b1[0] > b2[2] or b1[1] > b2[3] or b1[3] < b2[1]:
        return False
    return True


def reduce_boxes(boxes, iou_threshold=0.0):
    clusters = []

    for box in boxes:
        matched = 0
        for cluster in clusters:
            if intersection_over_union(box, cluster) > iou_threshold:
                matched = 1
                cluster[0] = min(cluster[0], box[0])
                cluster[1] = min(cluster[1], box[1])
                cluster[2] = max(cluster[2], box[2])
                cluster[3] = max(cluster[3], box[3])

        if not matched:
            clusters.append(list(box))

    return [tuple(c) for c in clusters]


def intersects_any(box_a, boxes):
    for box in boxes:
        if box_overlaps(box_a, box):
            return True
    return False


def detect(
    object_detector, frame, model_shape, region, objects_to_track, object_filters
):
    tensor_input = create_tensor_input(frame, model_shape, region)

    detections = []
    region_detections = object_detector.detect(tensor_input)
    for d in region_detections:
        box = d[2]
        size = region[2] - region[0]
        x_min = int((box[1] * size) + region[0])
        y_min = int((box[0] * size) + region[1])
        x_max = int((box[3] * size) + region[0])
        y_max = int((box[2] * size) + region[1])
        det = (
            d[0],
            d[1],
            (x_min, y_min, x_max, y_max),
            (x_max - x_min) * (y_max - y_min),
            region,
        )
        # apply object filters
        if filtered(det, objects_to_track, object_filters):
            continue
        detections.append(det)
    return detections


def process_frames(
    camera_name: str,
    frame_queue: mp.Queue,
    frame_shape,
    model_shape,
    detect_config: DetectConfig,
    frame_manager: FrameManager,
    motion_detector: MotionDetector,
    object_detector: RemoteObjectDetector,
    object_tracker: ObjectTracker,
    detected_objects_queue: mp.Queue,
    process_info: Dict,
    objects_to_track: List[str],
    object_filters,
    detection_enabled: mp.Value,
    stop_event,
    exit_on_empty: bool = False,
):

    fps = process_info["process_fps"]
    detection_fps = process_info["detection_fps"]
    current_frame_time = process_info["detection_frame"]

    fps_tracker = EventsPerSecond()
    fps_tracker.start()

    startup_scan_counter = 0

    while not stop_event.is_set():
        if exit_on_empty and frame_queue.empty():
            logger.info(f"Exiting track_objects...")
            break

        try:
            frame_time = frame_queue.get(True, 10)
        except queue.Empty:
            continue

        current_frame_time.value = frame_time

        frame = frame_manager.get(
            f"{camera_name}{frame_time}", (frame_shape[0] * 3 // 2, frame_shape[1])
        )

        if frame is None:
            logger.info(f"{camera_name}: frame {frame_time} is not in memory store.")
            continue

        # look for motion
        motion_boxes = motion_detector.detect(frame)

        regions = []

        # if detection is disabled
        if not detection_enabled.value:
            object_tracker.match_and_update(frame_time, [])
        else:
            # get stationary object ids
            # check every Nth frame for stationary objects
            # disappeared objects are not stationary
            # also check for overlapping motion boxes
            stationary_object_ids = [
                obj["id"]
                for obj in object_tracker.tracked_objects.values()
                # if there hasn't been motion for 10 frames
                if obj["motionless_count"] >= 10
                # and it isn't due for a periodic check
                and (
                    detect_config.stationary.interval == 0
                    or obj["motionless_count"] % detect_config.stationary.interval != 0
                )
                # and it hasn't disappeared
                and object_tracker.disappeared[obj["id"]] == 0
                # and it doesn't overlap with any current motion boxes
                and not intersects_any(obj["box"], motion_boxes)
            ]

            # get tracked object boxes that aren't stationary
            tracked_object_boxes = [
                obj["box"]
                for obj in object_tracker.tracked_objects.values()
                if not obj["id"] in stationary_object_ids
            ]

            # combine motion boxes with known locations of existing objects
            combined_boxes = reduce_boxes(motion_boxes + tracked_object_boxes)

            region_min_size = max(model_shape[0], model_shape[1])
            # compute regions
            regions = [
                calculate_region(
                    frame_shape,
                    a[0],
                    a[1],
                    a[2],
                    a[3],
                    region_min_size,
                    multiplier=random.uniform(1.2, 1.5),
                )
                for a in combined_boxes
            ]

            # consolidate regions with heavy overlap
            regions = [
                calculate_region(
                    frame_shape, a[0], a[1], a[2], a[3], region_min_size, multiplier=1.0
                )
                for a in reduce_boxes(regions, 0.4)
            ]

            # if starting up, get the next startup scan region
            if startup_scan_counter < 9:
                ymin = int(frame_shape[0] / 3 * startup_scan_counter / 3)
                ymax = int(frame_shape[0] / 3 + ymin)
                xmin = int(frame_shape[1] / 3 * startup_scan_counter / 3)
                xmax = int(frame_shape[1] / 3 + xmin)
                regions.append(
                    calculate_region(
                        frame_shape,
                        xmin,
                        ymin,
                        xmax,
                        ymax,
                        region_min_size,
                        multiplier=1.2,
                    )
                )
                startup_scan_counter += 1

            # resize regions and detect
            # seed with stationary objects
            detections = [
                (
                    obj["label"],
                    obj["score"],
                    obj["box"],
                    obj["area"],
                    obj["region"],
                )
                for obj in object_tracker.tracked_objects.values()
                if obj["id"] in stationary_object_ids
            ]

            for region in regions:
                detections.extend(
                    detect(
                        object_detector,
                        frame,
                        model_shape,
                        region,
                        objects_to_track,
                        object_filters,
                    )
                )

            #########
            # merge objects, check for clipped objects and look again up to 4 times
            #########
            refining = len(regions) > 0
            refine_count = 0
            while refining and refine_count < 4:
                refining = False

                # group by name
                detected_object_groups = defaultdict(lambda: [])
                for detection in detections:
                    detected_object_groups[detection[0]].append(detection)

                selected_objects = []
                for group in detected_object_groups.values():

                    # apply non-maxima suppression to suppress weak, overlapping bounding boxes
                    boxes = [
                        (o[2][0], o[2][1], o[2][2] - o[2][0], o[2][3] - o[2][1])
                        for o in group
                    ]
                    confidences = [o[1] for o in group]
                    idxs = cv2.dnn.NMSBoxes(boxes, confidences, 0.5, 0.4)

                    for index in idxs:
<<<<<<< HEAD
                        obj = group[index[0]]
=======
                        index = index if isinstance(index, np.int32) else index[0]
                        obj = group[index]
>>>>>>> 4004048a
                        if clipped(obj, frame_shape):
                            box = obj[2]
                            # calculate a new region that will hopefully get the entire object
                            region = calculate_region(
                                frame_shape,
                                box[0],
                                box[1],
                                box[2],
                                box[3],
                                region_min_size,
                            )

                            regions.append(region)

                            selected_objects.extend(
                                detect(
                                    object_detector,
                                    frame,
                                    model_shape,
                                    region,
                                    objects_to_track,
                                    object_filters,
                                )
                            )

                            refining = True
                        else:
                            selected_objects.append(obj)
                # set the detections list to only include top, complete objects
                # and new detections
                detections = selected_objects

                if refining:
                    refine_count += 1

            ## drop detections that overlap too much
            consolidated_detections = []

            # if detection was run on this frame, consolidate
            if len(regions) > 0:
                # group by name
                detected_object_groups = defaultdict(lambda: [])
                for detection in detections:
                    detected_object_groups[detection[0]].append(detection)

                # loop over detections grouped by label
                for group in detected_object_groups.values():
                    # if the group only has 1 item, skip
                    if len(group) == 1:
                        consolidated_detections.append(group[0])
                        continue

                    # sort smallest to largest by area
                    sorted_by_area = sorted(group, key=lambda g: g[3])

                    for current_detection_idx in range(0, len(sorted_by_area)):
                        current_detection = sorted_by_area[current_detection_idx][2]
                        overlap = 0
                        for to_check_idx in range(
                            min(current_detection_idx + 1, len(sorted_by_area)),
                            len(sorted_by_area),
                        ):
                            to_check = sorted_by_area[to_check_idx][2]
                            # if 90% of smaller detection is inside of another detection, consolidate
                            if (
                                area(intersection(current_detection, to_check))
                                / area(current_detection)
                                > 0.9
                            ):
                                overlap = 1
                                break
                        if overlap == 0:
                            consolidated_detections.append(
                                sorted_by_area[current_detection_idx]
                            )
                # now that we have refined our detections, we need to track objects
                object_tracker.match_and_update(frame_time, consolidated_detections)
            # else, just update the frame times for the stationary objects
            else:
                object_tracker.update_frame_times(frame_time)

        # add to the queue if not full
        if detected_objects_queue.full():
            frame_manager.delete(f"{camera_name}{frame_time}")
            continue
        else:
            fps_tracker.update()
            fps.value = fps_tracker.eps()
            detected_objects_queue.put(
                (
                    camera_name,
                    frame_time,
                    object_tracker.tracked_objects,
                    motion_boxes,
                    regions,
                )
            )
            detection_fps.value = object_detector.fps.eps()
            frame_manager.close(f"{camera_name}{frame_time}")<|MERGE_RESOLUTION|>--- conflicted
+++ resolved
@@ -16,11 +16,7 @@
 from setproctitle import setproctitle
 
 from frigate.config import CameraConfig, DetectConfig
-<<<<<<< HEAD
 from frigate.detection import RemoteObjectDetector
-=======
-from frigate.edgetpu import RemoteObjectDetector
->>>>>>> 4004048a
 from frigate.log import LogPipe
 from frigate.motion import MotionDetector
 from frigate.objects import ObjectTracker
@@ -626,12 +622,8 @@
                     idxs = cv2.dnn.NMSBoxes(boxes, confidences, 0.5, 0.4)
 
                     for index in idxs:
-<<<<<<< HEAD
-                        obj = group[index[0]]
-=======
                         index = index if isinstance(index, np.int32) else index[0]
                         obj = group[index]
->>>>>>> 4004048a
                         if clipped(obj, frame_shape):
                             box = obj[2]
                             # calculate a new region that will hopefully get the entire object
