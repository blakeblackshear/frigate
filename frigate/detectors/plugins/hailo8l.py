import logging
import os
import subprocess
import urllib.request
import numpy as np
import queue
import threading
from functools import partial
from typing import Dict, Optional, List, Tuple

try:
    from hailo_platform import (
        HEF,
        ConfigureParams,
        FormatType,
        HailoRTException,
        HailoStreamInterface,
        InputVStreamParams,
        OutputVStreamParams,
        VDevice,
        HailoSchedulingAlgorithm,
    )
except ModuleNotFoundError:
    pass

from pydantic import BaseModel, Field
from typing_extensions import Literal
<<<<<<< HEAD
=======

from frigate.const import MODEL_CACHE_DIR
>>>>>>> f56668e4
from frigate.detectors.detection_api import DetectionApi
from frigate.detectors.detector_config import BaseDetectorConfig, ModelTypeEnum, InputTensorEnum, PixelFormatEnum, InputDTypeEnum
from PIL import Image, ImageDraw, ImageFont

# ----------------- Inline Utility Functions ----------------- #
def preprocess_image(image: Image.Image, model_w: int, model_h: int) -> Image.Image:
    """
    Resize image with unchanged aspect ratio using padding.
    """
    img_w, img_h = image.size
    scale = min(model_w / img_w, model_h / img_h)
    new_img_w, new_img_h = int(img_w * scale), int(img_h * scale)
    image = image.resize((new_img_w, new_img_h), Image.Resampling.BICUBIC)
    padded_image = Image.new('RGB', (model_w, model_h), (114, 114, 114))
    padded_image.paste(image, ((model_w - new_img_w) // 2, (model_h - new_img_h) // 2))
    return padded_image

def extract_detections(input_data: list, threshold: float = 0.5) -> dict:
    """
    (Legacy extraction function; not used by detect_raw below.)
    Extract detections from raw inference output.
    """
    boxes, scores, classes = [], [], []
    num_detections = 0
    for i, detection in enumerate(input_data):
        if len(detection) == 0:
            continue
        for det in detection:
            bbox, score = det[:4], det[4]
            if score >= threshold:
                boxes.append(bbox)
                scores.append(score)
                classes.append(i)
                num_detections += 1
    return {
        'detection_boxes': boxes,
        'detection_classes': classes,
        'detection_scores': scores,
        'num_detections': num_detections
    }
# ----------------- End of Utility Functions ----------------- #

# Global constants and default URLs
DETECTOR_KEY = "hailo8l"
ARCH = None
H8_DEFAULT_MODEL = "yolov8s.hef"
H8L_DEFAULT_MODEL = "yolov6n.hef"
H8_DEFAULT_URL = "https://hailo-model-zoo.s3.eu-west-2.amazonaws.com/ModelZoo/Compiled/v2.14.0/hailo8/yolov8s.hef"
H8L_DEFAULT_URL = "https://hailo-model-zoo.s3.eu-west-2.amazonaws.com/ModelZoo/Compiled/v2.14.0/hailo8l/yolov6n.hef"

def detect_hailo_arch():
    try:
        result = subprocess.run(['hailortcli', 'fw-control', 'identify'], capture_output=True, text=True)
        if result.returncode != 0:
            print(f"Error running hailortcli: {result.stderr}")
            return None
        for line in result.stdout.split('\n'):
            if "Device Architecture" in line:
                if "HAILO8L" in line:
                    return "hailo8l"
                elif "HAILO8" in line:
                    return "hailo8"
        print("Could not determine Hailo architecture from device information.")
        return None
    except Exception as e:
        print(f"An error occurred while detecting Hailo architecture: {e}")
        return None

# ----------------- Inline Asynchronous Inference Class ----------------- #
class HailoAsyncInference:
    def __init__(
        self,
        hef_path: str,
        input_queue: queue.Queue,
        output_queue: queue.Queue,
        batch_size: int = 1,
        input_type: Optional[str] = None,
        output_type: Optional[Dict[str, str]] = None,
        send_original_frame: bool = False,
    ) -> None:
        self.input_queue = input_queue
        self.output_queue = output_queue

        # Create VDevice parameters with round-robin scheduling
        params = VDevice.create_params()
        params.scheduling_algorithm = HailoSchedulingAlgorithm.ROUND_ROBIN

        # Load HEF and create the infer model
        self.hef = HEF(hef_path)
        self.target = VDevice(params)
        self.infer_model = self.target.create_infer_model(hef_path)
        self.infer_model.set_batch_size(batch_size)
        if input_type is not None:
            self._set_input_type(input_type)
        if output_type is not None:
            self._set_output_type(output_type)
        self.output_type = output_type
        self.send_original_frame = send_original_frame

    def _set_input_type(self, input_type: Optional[str] = None) -> None:
        self.infer_model.input().set_format_type(getattr(FormatType, input_type))

    def _set_output_type(self, output_type_dict: Optional[Dict[str, str]] = None) -> None:
        for output_name, output_type in output_type_dict.items():
            self.infer_model.output(output_name).set_format_type(getattr(FormatType, output_type))

    def callback(self, completion_info, bindings_list: List, input_batch: List):
        if completion_info.exception:
            logging.error(f"Inference error: {completion_info.exception}")
        else:
            for i, bindings in enumerate(bindings_list):
                if len(bindings._output_names) == 1:
                    result = bindings.output().get_buffer()
                else:
                    result = {
                        name: np.expand_dims(bindings.output(name).get_buffer(), axis=0)
                        for name in bindings._output_names
                    }
                self.output_queue.put((input_batch[i], result))

    def _create_bindings(self, configured_infer_model) -> object:
        if self.output_type is None:
            output_buffers = {
                output_info.name: np.empty(
                    self.infer_model.output(output_info.name).shape,
                    dtype=getattr(np, str(output_info.format.type).split(".")[1].lower())
                )
                for output_info in self.hef.get_output_vstream_infos()
            }
        else:
            output_buffers = {
                name: np.empty(
                    self.infer_model.output(name).shape,
                    dtype=getattr(np, self.output_type[name].lower())
                )
                for name in self.output_type
            }
        return configured_infer_model.create_bindings(output_buffers=output_buffers)

    def get_input_shape(self) -> Tuple[int, ...]:
        return self.hef.get_input_vstream_infos()[0].shape

    def run(self) -> None:
        # Configure the infer model once and reuse vstream settings via run_async
        with self.infer_model.configure() as configured_infer_model:
            while True:
                batch_data = self.input_queue.get()
                if batch_data is None:
                    break  # Sentinel to exit loop
                if self.send_original_frame:
                    original_batch, preprocessed_batch = batch_data
                else:
                    preprocessed_batch = batch_data
                bindings_list = []
                for frame in preprocessed_batch:
                    bindings = self._create_bindings(configured_infer_model)
                    bindings.input().set_buffer(np.array(frame))
                    bindings_list.append(bindings)
                configured_infer_model.wait_for_async_ready(timeout_ms=10000)
                job = configured_infer_model.run_async(
                    bindings_list,
                    partial(
                        self.callback,
                        input_batch=original_batch if self.send_original_frame else preprocessed_batch,
                        bindings_list=bindings_list,
                    )
                )
            job.wait(10000)  # Wait for the last job to complete
# ----------------- End of Async Class ----------------- #

# ----------------- HailoDetector Class ----------------- #
class HailoDetector(DetectionApi):
<<<<<<< HEAD
    type_key = DETECTOR_KEY

    def __init__(self, detector_config: 'HailoDetectorConfig'):
        global ARCH
        ARCH = detect_hailo_arch()
        self.cache_dir = "/config/model_cache/hailo"
        self.device_type = detector_config.device
        # Model attributes should be provided in detector_config.model
        self.model_path = detector_config.model.path if hasattr(detector_config.model, "path") else None
        self.model_height = detector_config.model.height if hasattr(detector_config.model, "height") else None
        self.model_width = detector_config.model.width if hasattr(detector_config.model, "width") else None
        self.model_type = detector_config.model.model_type if hasattr(detector_config.model, "model_type") else None
        self.tensor_format = detector_config.model.input_tensor if hasattr(detector_config.model, "input_tensor") else None
        self.pixel_format = detector_config.model.input_pixel_format if hasattr(detector_config.model, "input_pixel_format") else None
        self.input_dtype = detector_config.model.input_dtype if hasattr(detector_config.model, "input_dtype") else None
        self.url = detector_config.url
        self.output_type = "FLOAT32"
        self.working_model_path = self.check_and_prepare()

        # Set up asynchronous inference
        self.batch_size = 1
        self.input_queue = queue.Queue()
        self.output_queue = queue.Queue()
=======
    type_key = DETECTOR_KEY  # Set the type key to the Hailo detector key

    def __init__(self, detector_config: HailoDetectorConfig):
        # Initialize device type and model path from the configuration
        self.h8l_device_type = detector_config.device
        self.h8l_model_path = detector_config.model.path
        self.h8l_model_height = detector_config.model.height
        self.h8l_model_width = detector_config.model.width
        self.h8l_model_type = detector_config.model.model_type
        self.h8l_tensor_format = detector_config.model.input_tensor
        self.h8l_pixel_format = detector_config.model.input_pixel_format
        self.model_url = "https://hailo-model-zoo.s3.eu-west-2.amazonaws.com/ModelZoo/Compiled/v2.11.0/hailo8l/ssd_mobilenet_v1.hef"
        self.cache_dir = os.path.join(MODEL_CACHE_DIR, "h8l_cache")
        self.expected_model_filename = "ssd_mobilenet_v1.hef"
        output_type = "FLOAT32"

        logger.info(f"Initializing Hailo device as {self.h8l_device_type}")
        self.check_and_prepare_model()
>>>>>>> f56668e4
        try:
            logging.info(f"[INIT] Loading HEF model from {self.working_model_path}")
            self.inference_engine = HailoAsyncInference(
                self.working_model_path,
                self.input_queue,
                self.output_queue,
                self.batch_size
            )
            self.input_shape = self.inference_engine.get_input_shape()
            logging.info(f"[INIT] Model input shape: {self.input_shape}")
        except Exception as e:
            logging.error(f"[INIT] Failed to initialize HailoAsyncInference: {e}")
            raise

    @staticmethod
    def extract_model_name(path: str = None, url: str = None) -> str:
        model_name = None
        if path and path.endswith(".hef"):
            model_name = os.path.basename(path)
        elif url and url.endswith(".hef"):
            model_name = os.path.basename(url)
        else:
            print("Model name not found in path or URL. Checking default settings...")
            if ARCH == "hailo8":
                model_name = H8_DEFAULT_MODEL
            else:
                model_name = H8L_DEFAULT_MODEL
            print(f"Using default model: {model_name}")
        return model_name

    @staticmethod
    def download_model(url: str, destination: str):
        if not url.endswith(".hef"):
            raise ValueError("Invalid model URL. Only .hef files are supported.")
        try:
            urllib.request.urlretrieve(url, destination)
            print(f"Downloaded model to {destination}")
        except Exception as e:
            raise RuntimeError(f"Failed to download model from {url}: {str(e)}")

    def check_and_prepare(self) -> str:
        if not os.path.exists(self.cache_dir):
            os.makedirs(self.cache_dir)
        model_name = self.extract_model_name(self.model_path, self.url)
        model_path = os.path.join(self.cache_dir, model_name)
        if not self.model_path and not self.url:
            if os.path.exists(model_path):
                print(f"Model found in cache: {model_path}")
                return model_path
            else:
                print(f"Downloading default model: {model_name}")
                if ARCH == "hailo8":
                    self.download_model(H8_DEFAULT_URL, model_path)
                else:
                    self.download_model(H8L_DEFAULT_URL, model_path)
        elif self.model_path and self.url:
            if os.path.exists(self.model_path):
                print(f"Model found at path: {self.model_path}")
                return self.model_path
            else:
                print(f"Model not found at path. Downloading from URL: {self.url}")
                self.download_model(self.url, model_path)
        elif self.url:
            print(f"Downloading model from URL: {self.url}")
            self.download_model(self.url, model_path)
        elif self.model_path:
            if os.path.exists(self.model_path):
                print(f"Using existing model at: {self.model_path}")
                return self.model_path
            else:
                raise FileNotFoundError(f"Model file not found at: {self.model_path}")
        return model_path

    def detect_raw(self, tensor_input):
        logging.info("[DETECT_RAW] Starting detection")
        # Ensure tensor_input has a batch dimension
        if isinstance(tensor_input, np.ndarray) and len(tensor_input.shape) == 3:
            tensor_input = np.expand_dims(tensor_input, axis=0)
            logging.info(f"[DETECT_RAW] Expanded input shape to {tensor_input.shape}")

        # Enqueue input and a sentinel value
        self.input_queue.put(tensor_input)
        self.input_queue.put(None)  # Sentinel value

        # Run the inference engine
        self.inference_engine.run()
        result = self.output_queue.get()
        if result is None:
            logging.error("[DETECT_RAW] No inference result received")
            return np.zeros((20, 6), dtype=np.float32)

        original_input, infer_results = result
        logging.info("[DETECT_RAW] Inference completed.")

        # If infer_results is a single-element list, unwrap it.
        if isinstance(infer_results, list) and len(infer_results) == 1:
            infer_results = infer_results[0]

        # Set your threshold (adjust as needed)
        threshold = 0.4
        all_detections = []

        # Loop over the output list (each element corresponds to one output stream)
        for idx, detection_set in enumerate(infer_results):
            # Skip empty arrays
            if not isinstance(detection_set, np.ndarray) or detection_set.size == 0:
                continue

            logging.debug(f"[DETECT_RAW] Processing detection set {idx} with shape {detection_set.shape}")
            # For each detection row in the set:
            for det in detection_set:
                # Expecting at least 5 elements: [ymin, xmin, ymax, xmax, confidence]
                if det.shape[0] < 5:
                    continue
                score = float(det[4])
                if score < threshold:
                    continue
                # If there is a 6th element, assume it's a class id; otherwise use dummy class 0.
                if det.shape[0] >= 6:
                    cls = int(det[5])
                else:
                    cls = 0
                # Append in the order Frigate expects: [class_id, confidence, ymin, xmin, ymax, xmax]
                all_detections.append([cls, score, det[0], det[1], det[2], det[3]])

        # If no valid detections were found, return a zero array.
        if len(all_detections) == 0:
            logging.warning("[DETECT_RAW] No valid detections found.")
            return np.zeros((20, 6), dtype=np.float32)

        detections_array = np.array(all_detections, dtype=np.float32)

        # Pad or truncate to exactly 20 rows
        if detections_array.shape[0] < 20:
            pad = np.zeros((20 - detections_array.shape[0], 6), dtype=np.float32)
            detections_array = np.vstack((detections_array, pad))
        elif detections_array.shape[0] > 20:
            detections_array = detections_array[:20, :]

        logging.info(f"[DETECT_RAW] Processed detections: {detections_array}")
        return detections_array

    # Preprocess method using inline utility
    def preprocess(self, image):
        return preprocess_image(image, self.input_shape[1], self.input_shape[0])

    # Close the Hailo device
    def close(self):
        logging.info("[CLOSE] Closing HailoDetector")
        try:
            self.inference_engine.hef.close()
            logging.info("Hailo device closed successfully")
        except Exception as e:
            logging.error(f"Failed to close Hailo device: {e}")
            raise

    # Asynchronous detection wrapper
    def async_detect(self, tensor_input, callback):
        def detection_thread():
            result = self.detect_raw(tensor_input)
            callback(result)
        thread = threading.Thread(target=detection_thread)
        thread.start()

# ----------------- Configuration Class ----------------- #
class HailoDetectorConfig(BaseDetectorConfig):
    type: Literal[DETECTOR_KEY]
    device: str = Field(default="PCIe", title="Device Type")
    url: Optional[str] = Field(default=None, title="Custom Model URL")<|MERGE_RESOLUTION|>--- conflicted
+++ resolved
@@ -25,11 +25,8 @@
 
 from pydantic import BaseModel, Field
 from typing_extensions import Literal
-<<<<<<< HEAD
-=======
 
 from frigate.const import MODEL_CACHE_DIR
->>>>>>> f56668e4
 from frigate.detectors.detection_api import DetectionApi
 from frigate.detectors.detector_config import BaseDetectorConfig, ModelTypeEnum, InputTensorEnum, PixelFormatEnum, InputDTypeEnum
 from PIL import Image, ImageDraw, ImageFont
@@ -202,7 +199,6 @@
 
 # ----------------- HailoDetector Class ----------------- #
 class HailoDetector(DetectionApi):
-<<<<<<< HEAD
     type_key = DETECTOR_KEY
 
     def __init__(self, detector_config: 'HailoDetectorConfig'):
@@ -226,26 +222,6 @@
         self.batch_size = 1
         self.input_queue = queue.Queue()
         self.output_queue = queue.Queue()
-=======
-    type_key = DETECTOR_KEY  # Set the type key to the Hailo detector key
-
-    def __init__(self, detector_config: HailoDetectorConfig):
-        # Initialize device type and model path from the configuration
-        self.h8l_device_type = detector_config.device
-        self.h8l_model_path = detector_config.model.path
-        self.h8l_model_height = detector_config.model.height
-        self.h8l_model_width = detector_config.model.width
-        self.h8l_model_type = detector_config.model.model_type
-        self.h8l_tensor_format = detector_config.model.input_tensor
-        self.h8l_pixel_format = detector_config.model.input_pixel_format
-        self.model_url = "https://hailo-model-zoo.s3.eu-west-2.amazonaws.com/ModelZoo/Compiled/v2.11.0/hailo8l/ssd_mobilenet_v1.hef"
-        self.cache_dir = os.path.join(MODEL_CACHE_DIR, "h8l_cache")
-        self.expected_model_filename = "ssd_mobilenet_v1.hef"
-        output_type = "FLOAT32"
-
-        logger.info(f"Initializing Hailo device as {self.h8l_device_type}")
-        self.check_and_prepare_model()
->>>>>>> f56668e4
         try:
             logging.info(f"[INIT] Loading HEF model from {self.working_model_path}")
             self.inference_engine = HailoAsyncInference(
