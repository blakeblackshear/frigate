import json
import logging
import threading
from wsgiref.simple_server import make_server

import paho.mqtt.client as mqtt
from ws4py.server.wsgirefserver import (
    WebSocketWSGIHandler,
    WebSocketWSGIRequestHandler,
    WSGIServer,
)
from ws4py.server.wsgiutils import WebSocketWSGIApplication
from ws4py.websocket import WebSocket

from frigate.config import FrigateConfig
from frigate.util import restart_frigate

logger = logging.getLogger(__name__)


def create_mqtt_client(config: FrigateConfig, camera_metrics):
    mqtt_config = config.mqtt

    def on_recordings_command(client, userdata, message):
        payload = message.payload.decode()
        logger.debug(f"on_recordings_toggle: {message.topic} {payload}")

        camera_name = message.topic.split("/")[-3]

        record_settings = config.cameras[camera_name].record

        if payload == "ON":
            if not record_settings.enabled:
                logger.info(f"Turning on recordings for {camera_name} via mqtt")
                record_settings.enabled = True
        elif payload == "OFF":
            if record_settings.enabled:
                logger.info(f"Turning off recordings for {camera_name} via mqtt")
                record_settings.enabled = False
        else:
            logger.warning(f"Received unsupported value at {message.topic}: {payload}")

        state_topic = f"{message.topic[:-4]}/state"
        client.publish(state_topic, payload, retain=True)

    def on_snapshots_command(client, userdata, message):
        payload = message.payload.decode()
        logger.debug(f"on_snapshots_toggle: {message.topic} {payload}")

        camera_name = message.topic.split("/")[-3]

        snapshots_settings = config.cameras[camera_name].snapshots

        if payload == "ON":
            if not snapshots_settings.enabled:
                logger.info(f"Turning on snapshots for {camera_name} via mqtt")
                snapshots_settings.enabled = True
        elif payload == "OFF":
            if snapshots_settings.enabled:
                logger.info(f"Turning off snapshots for {camera_name} via mqtt")
                snapshots_settings.enabled = False
        else:
            logger.warning(f"Received unsupported value at {message.topic}: {payload}")

        state_topic = f"{message.topic[:-4]}/state"
        client.publish(state_topic, payload, retain=True)

    def on_detect_command(client, userdata, message):
        payload = message.payload.decode()
        logger.debug(f"on_detect_toggle: {message.topic} {payload}")

        camera_name = message.topic.split("/")[-3]

        detect_settings = config.cameras[camera_name].detect

        if payload == "ON":
            if not camera_metrics[camera_name]["detection_enabled"].value:
                logger.info(f"Turning on detection for {camera_name} via mqtt")
                camera_metrics[camera_name]["detection_enabled"].value = True
                detect_settings.enabled = True
        elif payload == "OFF":
            if camera_metrics[camera_name]["detection_enabled"].value:
                logger.info(f"Turning off detection for {camera_name} via mqtt")
                camera_metrics[camera_name]["detection_enabled"].value = False
                detect_settings.enabled = False
        else:
            logger.warning(f"Received unsupported value at {message.topic}: {payload}")

        state_topic = f"{message.topic[:-4]}/state"
        client.publish(state_topic, payload, retain=True)

    def on_restart_command(client, userdata, message):
        restart_frigate()

    def on_connect(client, userdata, flags, rc):
        threading.current_thread().name = "mqtt"
        if rc != 0:
            if rc == 3:
                logger.error("Unable to connect to MQTT server: MQTT Server unavailable")
            elif rc == 4:
                logger.error("Unable to connect to MQTT server: MQTT Bad username or password")
            elif rc == 5:
                logger.error("Unable to connect to MQTT server: MQTT Not authorized")
            else:
<<<<<<< HEAD
                logger.error("Unable to connect to MQTT server: Connection refused. Error code: " + str(rc))
            
=======
                logger.error(
                    "Unable to connect to MQTT: Connection refused. Error code: "
                    + str(rc)
                )

>>>>>>> 33409525
        logger.info("MQTT connected")
        client.subscribe(f"{mqtt_config.topic_prefix}/#")
        client.publish(mqtt_config.topic_prefix + "/available", "online", retain=True)

    client = mqtt.Client(client_id=mqtt_config.client_id)
    client.on_connect = on_connect
    client.will_set(
        mqtt_config.topic_prefix + "/available", payload="offline", qos=1, retain=True
    )

    # register callbacks
    for name in config.cameras.keys():
        client.message_callback_add(
            f"{mqtt_config.topic_prefix}/{name}/recordings/set", on_recordings_command
        )
        client.message_callback_add(
            f"{mqtt_config.topic_prefix}/{name}/snapshots/set", on_snapshots_command
        )
        client.message_callback_add(
            f"{mqtt_config.topic_prefix}/{name}/detect/set", on_detect_command
        )

    client.message_callback_add(
        f"{mqtt_config.topic_prefix}/restart", on_restart_command
    )

    if not mqtt_config.tls_ca_certs is None:
        if (
            not mqtt_config.tls_client_cert is None
            and not mqtt_config.tls_client_key is None
        ):
            client.tls_set(
                mqtt_config.tls_ca_certs,
                mqtt_config.tls_client_cert,
                mqtt_config.tls_client_key,
            )
        else:
            client.tls_set(mqtt_config.tls_ca_certs)
    if not mqtt_config.tls_insecure is None:
        client.tls_insecure_set(mqtt_config.tls_insecure)
    if not mqtt_config.user is None:
        client.username_pw_set(mqtt_config.user, password=mqtt_config.password)
    try:
        client.connect(mqtt_config.host, mqtt_config.port, 60)
    except Exception as e:
        logger.error(f"Unable to connect to MQTT server: {e}")
        raise

    client.loop_start()

    for name in config.cameras.keys():
        client.publish(
            f"{mqtt_config.topic_prefix}/{name}/recordings/state",
            "ON" if config.cameras[name].record.enabled else "OFF",
            retain=True,
        )
        client.publish(
            f"{mqtt_config.topic_prefix}/{name}/snapshots/state",
            "ON" if config.cameras[name].snapshots.enabled else "OFF",
            retain=True,
        )
        client.publish(
            f"{mqtt_config.topic_prefix}/{name}/detect/state",
            "ON" if config.cameras[name].detect.enabled else "OFF",
            retain=True,
        )

    return client


class MqttSocketRelay:
    def __init__(self, mqtt_client, topic_prefix):
        self.mqtt_client = mqtt_client
        self.topic_prefix = topic_prefix

    def start(self):
        class MqttWebSocket(WebSocket):
            topic_prefix = self.topic_prefix
            mqtt_client = self.mqtt_client

            def received_message(self, message):
                try:
                    json_message = json.loads(message.data.decode("utf-8"))
                    json_message = {
                        "topic": f"{self.topic_prefix}/{json_message['topic']}",
                        "payload": json_message.get("payload"),
                        "retain": json_message.get("retain", False),
                    }
                except Exception as e:
                    logger.warning("Unable to parse websocket message as valid json.")
                    return

                logger.debug(
                    f"Publishing mqtt message from websockets at {json_message['topic']}."
                )
                self.mqtt_client.publish(
                    json_message["topic"],
                    json_message["payload"],
                    retain=json_message["retain"],
                )

        # start a websocket server on 5002
        WebSocketWSGIHandler.http_version = "1.1"
        self.websocket_server = make_server(
            "127.0.0.1",
            5002,
            server_class=WSGIServer,
            handler_class=WebSocketWSGIRequestHandler,
            app=WebSocketWSGIApplication(handler_cls=MqttWebSocket),
        )
        self.websocket_server.initialize_websockets_manager()
        self.websocket_thread = threading.Thread(
            target=self.websocket_server.serve_forever
        )

        def send(client, userdata, message):
            """Sends mqtt messages to clients."""
            try:
                logger.debug(f"Received mqtt message on {message.topic}.")
                ws_message = json.dumps(
                    {
                        "topic": message.topic.replace(f"{self.topic_prefix}/", ""),
                        "payload": message.payload.decode(),
                    }
                )
            except Exception as e:
                # if the payload can't be decoded don't relay to clients
                logger.debug(
                    f"MQTT payload for {message.topic} wasn't text. Skipping..."
                )
                return

            self.websocket_server.manager.broadcast(ws_message)

        self.mqtt_client.message_callback_add(f"{self.topic_prefix}/#", send)

        self.websocket_thread.start()

    def stop(self):
        self.websocket_server.manager.close_all()
        self.websocket_server.manager.stop()
        self.websocket_server.manager.join()
        self.websocket_server.shutdown()
        self.websocket_thread.join()<|MERGE_RESOLUTION|>--- conflicted
+++ resolved
@@ -102,16 +102,11 @@
             elif rc == 5:
                 logger.error("Unable to connect to MQTT server: MQTT Not authorized")
             else:
-<<<<<<< HEAD
-                logger.error("Unable to connect to MQTT server: Connection refused. Error code: " + str(rc))
-            
-=======
                 logger.error(
-                    "Unable to connect to MQTT: Connection refused. Error code: "
+                    "Unable to connect to MQTT server: Connection refused. Error code: "
                     + str(rc)
                 )
 
->>>>>>> 33409525
         logger.info("MQTT connected")
         client.subscribe(f"{mqtt_config.topic_prefix}/#")
         client.publish(mqtt_config.topic_prefix + "/available", "online", retain=True)
