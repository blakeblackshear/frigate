--- conflicted
+++ resolved
@@ -1,10 +1,7 @@
 import json
 import cv2
 import threading
-<<<<<<< HEAD
 from collections import Counter, defaultdict
-=======
->>>>>>> d69a4ef4
 import subprocess as sp
 
 class MqttObjectPublisher(threading.Thread):
@@ -25,8 +22,6 @@
 
             # make a copy of detected objects
             detected_objects = self._detected_objects.copy()
-
-<<<<<<< HEAD
             # total up all scores by object type
             obj_counter = Counter()
             for obj in detected_objects:
@@ -50,19 +45,6 @@
             for obj_name in expired_objects:
                 current_object_status[obj_name] = 'OFF'
                 self.client.publish(self.topic_prefix+'/'+obj_name, 'OFF', retain=False)
-=======
-            # send message for objects if different
-            new_payload = json.dumps(payload, sort_keys=True)
-            if new_payload != last_sent_payload:
-                last_sent_payload = new_payload
-                self.client.publish(self.topic_prefix+'/objects', new_payload, retain=False)
-                # send the snapshot over mqtt as well
-                if not self.best_person_frame.best_frame is None:
-                    ret, jpg = cv2.imencode('.jpg', self.best_person_frame.best_frame)
-                    if ret:
-                        jpg_bytes = jpg.tobytes()
-                        self.client.publish(self.topic_prefix+'/snapshot', jpg_bytes, retain=True)
->>>>>>> d69a4ef4
                         
 class MqttObjectConsumer(threading.Thread):
     def __init__(self, client, topic_prefix, listen_queue, cameras):
