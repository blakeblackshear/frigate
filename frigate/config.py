from __future__ import annotations

import json
import logging
import os
from enum import Enum
from typing import Dict, List, Optional, Tuple, Union

import matplotlib.pyplot as plt
import numpy as np
import yaml
from pydantic import BaseModel, Extra, Field, validator
from pydantic.fields import PrivateAttr

from frigate.const import BASE_DIR, CACHE_DIR, YAML_EXT
from frigate.util import create_mask, deep_merge, load_labels

logger = logging.getLogger(__name__)

# TODO: Identify what the default format to display timestamps is
DEFAULT_TIME_FORMAT = "%m/%d/%Y %H:%M:%S"
# German Style:
# DEFAULT_TIME_FORMAT = "%d.%m.%Y %H:%M:%S"

FRIGATE_ENV_VARS = {k: v for k, v in os.environ.items() if k.startswith("FRIGATE_")}

DEFAULT_TRACKED_OBJECTS = ["person"]
DEFAULT_DETECTORS = {"cpu": {"type": "cpu"}}


class FrigateBaseModel(BaseModel):
    class Config:
        extra = Extra.forbid


class DetectorTypeEnum(str, Enum):
    edgetpu = "edgetpu"
    cpu = "cpu"


class DetectorConfig(FrigateBaseModel):
    type: DetectorTypeEnum = Field(default=DetectorTypeEnum.cpu, title="Detector Type")
    device: str = Field(default="usb", title="Device Type")
    num_threads: int = Field(default=3, title="Number of detection threads")

class UIConfig(FrigateBaseModel):
    use_experimental: bool = Field(default=False, title="Experimental UI")

class MqttConfig(FrigateBaseModel):
    host: str = Field(title="MQTT Host")
    port: int = Field(default=1883, title="MQTT Port")
    topic_prefix: str = Field(default="frigate", title="MQTT Topic Prefix")
    client_id: str = Field(default="frigate", title="MQTT Client ID")
    stats_interval: int = Field(default=60, title="MQTT Camera Stats Interval")
    user: Optional[str] = Field(title="MQTT Username")
    password: Optional[str] = Field(title="MQTT Password")
    tls_ca_certs: Optional[str] = Field(title="MQTT TLS CA Certificates")
    tls_client_cert: Optional[str] = Field(title="MQTT TLS Client Certificate")
    tls_client_key: Optional[str] = Field(title="MQTT TLS Client Key")
    tls_insecure: Optional[bool] = Field(title="MQTT TLS Insecure")

    @validator("password", pre=True, always=True)
    def validate_password(cls, v, values):
        if (v is None) != (values["user"] is None):
            raise ValueError("Password must be provided with username.")
        return v


class RetainModeEnum(str, Enum):
    all = "all"
    motion = "motion"
    active_objects = "active_objects"


class RetainConfig(FrigateBaseModel):
    default: float = Field(default=10, title="Default retention period.")
<<<<<<< HEAD
    mode: RetainModeEnum = Field(
        default=RetainModeEnum.active_objects, title="Retain mode."
    )
=======
    mode: RetainModeEnum = Field(default=RetainModeEnum.motion, title="Retain mode.")
>>>>>>> 3dd37860
    objects: Dict[str, float] = Field(
        default_factory=dict, title="Object retention period."
    )


class EventsConfig(FrigateBaseModel):
    max_seconds: int = Field(default=300, title="Maximum event duration.")
    pre_capture: int = Field(default=5, title="Seconds to retain before event starts.")
    post_capture: int = Field(default=5, title="Seconds to retain after event ends.")
    required_zones: List[str] = Field(
        default_factory=list,
        title="List of required zones to be entered in order to save the event.",
    )
    objects: Optional[List[str]] = Field(
        title="List of objects to be detected in order to save the event.",
    )
    retain: RetainConfig = Field(
        default_factory=RetainConfig, title="Event retention settings."
    )


class RecordRetainConfig(FrigateBaseModel):
    days: float = Field(default=0, title="Default retention period.")
    mode: RetainModeEnum = Field(default=RetainModeEnum.all, title="Retain mode.")


class RecordConfig(FrigateBaseModel):
    enabled: bool = Field(default=False, title="Enable record on all cameras.")
<<<<<<< HEAD
=======
    expire_interval: int = Field(
        default=60,
        title="Number of minutes to wait between cleanup runs.",
    )
>>>>>>> 3dd37860
    # deprecated - to be removed in a future version
    retain_days: Optional[float] = Field(title="Recording retention period in days.")
    retain: RecordRetainConfig = Field(
        default_factory=RecordRetainConfig, title="Record retention settings."
    )
    events: EventsConfig = Field(
        default_factory=EventsConfig, title="Event specific settings."
    )


class MotionConfig(FrigateBaseModel):
    threshold: int = Field(
        default=25,
        title="Motion detection threshold (1-255).",
        ge=1,
        le=255,
    )
    contour_area: Optional[int] = Field(default=30, title="Contour Area")
    delta_alpha: float = Field(default=0.2, title="Delta Alpha")
    frame_alpha: float = Field(default=0.2, title="Frame Alpha")
    frame_height: Optional[int] = Field(default=50, title="Frame Height")
    mask: Union[str, List[str]] = Field(
        default="", title="Coordinates polygon for the motion mask."
    )


class RuntimeMotionConfig(MotionConfig):
    raw_mask: Union[str, List[str]] = ""
    mask: np.ndarray = None

    def __init__(self, **config):
        frame_shape = config.get("frame_shape", (1, 1))

        mask = config.get("mask", "")
        config["raw_mask"] = mask

        if mask:
            config["mask"] = create_mask(frame_shape, mask)
        else:
            empty_mask = np.zeros(frame_shape, np.uint8)
            empty_mask[:] = 255
            config["mask"] = empty_mask

        super().__init__(**config)

    def dict(self, **kwargs):
        ret = super().dict(**kwargs)
        if "mask" in ret:
            ret["mask"] = ret["raw_mask"]
            ret.pop("raw_mask")
        return ret

    class Config:
        arbitrary_types_allowed = True
        extra = Extra.ignore


class StationaryMaxFramesConfig(FrigateBaseModel):
    default: Optional[int] = Field(title="Default max frames.", ge=1)
    objects: Dict[str, int] = Field(
        default_factory=dict, title="Object specific max frames."
    )


class StationaryConfig(FrigateBaseModel):
    interval: Optional[int] = Field(
        default=0,
        title="Frame interval for checking stationary objects.",
        ge=0,
    )
    threshold: Optional[int] = Field(
        title="Number of frames without a position change for an object to be considered stationary",
        ge=1,
    )
    max_frames: StationaryMaxFramesConfig = Field(
        default_factory=StationaryMaxFramesConfig,
        title="Max frames for stationary objects.",
    )


class DetectConfig(FrigateBaseModel):
    height: int = Field(default=720, title="Height of the stream for the detect role.")
    width: int = Field(default=1280, title="Width of the stream for the detect role.")
    fps: int = Field(
        default=5, title="Number of frames per second to process through detection."
    )
    enabled: bool = Field(default=True, title="Detection Enabled.")
    max_disappeared: Optional[int] = Field(
        title="Maximum number of frames the object can dissapear before detection ends."
    )
<<<<<<< HEAD
    stationary_interval: Optional[int] = Field(
        title="Frame interval for checking stationary objects.",
        ge=1,
=======
    stationary: StationaryConfig = Field(
        default_factory=StationaryConfig,
        title="Stationary objects config.",
>>>>>>> 3dd37860
    )


class FilterConfig(FrigateBaseModel):
    min_area: int = Field(
        default=0, title="Minimum area of bounding box for object to be counted."
    )
    max_area: int = Field(
        default=24000000, title="Maximum area of bounding box for object to be counted."
    )
    threshold: float = Field(
        default=0.7,
        title="Average detection confidence threshold for object to be counted.",
    )
    min_score: float = Field(
        default=0.5, title="Minimum detection confidence for object to be counted."
    )
    mask: Optional[Union[str, List[str]]] = Field(
        title="Detection area polygon mask for this filter configuration.",
    )


class RuntimeFilterConfig(FilterConfig):
    mask: Optional[np.ndarray]
    raw_mask: Optional[Union[str, List[str]]]

    def __init__(self, **config):
        mask = config.get("mask")
        config["raw_mask"] = mask

        if mask is not None:
            config["mask"] = create_mask(config.get("frame_shape", (1, 1)), mask)

        super().__init__(**config)

    def dict(self, **kwargs):
        ret = super().dict(**kwargs)
        if "mask" in ret:
            ret["mask"] = ret["raw_mask"]
            ret.pop("raw_mask")
        return ret

    class Config:
        arbitrary_types_allowed = True
        extra = Extra.ignore


# this uses the base model because the color is an extra attribute
class ZoneConfig(BaseModel):
    filters: Dict[str, FilterConfig] = Field(
        default_factory=dict, title="Zone filters."
    )
    coordinates: Union[str, List[str]] = Field(
        title="Coordinates polygon for the defined zone."
    )
    objects: List[str] = Field(
        default_factory=list,
        title="List of objects that can trigger the zone.",
    )
    _color: Optional[Tuple[int, int, int]] = PrivateAttr()
    _contour: np.ndarray = PrivateAttr()

    @property
    def color(self) -> Tuple[int, int, int]:
        return self._color

    @property
    def contour(self) -> np.ndarray:
        return self._contour

    def __init__(self, **config):
        super().__init__(**config)

        self._color = config.get("color", (0, 0, 0))
        coordinates = config["coordinates"]

        if isinstance(coordinates, list):
            self._contour = np.array(
                [[int(p.split(",")[0]), int(p.split(",")[1])] for p in coordinates]
            )
        elif isinstance(coordinates, str):
            points = coordinates.split(",")
            self._contour = np.array(
                [[int(points[i]), int(points[i + 1])] for i in range(0, len(points), 2)]
            )
        else:
            self._contour = np.array([])


class ObjectConfig(FrigateBaseModel):
    track: List[str] = Field(default=DEFAULT_TRACKED_OBJECTS, title="Objects to track.")
    filters: Optional[Dict[str, FilterConfig]] = Field(title="Object filters.")
    mask: Union[str, List[str]] = Field(default="", title="Object mask.")


class BirdseyeModeEnum(str, Enum):
    objects = "objects"
    motion = "motion"
    continuous = "continuous"


class BirdseyeConfig(FrigateBaseModel):
    enabled: bool = Field(default=True, title="Enable birdseye view.")
    width: int = Field(default=1280, title="Birdseye width.")
    height: int = Field(default=720, title="Birdseye height.")
    quality: int = Field(
        default=8,
        title="Encoding quality.",
        ge=1,
        le=31,
    )
    mode: BirdseyeModeEnum = Field(
        default=BirdseyeModeEnum.objects, title="Tracking mode."
    )


FFMPEG_GLOBAL_ARGS_DEFAULT = ["-hide_banner", "-loglevel", "warning"]
FFMPEG_INPUT_ARGS_DEFAULT = [
    "-avoid_negative_ts",
    "make_zero",
    "-fflags",
    "+genpts+discardcorrupt",
    "-rtsp_transport",
    "tcp",
    "-stimeout",
    "5000000",
    "-use_wallclock_as_timestamps",
    "1",
]
DETECT_FFMPEG_OUTPUT_ARGS_DEFAULT = ["-f", "rawvideo", "-pix_fmt", "yuv420p"]
RTMP_FFMPEG_OUTPUT_ARGS_DEFAULT = ["-c", "copy", "-f", "flv"]
RECORD_FFMPEG_OUTPUT_ARGS_DEFAULT = [
    "-f",
    "segment",
    "-segment_time",
    "10",
    "-segment_format",
    "mp4",
    "-reset_timestamps",
    "1",
    "-strftime",
    "1",
    "-c",
    "copy",
    "-an",
]


class FfmpegOutputArgsConfig(FrigateBaseModel):
    detect: Union[str, List[str]] = Field(
        default=DETECT_FFMPEG_OUTPUT_ARGS_DEFAULT,
        title="Detect role FFmpeg output arguments.",
    )
    record: Union[str, List[str]] = Field(
        default=RECORD_FFMPEG_OUTPUT_ARGS_DEFAULT,
        title="Record role FFmpeg output arguments.",
    )
    rtmp: Union[str, List[str]] = Field(
        default=RTMP_FFMPEG_OUTPUT_ARGS_DEFAULT,
        title="RTMP role FFmpeg output arguments.",
    )


class FfmpegConfig(FrigateBaseModel):
    global_args: Union[str, List[str]] = Field(
        default=FFMPEG_GLOBAL_ARGS_DEFAULT, title="Global FFmpeg arguments."
    )
    hwaccel_args: Union[str, List[str]] = Field(
        default_factory=list, title="FFmpeg hardware acceleration arguments."
    )
    input_args: Union[str, List[str]] = Field(
        default=FFMPEG_INPUT_ARGS_DEFAULT, title="FFmpeg input arguments."
    )
    output_args: FfmpegOutputArgsConfig = Field(
        default_factory=FfmpegOutputArgsConfig,
        title="FFmpeg output arguments per role.",
    )


class CameraRoleEnum(str, Enum):
    record = "record"
    rtmp = "rtmp"
    detect = "detect"


class CameraInput(FrigateBaseModel):
    path: str = Field(title="Camera input path.")
    roles: List[CameraRoleEnum] = Field(title="Roles assigned to this input.")
    global_args: Union[str, List[str]] = Field(
        default_factory=list, title="FFmpeg global arguments."
    )
    hwaccel_args: Union[str, List[str]] = Field(
        default_factory=list, title="FFmpeg hardware acceleration arguments."
    )
    input_args: Union[str, List[str]] = Field(
        default_factory=list, title="FFmpeg input arguments."
    )


class CameraFfmpegConfig(FfmpegConfig):
    inputs: List[CameraInput] = Field(title="Camera inputs.")

    @validator("inputs")
    def validate_roles(cls, v):
        roles = [role for i in v for role in i.roles]
        roles_set = set(roles)

        if len(roles) > len(roles_set):
            raise ValueError("Each input role may only be used once.")

        if not "detect" in roles:
            raise ValueError("The detect role is required.")

        return v


class SnapshotsConfig(FrigateBaseModel):
    enabled: bool = Field(default=False, title="Snapshots enabled.")
    clean_copy: bool = Field(
        default=True, title="Create a clean copy of the snapshot image."
    )
    timestamp: bool = Field(
        default=False, title="Add a timestamp overlay on the snapshot."
    )
    bounding_box: bool = Field(
        default=True, title="Add a bounding box overlay on the snapshot."
    )
    crop: bool = Field(default=False, title="Crop the snapshot to the detected object.")
    required_zones: List[str] = Field(
        default_factory=list,
        title="List of required zones to be entered in order to save a snapshot.",
    )
    height: Optional[int] = Field(title="Snapshot image height.")
    retain: RetainConfig = Field(
        default_factory=RetainConfig, title="Snapshot retention."
    )
    quality: int = Field(
        default=70,
        title="Quality of the encoded jpeg (0-100).",
        ge=0,
        le=100,
    )


class ColorConfig(FrigateBaseModel):
    red: int = Field(default=255, ge=0, le=255, title="Red")
    green: int = Field(default=255, ge=0, le=255, title="Green")
    blue: int = Field(default=255, ge=0, le=255, title="Blue")


class TimestampPositionEnum(str, Enum):
    tl = "tl"
    tr = "tr"
    bl = "bl"
    br = "br"


class TimestampEffectEnum(str, Enum):
    solid = "solid"
    shadow = "shadow"


class TimestampStyleConfig(FrigateBaseModel):
    position: TimestampPositionEnum = Field(
        default=TimestampPositionEnum.tl, title="Timestamp position."
    )
    format: str = Field(default=DEFAULT_TIME_FORMAT, title="Timestamp format.")
    color: ColorConfig = Field(default_factory=ColorConfig, title="Timestamp color.")
    thickness: int = Field(default=2, title="Timestamp thickness.")
    effect: Optional[TimestampEffectEnum] = Field(title="Timestamp effect.")


class CameraMqttConfig(FrigateBaseModel):
    enabled: bool = Field(default=True, title="Send image over MQTT.")
    timestamp: bool = Field(default=True, title="Add timestamp to MQTT image.")
    bounding_box: bool = Field(default=True, title="Add bounding box to MQTT image.")
    crop: bool = Field(default=True, title="Crop MQTT image to detected object.")
    height: int = Field(default=270, title="MQTT image height.")
    required_zones: List[str] = Field(
        default_factory=list,
        title="List of required zones to be entered in order to send the image.",
    )
    quality: int = Field(
        default=70,
        title="Quality of the encoded jpeg (0-100).",
        ge=0,
        le=100,
    )


class RtmpConfig(FrigateBaseModel):
    enabled: bool = Field(default=True, title="RTMP restreaming enabled.")


class CameraLiveConfig(FrigateBaseModel):
    height: int = Field(default=720, title="Live camera view height")
    quality: int = Field(default=8, ge=1, le=31, title="Live camera view quality")


class CameraConfig(FrigateBaseModel):
    name: Optional[str] = Field(title="Camera name.", regex="^[a-zA-Z0-9_-]+$")
    ffmpeg: CameraFfmpegConfig = Field(title="FFmpeg configuration for the camera.")
    best_image_timeout: int = Field(
        default=60,
        title="How long to wait for the image with the highest confidence score.",
    )
    zones: Dict[str, ZoneConfig] = Field(
        default_factory=dict, title="Zone configuration."
    )
    record: RecordConfig = Field(
        default_factory=RecordConfig, title="Record configuration."
    )
    rtmp: RtmpConfig = Field(
        default_factory=RtmpConfig, title="RTMP restreaming configuration."
    )
    live: CameraLiveConfig = Field(
        default_factory=CameraLiveConfig, title="Live playback settings."
    )
    snapshots: SnapshotsConfig = Field(
        default_factory=SnapshotsConfig, title="Snapshot configuration."
    )
    mqtt: CameraMqttConfig = Field(
        default_factory=CameraMqttConfig, title="MQTT configuration."
    )
    objects: ObjectConfig = Field(
        default_factory=ObjectConfig, title="Object configuration."
    )
    motion: Optional[MotionConfig] = Field(title="Motion detection configuration.")
    detect: DetectConfig = Field(
        default_factory=DetectConfig, title="Object detection configuration."
    )
    timestamp_style: TimestampStyleConfig = Field(
        default_factory=TimestampStyleConfig, title="Timestamp style configuration."
    )
    _ffmpeg_cmds: List[Dict[str, List[str]]] = PrivateAttr()

    def __init__(self, **config):
        # Set zone colors
        if "zones" in config:
            colors = plt.cm.get_cmap("tab10", len(config["zones"]))
            config["zones"] = {
                name: {**z, "color": tuple(round(255 * c) for c in colors(idx)[:3])}
                for idx, (name, z) in enumerate(config["zones"].items())
            }

        # add roles to the input if there is only one
        if len(config["ffmpeg"]["inputs"]) == 1:
            config["ffmpeg"]["inputs"][0]["roles"] = ["record", "rtmp", "detect"]

        super().__init__(**config)

    @property
    def frame_shape(self) -> Tuple[int, int]:
        return self.detect.height, self.detect.width

    @property
    def frame_shape_yuv(self) -> Tuple[int, int]:
        return self.detect.height * 3 // 2, self.detect.width

    @property
    def ffmpeg_cmds(self) -> List[Dict[str, List[str]]]:
        return self._ffmpeg_cmds

    def create_ffmpeg_cmds(self):
<<<<<<< HEAD
=======
        if "_ffmpeg_cmds" in self:
            return
>>>>>>> 3dd37860
        ffmpeg_cmds = []
        for ffmpeg_input in self.ffmpeg.inputs:
            ffmpeg_cmd = self._get_ffmpeg_cmd(ffmpeg_input)
            if ffmpeg_cmd is None:
                continue

            ffmpeg_cmds.append({"roles": ffmpeg_input.roles, "cmd": ffmpeg_cmd})
        self._ffmpeg_cmds = ffmpeg_cmds

    def _get_ffmpeg_cmd(self, ffmpeg_input: CameraInput):
        ffmpeg_output_args = []
        if "detect" in ffmpeg_input.roles:
            detect_args = (
                self.ffmpeg.output_args.detect
                if isinstance(self.ffmpeg.output_args.detect, list)
                else self.ffmpeg.output_args.detect.split(" ")
            )
            ffmpeg_output_args = (
                [
                    "-r",
                    str(self.detect.fps),
                    "-s",
                    f"{self.detect.width}x{self.detect.height}",
                ]
                + detect_args
                + ffmpeg_output_args
                + ["pipe:"]
            )
        if "rtmp" in ffmpeg_input.roles and self.rtmp.enabled:
            rtmp_args = (
                self.ffmpeg.output_args.rtmp
                if isinstance(self.ffmpeg.output_args.rtmp, list)
                else self.ffmpeg.output_args.rtmp.split(" ")
            )
            ffmpeg_output_args = (
                rtmp_args + [f"rtmp://127.0.0.1/live/{self.name}"] + ffmpeg_output_args
            )
        if "record" in ffmpeg_input.roles and self.record.enabled:
            record_args = (
                self.ffmpeg.output_args.record
                if isinstance(self.ffmpeg.output_args.record, list)
                else self.ffmpeg.output_args.record.split(" ")
            )

            ffmpeg_output_args = (
                record_args
                + [f"{os.path.join(CACHE_DIR, self.name)}-%Y%m%d%H%M%S.mp4"]
                + ffmpeg_output_args
            )

        # if there arent any outputs enabled for this input
        if len(ffmpeg_output_args) == 0:
            return None

        global_args = ffmpeg_input.global_args or self.ffmpeg.global_args
        hwaccel_args = ffmpeg_input.hwaccel_args or self.ffmpeg.hwaccel_args
        input_args = ffmpeg_input.input_args or self.ffmpeg.input_args

        global_args = (
            global_args if isinstance(global_args, list) else global_args.split(" ")
        )
        hwaccel_args = (
            hwaccel_args if isinstance(hwaccel_args, list) else hwaccel_args.split(" ")
        )
        input_args = (
            input_args if isinstance(input_args, list) else input_args.split(" ")
        )

        cmd = (
            ["ffmpeg"]
            + global_args
            + hwaccel_args
            + input_args
            + ["-i", ffmpeg_input.path]
            + ffmpeg_output_args
        )

        return [part for part in cmd if part != ""]


class DatabaseConfig(FrigateBaseModel):
    path: str = Field(
        default=os.path.join(BASE_DIR, "frigate.db"), title="Database path."
    )


class ModelConfig(FrigateBaseModel):
    path: Optional[str] = Field(title="Custom Object detection model path.")
    labelmap_path: Optional[str] = Field(title="Label map for custom object detector.")
    width: int = Field(default=320, title="Object detection model input width.")
    height: int = Field(default=320, title="Object detection model input height.")
    labelmap: Dict[int, str] = Field(
        default_factory=dict, title="Labelmap customization."
    )
    _merged_labelmap: Optional[Dict[int, str]] = PrivateAttr()
    _colormap: Dict[int, Tuple[int, int, int]] = PrivateAttr()

    @property
    def merged_labelmap(self) -> Dict[int, str]:
        return self._merged_labelmap

    @property
    def colormap(self) -> Dict[int, Tuple[int, int, int]]:
        return self._colormap

    def __init__(self, **config):
        super().__init__(**config)

        self._merged_labelmap = {
            **load_labels(config.get("labelmap_path", "/labelmap.txt")),
            **config.get("labelmap", {}),
        }

        cmap = plt.cm.get_cmap("tab10", len(self._merged_labelmap.keys()))

        self._colormap = {}
        for key, val in self._merged_labelmap.items():
            self._colormap[val] = tuple(int(round(255 * c)) for c in cmap(key)[:3])


class LogLevelEnum(str, Enum):
    debug = "debug"
    info = "info"
    warning = "warning"
    error = "error"
    critical = "critical"


class LoggerConfig(FrigateBaseModel):
    default: LogLevelEnum = Field(
        default=LogLevelEnum.info, title="Default logging level."
    )
    logs: Dict[str, LogLevelEnum] = Field(
        default_factory=dict, title="Log level for specified processes."
    )


class FrigateConfig(FrigateBaseModel):
    mqtt: MqttConfig = Field(title="MQTT Configuration.")
    database: DatabaseConfig = Field(
        default_factory=DatabaseConfig, title="Database configuration."
    )
    environment_vars: Dict[str, str] = Field(
        default_factory=dict, title="Frigate environment variables."
    )
    ui: UIConfig = Field(default_factory=UIConfig, title="UI configuration.")
    model: ModelConfig = Field(
        default_factory=ModelConfig, title="Detection model configuration."
    )
    detectors: Dict[str, DetectorConfig] = Field(
        default={name: DetectorConfig(**d) for name, d in DEFAULT_DETECTORS.items()},
        title="Detector hardware configuration.",
    )
    logger: LoggerConfig = Field(
        default_factory=LoggerConfig, title="Logging configuration."
    )
    record: RecordConfig = Field(
        default_factory=RecordConfig, title="Global record configuration."
    )
    snapshots: SnapshotsConfig = Field(
        default_factory=SnapshotsConfig, title="Global snapshots configuration."
    )
    live: CameraLiveConfig = Field(
        default_factory=CameraLiveConfig, title="Global live configuration."
    )
    rtmp: RtmpConfig = Field(
        default_factory=RtmpConfig, title="Global RTMP restreaming configuration."
    )
    birdseye: BirdseyeConfig = Field(
        default_factory=BirdseyeConfig, title="Birdseye configuration."
    )
    ffmpeg: FfmpegConfig = Field(
        default_factory=FfmpegConfig, title="Global FFmpeg configuration."
    )
    objects: ObjectConfig = Field(
        default_factory=ObjectConfig, title="Global object configuration."
    )
    motion: Optional[MotionConfig] = Field(
        title="Global motion detection configuration."
    )
    detect: DetectConfig = Field(
        default_factory=DetectConfig, title="Global object tracking configuration."
    )
    cameras: Dict[str, CameraConfig] = Field(title="Camera configuration.")
    timestamp_style: TimestampStyleConfig = Field(
        default_factory=TimestampStyleConfig,
        title="Global timestamp style configuration.",
    )

    @property
    def runtime_config(self) -> FrigateConfig:
        """Merge camera config with globals."""
        config = self.copy(deep=True)

        # MQTT password substitution
        if config.mqtt.password:
            config.mqtt.password = config.mqtt.password.format(**FRIGATE_ENV_VARS)

        # Global config to propegate down to camera level
        global_config = config.dict(
            include={
                "record": ...,
                "snapshots": ...,
                "live": ...,
                "rtmp": ...,
                "objects": ...,
                "motion": ...,
                "detect": ...,
                "ffmpeg": ...,
                "timestamp_style": ...,
            },
            exclude_unset=True,
        )

        for name, camera in config.cameras.items():
            merged_config = deep_merge(camera.dict(exclude_unset=True), global_config)
            camera_config: CameraConfig = CameraConfig.parse_obj(
                {"name": name, **merged_config}
            )

            # Default max_disappeared configuration
            max_disappeared = camera_config.detect.fps * 5
            if camera_config.detect.max_disappeared is None:
                camera_config.detect.max_disappeared = max_disappeared

<<<<<<< HEAD
            # Default stationary_interval configuration
            stationary_interval = camera_config.detect.fps * 10
            if camera_config.detect.stationary_interval is None:
                camera_config.detect.stationary_interval = stationary_interval
=======
            # Default stationary_threshold configuration
            stationary_threshold = camera_config.detect.fps * 10
            if camera_config.detect.stationary.threshold is None:
                camera_config.detect.stationary.threshold = stationary_threshold
>>>>>>> 3dd37860

            # FFMPEG input substitution
            for input in camera_config.ffmpeg.inputs:
                input.path = input.path.format(**FRIGATE_ENV_VARS)

            # Add default filters
            object_keys = camera_config.objects.track
            if camera_config.objects.filters is None:
                camera_config.objects.filters = {}
            object_keys = object_keys - camera_config.objects.filters.keys()
            for key in object_keys:
                camera_config.objects.filters[key] = FilterConfig()

            # Apply global object masks and convert masks to numpy array
            for object, filter in camera_config.objects.filters.items():
                if camera_config.objects.mask:
                    filter_mask = []
                    if filter.mask is not None:
                        filter_mask = (
                            filter.mask
                            if isinstance(filter.mask, list)
                            else [filter.mask]
                        )
                    object_mask = (
                        camera_config.objects.mask
                        if isinstance(camera_config.objects.mask, list)
                        else [camera_config.objects.mask]
                    )
                    filter.mask = filter_mask + object_mask

                # Set runtime filter to create masks
                camera_config.objects.filters[object] = RuntimeFilterConfig(
                    frame_shape=camera_config.frame_shape,
                    **filter.dict(exclude_unset=True),
                )

            # Convert motion configuration
            if camera_config.motion is None:
                camera_config.motion = RuntimeMotionConfig(
                    frame_shape=camera_config.frame_shape
                )
            else:
                camera_config.motion = RuntimeMotionConfig(
                    frame_shape=camera_config.frame_shape,
                    raw_mask=camera_config.motion.mask,
                    **camera_config.motion.dict(exclude_unset=True),
                )

            # check runtime config
            assigned_roles = list(
                set([r for i in camera_config.ffmpeg.inputs for r in i.roles])
            )
            if camera_config.record.enabled and not "record" in assigned_roles:
                raise ValueError(
                    f"Camera {name} has record enabled, but record is not assigned to an input."
                )

            if camera_config.rtmp.enabled and not "rtmp" in assigned_roles:
                raise ValueError(
                    f"Camera {name} has rtmp enabled, but rtmp is not assigned to an input."
                )

            # backwards compatibility for retain_days
            if not camera_config.record.retain_days is None:
                logger.warning(
                    "The 'retain_days' config option has been DEPRECATED and will be removed in a future version. Please use the 'days' setting under 'retain'"
                )
                if camera_config.record.retain.days == 0:
                    camera_config.record.retain.days = camera_config.record.retain_days

            # warning if the higher level record mode is potentially more restrictive than the events
<<<<<<< HEAD
            if (
                camera_config.record.retain.days != 0
                and camera_config.record.retain.mode != RetainModeEnum.all
                and camera_config.record.events.retain.mode
                != camera_config.record.retain.mode
            ):
                logger.warning(
                    f"Recording retention is configured for {camera_config.record.retain.mode} and event retention is configured for {camera_config.record.events.retain.mode}. The more restrictive retention policy will be applied."
                )

=======
            rank_map = {
                RetainModeEnum.all: 0,
                RetainModeEnum.motion: 1,
                RetainModeEnum.active_objects: 2,
            }
            if (
                camera_config.record.retain.days != 0
                and rank_map[camera_config.record.retain.mode]
                > rank_map[camera_config.record.events.retain.mode]
            ):
                logger.warning(
                    f"{name}: Recording retention is configured for {camera_config.record.retain.mode} and event retention is configured for {camera_config.record.events.retain.mode}. The more restrictive retention policy will be applied."
                )
            # generage the ffmpeg commands
            camera_config.create_ffmpeg_cmds()
>>>>>>> 3dd37860
            config.cameras[name] = camera_config

        return config

    @validator("cameras")
    def ensure_zones_and_cameras_have_different_names(cls, v: Dict[str, CameraConfig]):
        zones = [zone for camera in v.values() for zone in camera.zones.keys()]
        for zone in zones:
            if zone in v.keys():
                raise ValueError("Zones cannot share names with cameras")
        return v

    @classmethod
    def parse_file(cls, config_file):
        with open(config_file) as f:
            raw_config = f.read()

        if config_file.endswith(YAML_EXT):
            config = yaml.safe_load(raw_config)
        elif config_file.endswith(".json"):
            config = json.loads(raw_config)

        return cls.parse_obj(config)<|MERGE_RESOLUTION|>--- conflicted
+++ resolved
@@ -74,13 +74,7 @@
 
 class RetainConfig(FrigateBaseModel):
     default: float = Field(default=10, title="Default retention period.")
-<<<<<<< HEAD
-    mode: RetainModeEnum = Field(
-        default=RetainModeEnum.active_objects, title="Retain mode."
-    )
-=======
     mode: RetainModeEnum = Field(default=RetainModeEnum.motion, title="Retain mode.")
->>>>>>> 3dd37860
     objects: Dict[str, float] = Field(
         default_factory=dict, title="Object retention period."
     )
@@ -109,13 +103,10 @@
 
 class RecordConfig(FrigateBaseModel):
     enabled: bool = Field(default=False, title="Enable record on all cameras.")
-<<<<<<< HEAD
-=======
     expire_interval: int = Field(
         default=60,
         title="Number of minutes to wait between cleanup runs.",
     )
->>>>>>> 3dd37860
     # deprecated - to be removed in a future version
     retain_days: Optional[float] = Field(title="Recording retention period in days.")
     retain: RecordRetainConfig = Field(
@@ -206,15 +197,9 @@
     max_disappeared: Optional[int] = Field(
         title="Maximum number of frames the object can dissapear before detection ends."
     )
-<<<<<<< HEAD
-    stationary_interval: Optional[int] = Field(
-        title="Frame interval for checking stationary objects.",
-        ge=1,
-=======
     stationary: StationaryConfig = Field(
         default_factory=StationaryConfig,
         title="Stationary objects config.",
->>>>>>> 3dd37860
     )
 
 
@@ -579,11 +564,8 @@
         return self._ffmpeg_cmds
 
     def create_ffmpeg_cmds(self):
-<<<<<<< HEAD
-=======
         if "_ffmpeg_cmds" in self:
             return
->>>>>>> 3dd37860
         ffmpeg_cmds = []
         for ffmpeg_input in self.ffmpeg.inputs:
             ffmpeg_cmd = self._get_ffmpeg_cmd(ffmpeg_input)
@@ -809,17 +791,10 @@
             if camera_config.detect.max_disappeared is None:
                 camera_config.detect.max_disappeared = max_disappeared
 
-<<<<<<< HEAD
-            # Default stationary_interval configuration
-            stationary_interval = camera_config.detect.fps * 10
-            if camera_config.detect.stationary_interval is None:
-                camera_config.detect.stationary_interval = stationary_interval
-=======
             # Default stationary_threshold configuration
             stationary_threshold = camera_config.detect.fps * 10
             if camera_config.detect.stationary.threshold is None:
                 camera_config.detect.stationary.threshold = stationary_threshold
->>>>>>> 3dd37860
 
             # FFMPEG input substitution
             for input in camera_config.ffmpeg.inputs:
@@ -891,18 +866,6 @@
                     camera_config.record.retain.days = camera_config.record.retain_days
 
             # warning if the higher level record mode is potentially more restrictive than the events
-<<<<<<< HEAD
-            if (
-                camera_config.record.retain.days != 0
-                and camera_config.record.retain.mode != RetainModeEnum.all
-                and camera_config.record.events.retain.mode
-                != camera_config.record.retain.mode
-            ):
-                logger.warning(
-                    f"Recording retention is configured for {camera_config.record.retain.mode} and event retention is configured for {camera_config.record.events.retain.mode}. The more restrictive retention policy will be applied."
-                )
-
-=======
             rank_map = {
                 RetainModeEnum.all: 0,
                 RetainModeEnum.motion: 1,
@@ -918,7 +881,6 @@
                 )
             # generage the ffmpeg commands
             camera_config.create_ffmpeg_cmds()
->>>>>>> 3dd37860
             config.cameras[name] = camera_config
 
         return config
