--- conflicted
+++ resolved
@@ -551,13 +551,11 @@
     detect: DetectConfig = Field(
         default_factory=DetectConfig, title="Object detection configuration."
     )
-<<<<<<< HEAD
     ui: CameraUiConfig = Field(
         default_factory=CameraUiConfig, title="Camera UI Modifications."
-=======
+    )
     birdseye: BirdseyeCameraConfig = Field(
         default_factory=BirdseyeCameraConfig, title="Birdseye camera configuration."
->>>>>>> 41f58c76
     )
     timestamp_style: TimestampStyleConfig = Field(
         default_factory=TimestampStyleConfig, title="Timestamp style configuration."
