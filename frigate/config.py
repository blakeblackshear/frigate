from __future__ import annotations

import json
import logging
import os
from enum import Enum
from typing import Dict, List, Optional, Tuple, Union

import matplotlib.pyplot as plt
import numpy as np
import yaml
from pydantic import BaseModel, Extra, Field, validator
from pydantic.fields import PrivateAttr

<<<<<<< HEAD
from frigate.const import BASE_DIR, CACHE_DIR, YAML_EXT
=======
from frigate.const import BASE_DIR, CACHE_DIR
>>>>>>> 14c74e43
from frigate.edgetpu import load_labels
from frigate.util import create_mask, deep_merge

logger = logging.getLogger(__name__)

# TODO: Identify what the default format to display timestamps is
DEFAULT_TIME_FORMAT = "%m/%d/%Y %H:%M:%S"
# German Style:
# DEFAULT_TIME_FORMAT = "%d.%m.%Y %H:%M:%S"

FRIGATE_ENV_VARS = {k: v for k, v in os.environ.items() if k.startswith("FRIGATE_")}

DEFAULT_TRACKED_OBJECTS = ["person"]
DEFAULT_DETECTORS = {"cpu": {"type": "cpu"}}


class FrigateBaseModel(BaseModel):
    class Config:
        extra = Extra.forbid


class DetectorTypeEnum(str, Enum):
    edgetpu = "edgetpu"
    cpu = "cpu"


class DetectorConfig(FrigateBaseModel):
    type: DetectorTypeEnum = Field(default=DetectorTypeEnum.cpu, title="Detector Type")
    device: str = Field(default="usb", title="Device Type")
    num_threads: int = Field(default=3, title="Number of detection threads")


class MqttConfig(FrigateBaseModel):
    host: str = Field(title="MQTT Host")
    port: int = Field(default=1883, title="MQTT Port")
    topic_prefix: str = Field(default="frigate", title="MQTT Topic Prefix")
    client_id: str = Field(default="frigate", title="MQTT Client ID")
    stats_interval: int = Field(default=60, title="MQTT Camera Stats Interval")
    user: Optional[str] = Field(title="MQTT Username")
    password: Optional[str] = Field(title="MQTT Password")
    tls_ca_certs: Optional[str] = Field(title="MQTT TLS CA Certificates")
    tls_client_cert: Optional[str] = Field(title="MQTT TLS Client Certificate")
    tls_client_key: Optional[str] = Field(title="MQTT TLS Client Key")
    tls_insecure: Optional[bool] = Field(title="MQTT TLS Insecure")

    @validator("password", pre=True, always=True)
    def validate_password(cls, v, values):
        if (v is None) != (values["user"] is None):
            raise ValueError("Password must be provided with username.")
        return v


class RetainConfig(FrigateBaseModel):
    default: float = Field(default=10, title="Default retention period.")
    objects: Dict[str, float] = Field(
        default_factory=dict, title="Object retention period."
    )


class EventsConfig(FrigateBaseModel):
    max_seconds: int = Field(default=300, title="Maximum event duration.")
    pre_capture: int = Field(default=5, title="Seconds to retain before event starts.")
    post_capture: int = Field(default=5, title="Seconds to retain after event ends.")
    required_zones: List[str] = Field(
        default_factory=list,
        title="List of required zones to be entered in order to save the event.",
    )
    objects: Optional[List[str]] = Field(
        title="List of objects to be detected in order to save the event.",
    )
    retain: RetainConfig = Field(
        default_factory=RetainConfig, title="Event retention settings."
    )


class RecordConfig(FrigateBaseModel):
    enabled: bool = Field(default=False, title="Enable record on all cameras.")
    retain_days: float = Field(default=0, title="Recording retention period in days.")
    events: EventsConfig = Field(
        default_factory=EventsConfig, title="Event specific settings."
    )


class MotionConfig(FrigateBaseModel):
    threshold: int = Field(
        default=25,
        title="Motion detection threshold (1-255).",
        ge=1,
        le=255,
    )
    contour_area: Optional[int] = Field(default=30, title="Contour Area")
    delta_alpha: float = Field(default=0.2, title="Delta Alpha")
    frame_alpha: float = Field(default=0.2, title="Frame Alpha")
    frame_height: Optional[int] = Field(default=50, title="Frame Height")
    mask: Union[str, List[str]] = Field(
        default="", title="Coordinates polygon for the motion mask."
    )


class RuntimeMotionConfig(MotionConfig):
    raw_mask: Union[str, List[str]] = ""
    mask: np.ndarray = None

    def __init__(self, **config):
        frame_shape = config.get("frame_shape", (1, 1))

        mask = config.get("mask", "")
        config["raw_mask"] = mask

        if mask:
            config["mask"] = create_mask(frame_shape, mask)
        else:
            empty_mask = np.zeros(frame_shape, np.uint8)
            empty_mask[:] = 255
            config["mask"] = empty_mask

        super().__init__(**config)

    def dict(self, **kwargs):
        ret = super().dict(**kwargs)
        if "mask" in ret:
            ret["mask"] = ret["raw_mask"]
            ret.pop("raw_mask")
        return ret

    class Config:
        arbitrary_types_allowed = True
        extra = Extra.ignore


class DetectConfig(FrigateBaseModel):
    height: int = Field(default=720, title="Height of the stream for the detect role.")
    width: int = Field(default=1280, title="Width of the stream for the detect role.")
    fps: int = Field(
        default=5, title="Number of frames per second to process through detection."
    )
    enabled: bool = Field(default=True, title="Detection Enabled.")
    max_disappeared: Optional[int] = Field(
        title="Maximum number of frames the object can dissapear before detection ends."
    )
    stationary_interval: Optional[int] = Field(
        title="Frame interval for checking stationary objects."
    )


class FilterConfig(FrigateBaseModel):
    min_area: int = Field(
        default=0, title="Minimum area of bounding box for object to be counted."
    )
    max_area: int = Field(
        default=24000000, title="Maximum area of bounding box for object to be counted."
    )
    threshold: float = Field(
        default=0.7,
        title="Average detection confidence threshold for object to be counted.",
    )
    min_score: float = Field(
        default=0.5, title="Minimum detection confidence for object to be counted."
    )
    mask: Optional[Union[str, List[str]]] = Field(
        title="Detection area polygon mask for this filter configuration.",
    )


class RuntimeFilterConfig(FilterConfig):
    mask: Optional[np.ndarray]
    raw_mask: Optional[Union[str, List[str]]]

    def __init__(self, **config):
        mask = config.get("mask")
        config["raw_mask"] = mask

        if mask is not None:
            config["mask"] = create_mask(config.get("frame_shape", (1, 1)), mask)

        super().__init__(**config)

    def dict(self, **kwargs):
        ret = super().dict(**kwargs)
        if "mask" in ret:
            ret["mask"] = ret["raw_mask"]
            ret.pop("raw_mask")
        return ret

    class Config:
        arbitrary_types_allowed = True
        extra = Extra.ignore


# this uses the base model because the color is an extra attribute
class ZoneConfig(BaseModel):
    filters: Dict[str, FilterConfig] = Field(
        default_factory=dict, title="Zone filters."
    )
    coordinates: Union[str, List[str]] = Field(
        title="Coordinates polygon for the defined zone."
    )
    objects: List[str] = Field(
        default_factory=list,
        title="List of objects that can trigger the zone.",
    )
    _color: Optional[Tuple[int, int, int]] = PrivateAttr()
    _contour: np.ndarray = PrivateAttr()

    @property
    def color(self) -> Tuple[int, int, int]:
        return self._color

    @property
    def contour(self) -> np.ndarray:
        return self._contour

    def __init__(self, **config):
        super().__init__(**config)

        self._color = config.get("color", (0, 0, 0))
        coordinates = config["coordinates"]

        if isinstance(coordinates, list):
            self._contour = np.array(
                [[int(p.split(",")[0]), int(p.split(",")[1])] for p in coordinates]
            )
        elif isinstance(coordinates, str):
            points = coordinates.split(",")
            self._contour = np.array(
                [[int(points[i]), int(points[i + 1])] for i in range(0, len(points), 2)]
            )
        else:
            self._contour = np.array([])


class ObjectConfig(FrigateBaseModel):
    track: List[str] = Field(default=DEFAULT_TRACKED_OBJECTS, title="Objects to track.")
    filters: Optional[Dict[str, FilterConfig]] = Field(title="Object filters.")
    mask: Union[str, List[str]] = Field(default="", title="Object mask.")


class BirdseyeModeEnum(str, Enum):
    objects = "objects"
    motion = "motion"
    continuous = "continuous"


class BirdseyeConfig(FrigateBaseModel):
    enabled: bool = Field(default=True, title="Enable birdseye view.")
    width: int = Field(default=1280, title="Birdseye width.")
    height: int = Field(default=720, title="Birdseye height.")
    quality: int = Field(
        default=8,
        title="Encoding quality.",
        ge=1,
        le=31,
    )
    mode: BirdseyeModeEnum = Field(
        default=BirdseyeModeEnum.objects, title="Tracking mode."
    )


FFMPEG_GLOBAL_ARGS_DEFAULT = ["-hide_banner", "-loglevel", "warning"]
FFMPEG_INPUT_ARGS_DEFAULT = [
    "-avoid_negative_ts",
    "make_zero",
    "-fflags",
    "+genpts+discardcorrupt",
    "-rtsp_transport",
    "tcp",
    "-stimeout",
    "5000000",
    "-use_wallclock_as_timestamps",
    "1",
]
DETECT_FFMPEG_OUTPUT_ARGS_DEFAULT = ["-f", "rawvideo", "-pix_fmt", "yuv420p"]
RTMP_FFMPEG_OUTPUT_ARGS_DEFAULT = ["-c", "copy", "-f", "flv"]
RECORD_FFMPEG_OUTPUT_ARGS_DEFAULT = [
    "-f",
    "segment",
    "-segment_time",
    "10",
    "-segment_format",
    "mp4",
    "-reset_timestamps",
    "1",
    "-strftime",
    "1",
    "-c",
    "copy",
    "-an",
]


class FfmpegOutputArgsConfig(FrigateBaseModel):
    detect: Union[str, List[str]] = Field(
        default=DETECT_FFMPEG_OUTPUT_ARGS_DEFAULT,
        title="Detect role FFmpeg output arguments.",
    )
    record: Union[str, List[str]] = Field(
        default=RECORD_FFMPEG_OUTPUT_ARGS_DEFAULT,
        title="Record role FFmpeg output arguments.",
    )
    rtmp: Union[str, List[str]] = Field(
        default=RTMP_FFMPEG_OUTPUT_ARGS_DEFAULT,
        title="RTMP role FFmpeg output arguments.",
    )


class FfmpegConfig(FrigateBaseModel):
    global_args: Union[str, List[str]] = Field(
        default=FFMPEG_GLOBAL_ARGS_DEFAULT, title="Global FFmpeg arguments."
    )
    hwaccel_args: Union[str, List[str]] = Field(
        default_factory=list, title="FFmpeg hardware acceleration arguments."
    )
    input_args: Union[str, List[str]] = Field(
        default=FFMPEG_INPUT_ARGS_DEFAULT, title="FFmpeg input arguments."
    )
    output_args: FfmpegOutputArgsConfig = Field(
        default_factory=FfmpegOutputArgsConfig,
        title="FFmpeg output arguments per role.",
    )


class CameraRoleEnum(str, Enum):
    record = "record"
    rtmp = "rtmp"
    detect = "detect"


class CameraInput(FrigateBaseModel):
    path: str = Field(title="Camera input path.")
    roles: List[CameraRoleEnum] = Field(title="Roles assigned to this input.")
    global_args: Union[str, List[str]] = Field(
        default_factory=list, title="FFmpeg global arguments."
    )
    hwaccel_args: Union[str, List[str]] = Field(
        default_factory=list, title="FFmpeg hardware acceleration arguments."
    )
    input_args: Union[str, List[str]] = Field(
        default_factory=list, title="FFmpeg input arguments."
    )


class CameraFfmpegConfig(FfmpegConfig):
    inputs: List[CameraInput] = Field(title="Camera inputs.")

    @validator("inputs")
    def validate_roles(cls, v):
        roles = [role for i in v for role in i.roles]
        roles_set = set(roles)

        if len(roles) > len(roles_set):
            raise ValueError("Each input role may only be used once.")

        if not "detect" in roles:
            raise ValueError("The detect role is required.")

        return v


class SnapshotsConfig(FrigateBaseModel):
    enabled: bool = Field(default=False, title="Snapshots enabled.")
    clean_copy: bool = Field(
        default=True, title="Create a clean copy of the snapshot image."
    )
    timestamp: bool = Field(
        default=False, title="Add a timestamp overlay on the snapshot."
    )
    bounding_box: bool = Field(
        default=True, title="Add a bounding box overlay on the snapshot."
    )
    crop: bool = Field(default=False, title="Crop the snapshot to the detected object.")
    required_zones: List[str] = Field(
        default_factory=list,
        title="List of required zones to be entered in order to save a snapshot.",
    )
    height: Optional[int] = Field(title="Snapshot image height.")
    retain: RetainConfig = Field(
        default_factory=RetainConfig, title="Snapshot retention."
    )
    quality: int = Field(
        default=70,
        title="Quality of the encoded jpeg (0-100).",
        ge=0,
        le=100,
    )


class ColorConfig(FrigateBaseModel):
    red: int = Field(default=255, ge=0, le=255, title="Red")
    green: int = Field(default=255, ge=0, le=255, title="Green")
    blue: int = Field(default=255, ge=0, le=255, title="Blue")


class TimestampPositionEnum(str, Enum):
    tl = "tl"
    tr = "tr"
    bl = "bl"
    br = "br"


class TimestampEffectEnum(str, Enum):
    solid = "solid"
    shadow = "shadow"


class TimestampStyleConfig(FrigateBaseModel):
    position: TimestampPositionEnum = Field(
        default=TimestampPositionEnum.tl, title="Timestamp position."
    )
    format: str = Field(default=DEFAULT_TIME_FORMAT, title="Timestamp format.")
    color: ColorConfig = Field(default_factory=ColorConfig, title="Timestamp color.")
    thickness: int = Field(default=2, title="Timestamp thickness.")
    effect: Optional[TimestampEffectEnum] = Field(title="Timestamp effect.")


class CameraMqttConfig(FrigateBaseModel):
    enabled: bool = Field(default=True, title="Send image over MQTT.")
    timestamp: bool = Field(default=True, title="Add timestamp to MQTT image.")
    bounding_box: bool = Field(default=True, title="Add bounding box to MQTT image.")
    crop: bool = Field(default=True, title="Crop MQTT image to detected object.")
    height: int = Field(default=270, title="MQTT image height.")
    required_zones: List[str] = Field(
        default_factory=list,
        title="List of required zones to be entered in order to send the image.",
    )
    quality: int = Field(
        default=70,
        title="Quality of the encoded jpeg (0-100).",
        ge=0,
        le=100,
    )


class RtmpConfig(FrigateBaseModel):
    enabled: bool = Field(default=True, title="RTMP restreaming enabled.")


class CameraLiveConfig(FrigateBaseModel):
    height: int = Field(default=720, title="Live camera view height")
    quality: int = Field(default=8, ge=1, le=31, title="Live camera view quality")


class CameraConfig(FrigateBaseModel):
    name: Optional[str] = Field(title="Camera name.")
    ffmpeg: CameraFfmpegConfig = Field(title="FFmpeg configuration for the camera.")
    best_image_timeout: int = Field(
        default=60,
        title="How long to wait for the image with the highest confidence score.",
    )
    zones: Dict[str, ZoneConfig] = Field(
        default_factory=dict, title="Zone configuration."
    )
    record: RecordConfig = Field(
        default_factory=RecordConfig, title="Record configuration."
    )
    rtmp: RtmpConfig = Field(
        default_factory=RtmpConfig, title="RTMP restreaming configuration."
    )
    live: CameraLiveConfig = Field(
        default_factory=CameraLiveConfig, title="Live playback settings."
    )
    snapshots: SnapshotsConfig = Field(
        default_factory=SnapshotsConfig, title="Snapshot configuration."
    )
    mqtt: CameraMqttConfig = Field(
        default_factory=CameraMqttConfig, title="MQTT configuration."
    )
    objects: ObjectConfig = Field(
        default_factory=ObjectConfig, title="Object configuration."
    )
    motion: Optional[MotionConfig] = Field(title="Motion detection configuration.")
    detect: DetectConfig = Field(
        default_factory=DetectConfig, title="Object detection configuration."
    )
    timestamp_style: TimestampStyleConfig = Field(
        default_factory=TimestampStyleConfig, title="Timestamp style configuration."
    )
    _ffmpeg_cmds: List[Dict[str, List[str]]] = PrivateAttr()

    def __init__(self, **config):
        # Set zone colors
        if "zones" in config:
            colors = plt.cm.get_cmap("tab10", len(config["zones"]))
            config["zones"] = {
                name: {**z, "color": tuple(round(255 * c) for c in colors(idx)[:3])}
                for idx, (name, z) in enumerate(config["zones"].items())
            }

        # add roles to the input if there is only one
        if len(config["ffmpeg"]["inputs"]) == 1:
            config["ffmpeg"]["inputs"][0]["roles"] = ["record", "rtmp", "detect"]

        super().__init__(**config)

    @property
    def frame_shape(self) -> Tuple[int, int]:
        return self.detect.height, self.detect.width

    @property
    def frame_shape_yuv(self) -> Tuple[int, int]:
        return self.detect.height * 3 // 2, self.detect.width

    @property
    def ffmpeg_cmds(self) -> List[Dict[str, List[str]]]:
        return self._ffmpeg_cmds

    def create_ffmpeg_cmds(self):
        ffmpeg_cmds = []
        for ffmpeg_input in self.ffmpeg.inputs:
            ffmpeg_cmd = self._get_ffmpeg_cmd(ffmpeg_input)
            if ffmpeg_cmd is None:
                continue

            ffmpeg_cmds.append({"roles": ffmpeg_input.roles, "cmd": ffmpeg_cmd})
        self._ffmpeg_cmds = ffmpeg_cmds

    def _get_ffmpeg_cmd(self, ffmpeg_input: CameraInput):
        ffmpeg_output_args = []
        if "detect" in ffmpeg_input.roles:
            detect_args = (
                self.ffmpeg.output_args.detect
                if isinstance(self.ffmpeg.output_args.detect, list)
                else self.ffmpeg.output_args.detect.split(" ")
            )
            ffmpeg_output_args = (
                [
                    "-r",
                    str(self.detect.fps),
                    "-s",
                    f"{self.detect.width}x{self.detect.height}",
                ]
                + detect_args
                + ffmpeg_output_args
                + ["pipe:"]
            )
        if "rtmp" in ffmpeg_input.roles and self.rtmp.enabled:
            rtmp_args = (
                self.ffmpeg.output_args.rtmp
                if isinstance(self.ffmpeg.output_args.rtmp, list)
                else self.ffmpeg.output_args.rtmp.split(" ")
            )
            ffmpeg_output_args = (
                rtmp_args + [f"rtmp://127.0.0.1/live/{self.name}"] + ffmpeg_output_args
            )
        if "record" in ffmpeg_input.roles and self.record.enabled:
            record_args = (
                self.ffmpeg.output_args.record
                if isinstance(self.ffmpeg.output_args.record, list)
                else self.ffmpeg.output_args.record.split(" ")
            )

            ffmpeg_output_args = (
                record_args
                + [f"{os.path.join(CACHE_DIR, self.name)}-%Y%m%d%H%M%S.mp4"]
                + ffmpeg_output_args
            )

        # if there arent any outputs enabled for this input
        if len(ffmpeg_output_args) == 0:
            return None

        global_args = ffmpeg_input.global_args or self.ffmpeg.global_args
        hwaccel_args = ffmpeg_input.hwaccel_args or self.ffmpeg.hwaccel_args
        input_args = ffmpeg_input.input_args or self.ffmpeg.input_args

        global_args = (
            global_args if isinstance(global_args, list) else global_args.split(" ")
        )
        hwaccel_args = (
            hwaccel_args if isinstance(hwaccel_args, list) else hwaccel_args.split(" ")
        )
        input_args = (
            input_args if isinstance(input_args, list) else input_args.split(" ")
        )

        cmd = (
            ["ffmpeg"]
            + global_args
            + hwaccel_args
            + input_args
            + ["-i", ffmpeg_input.path]
            + ffmpeg_output_args
        )

        return [part for part in cmd if part != ""]


class DatabaseConfig(FrigateBaseModel):
    path: str = Field(
        default=os.path.join(BASE_DIR, "frigate.db"), title="Database path."
    )


class ModelConfig(FrigateBaseModel):
    path: Optional[str] = Field(title="Custom Object detection model path.")
    labelmap_path: Optional[str] = Field(title="Label map for custom object detector.")
    width: int = Field(default=320, title="Object detection model input width.")
    height: int = Field(default=320, title="Object detection model input height.")
    labelmap: Dict[int, str] = Field(
        default_factory=dict, title="Labelmap customization."
    )
    _merged_labelmap: Optional[Dict[int, str]] = PrivateAttr()
    _colormap: Dict[int, Tuple[int, int, int]] = PrivateAttr()

    @property
    def merged_labelmap(self) -> Dict[int, str]:
        return self._merged_labelmap

    @property
    def colormap(self) -> Dict[int, tuple[int, int, int]]:
        return self._colormap

    def __init__(self, **config):
        super().__init__(**config)

        self._merged_labelmap = {
            **load_labels(config.get("labelmap_path", "/labelmap.txt")),
            **config.get("labelmap", {}),
        }

        cmap = plt.cm.get_cmap("tab10", len(self._merged_labelmap.keys()))

        self._colormap = {}
        for key, val in self._merged_labelmap.items():
            self._colormap[val] = tuple(int(round(255 * c)) for c in cmap(key)[:3])


class LogLevelEnum(str, Enum):
    debug = "debug"
    info = "info"
    warning = "warning"
    error = "error"
    critical = "critical"


class LoggerConfig(FrigateBaseModel):
    default: LogLevelEnum = Field(
        default=LogLevelEnum.info, title="Default logging level."
    )
    logs: Dict[str, LogLevelEnum] = Field(
        default_factory=dict, title="Log level for specified processes."
    )


class FrigateConfig(FrigateBaseModel):
    mqtt: MqttConfig = Field(title="MQTT Configuration.")
    database: DatabaseConfig = Field(
        default_factory=DatabaseConfig, title="Database configuration."
    )
    environment_vars: Dict[str, str] = Field(
        default_factory=dict, title="Frigate environment variables."
    )
    model: ModelConfig = Field(
        default_factory=ModelConfig, title="Detection model configuration."
    )
    detectors: Dict[str, DetectorConfig] = Field(
        default={name: DetectorConfig(**d) for name, d in DEFAULT_DETECTORS.items()},
        title="Detector hardware configuration.",
    )
    logger: LoggerConfig = Field(
        default_factory=LoggerConfig, title="Logging configuration."
    )
    record: RecordConfig = Field(
        default_factory=RecordConfig, title="Global record configuration."
    )
    snapshots: SnapshotsConfig = Field(
        default_factory=SnapshotsConfig, title="Global snapshots configuration."
    )
    live: CameraLiveConfig = Field(
        default_factory=CameraLiveConfig, title="Global live configuration."
    )
    rtmp: RtmpConfig = Field(
        default_factory=RtmpConfig, title="Global RTMP restreaming configuration."
    )
    birdseye: BirdseyeConfig = Field(
        default_factory=BirdseyeConfig, title="Birdseye configuration."
    )
    ffmpeg: FfmpegConfig = Field(
        default_factory=FfmpegConfig, title="Global FFmpeg configuration."
    )
    objects: ObjectConfig = Field(
        default_factory=ObjectConfig, title="Global object configuration."
    )
    motion: Optional[MotionConfig] = Field(
        title="Global motion detection configuration."
    )
    detect: DetectConfig = Field(
        default_factory=DetectConfig, title="Global object tracking configuration."
    )
    cameras: Dict[str, CameraConfig] = Field(title="Camera configuration.")
    timestamp_style: TimestampStyleConfig = Field(
        default_factory=TimestampStyleConfig,
        title="Global timestamp style configuration.",
    )

    @property
    def runtime_config(self) -> FrigateConfig:
        """Merge camera config with globals."""
        config = self.copy(deep=True)

        # MQTT password substitution
        if config.mqtt.password:
            config.mqtt.password = config.mqtt.password.format(**FRIGATE_ENV_VARS)

        # Global config to propegate down to camera level
        global_config = config.dict(
            include={
                "record": ...,
                "snapshots": ...,
                "live": ...,
                "rtmp": ...,
                "objects": ...,
                "motion": ...,
                "detect": ...,
                "ffmpeg": ...,
                "timestamp_style": ...,
            },
            exclude_unset=True,
        )

        for name, camera in config.cameras.items():
            merged_config = deep_merge(camera.dict(exclude_unset=True), global_config)
            camera_config: CameraConfig = CameraConfig.parse_obj(
                {"name": name, **merged_config}
            )

            # Default max_disappeared configuration
            max_disappeared = camera_config.detect.fps * 5
            if camera_config.detect.max_disappeared is None:
                camera_config.detect.max_disappeared = max_disappeared

            # Default stationary_interval configuration
            stationary_interval = camera_config.detect.fps * 10
            if camera_config.detect.stationary_interval is None:
                camera_config.detect.stationary_interval = stationary_interval

            # FFMPEG input substitution
            for input in camera_config.ffmpeg.inputs:
                input.path = input.path.format(**FRIGATE_ENV_VARS)

            # Add default filters
            object_keys = camera_config.objects.track
            if camera_config.objects.filters is None:
                camera_config.objects.filters = {}
            object_keys = object_keys - camera_config.objects.filters.keys()
            for key in object_keys:
                camera_config.objects.filters[key] = FilterConfig()

            # Apply global object masks and convert masks to numpy array
            for object, filter in camera_config.objects.filters.items():
                if camera_config.objects.mask:
                    filter_mask = []
                    if filter.mask is not None:
                        filter_mask = (
                            filter.mask
                            if isinstance(filter.mask, list)
                            else [filter.mask]
                        )
                    object_mask = (
                        camera_config.objects.mask
                        if isinstance(camera_config.objects.mask, list)
                        else [camera_config.objects.mask]
                    )
                    filter.mask = filter_mask + object_mask

                # Set runtime filter to create masks
                camera_config.objects.filters[object] = RuntimeFilterConfig(
                    frame_shape=camera_config.frame_shape,
                    **filter.dict(exclude_unset=True),
                )

            # Convert motion configuration
            if camera_config.motion is None:
                camera_config.motion = RuntimeMotionConfig(
                    frame_shape=camera_config.frame_shape
                )
            else:
                camera_config.motion = RuntimeMotionConfig(
                    frame_shape=camera_config.frame_shape,
                    raw_mask=camera_config.motion.mask,
                    **camera_config.motion.dict(exclude_unset=True),
                )

            # check runtime config
            assigned_roles = list(
                set([r for i in camera_config.ffmpeg.inputs for r in i.roles])
            )
            if camera_config.record.enabled and not "record" in assigned_roles:
                raise ValueError(
                    f"Camera {name} has record enabled, but record is not assigned to an input."
                )

            if camera_config.rtmp.enabled and not "rtmp" in assigned_roles:
                raise ValueError(
                    f"Camera {name} has rtmp enabled, but rtmp is not assigned to an input."
                )

            config.cameras[name] = camera_config

        return config

    @validator("cameras")
    def ensure_zones_and_cameras_have_different_names(cls, v: Dict[str, CameraConfig]):
        zones = [zone for camera in v.values() for zone in camera.zones.keys()]
        for zone in zones:
            if zone in v.keys():
                raise ValueError("Zones cannot share names with cameras")
        return v

    @classmethod
    def parse_file(cls, config_file):
        with open(config_file) as f:
            raw_config = f.read()

        if config_file.endswith(YAML_EXT):
            config = yaml.safe_load(raw_config)
        elif config_file.endswith(".json"):
            config = json.loads(raw_config)

        return cls.parse_obj(config)<|MERGE_RESOLUTION|>--- conflicted
+++ resolved
@@ -12,11 +12,7 @@
 from pydantic import BaseModel, Extra, Field, validator
 from pydantic.fields import PrivateAttr
 
-<<<<<<< HEAD
 from frigate.const import BASE_DIR, CACHE_DIR, YAML_EXT
-=======
-from frigate.const import BASE_DIR, CACHE_DIR
->>>>>>> 14c74e43
 from frigate.edgetpu import load_labels
 from frigate.util import create_mask, deep_merge
 
