--- conflicted
+++ resolved
@@ -9,11 +9,8 @@
 
 import cv2
 import numpy as np
-<<<<<<< HEAD
 from PIL import Image
-=======
 from unidecode import unidecode
->>>>>>> 5c4501ef
 
 logger = logging.getLogger(__name__)
 
