import datetime
import glob
import logging
import math
import multiprocessing as mp
import queue
import signal
import subprocess as sp
import threading
from multiprocessing import shared_memory
from wsgiref.simple_server import make_server

import cv2
import numpy as np
from setproctitle import setproctitle
from ws4py.server.wsgirefserver import (
    WebSocketWSGIHandler,
    WebSocketWSGIRequestHandler,
    WSGIServer,
)
from ws4py.server.wsgiutils import WebSocketWSGIApplication
from ws4py.websocket import WebSocket

from frigate.config import BirdseyeModeEnum, FrigateConfig
from frigate.const import BASE_DIR
from frigate.util import SharedMemoryFrameManager, copy_yuv_to_position, get_yuv_crop

logger = logging.getLogger(__name__)


class FFMpegConverter:
    def __init__(self, in_width, in_height, out_width, out_height, quality):
        ffmpeg_cmd = f"ffmpeg -f rawvideo -pix_fmt yuv420p -video_size {in_width}x{in_height} -i pipe: -f mpegts -s {out_width}x{out_height} -codec:v mpeg1video -q {quality} -bf 0 pipe:".split(
            " "
        )
        self.process = sp.Popen(
            ffmpeg_cmd,
            stdout=sp.PIPE,
            stderr=sp.DEVNULL,
            stdin=sp.PIPE,
            start_new_session=True,
        )

    def write(self, b):
        self.process.stdin.write(b)

    def read(self, length):
        try:
            return self.process.stdout.read1(length)
        except ValueError:
            return False

    def exit(self):
        self.process.terminate()
        try:
            self.process.communicate(timeout=30)
        except sp.TimeoutExpired:
            self.process.kill()
            self.process.communicate()


class BroadcastThread(threading.Thread):
    def __init__(self, camera, converter, websocket_server):
        super(BroadcastThread, self).__init__()
        self.camera = camera
        self.converter = converter
        self.websocket_server = websocket_server

    def run(self):
        while True:
            buf = self.converter.read(65536)
            if buf:
                manager = self.websocket_server.manager
                with manager.lock:
                    websockets = manager.websockets.copy()
                    ws_iter = iter(websockets.values())

                for ws in ws_iter:
                    if (
                        not ws.terminated
                        and ws.environ["PATH_INFO"] == f"/{self.camera}"
                    ):
                        try:
                            ws.send(buf, binary=True)
                        except:
                            pass
            elif self.converter.process.poll() is not None:
                break


class BirdsEyeFrameManager:
    def __init__(self, config, frame_manager: SharedMemoryFrameManager):
        self.config = config
        self.mode = config.birdseye.mode
        self.frame_manager = frame_manager
        width = config.birdseye.width
        height = config.birdseye.height
        self.frame_shape = (height, width)
        self.yuv_shape = (height * 3 // 2, width)
        self.frame = np.ndarray(self.yuv_shape, dtype=np.uint8)

        # initialize the frame as black and with the frigate logo
        self.blank_frame = np.zeros(self.yuv_shape, np.uint8)
        self.blank_frame[:] = 128
        self.blank_frame[0 : self.frame_shape[0], 0 : self.frame_shape[1]] = 16

        # find and copy the logo on the blank frame
        birdseye_logo = None

        custom_logo_files = glob.glob(f"{BASE_DIR}/custom.png")

        if len(custom_logo_files) > 0:
            birdseye_logo = cv2.imread(custom_logo_files[0], cv2.IMREAD_UNCHANGED)

        if birdseye_logo is None:
            logo_files = glob.glob("/opt/frigate/frigate/birdseye.png")

            if len(logo_files) > 0:
                birdseye_logo = cv2.imread(logo_files[0], cv2.IMREAD_UNCHANGED)

        if not birdseye_logo is None:
            transparent_layer = birdseye_logo[:, :, 3]
            y_offset = height // 2 - transparent_layer.shape[0] // 2
            x_offset = width // 2 - transparent_layer.shape[1] // 2
            self.blank_frame[
                y_offset : y_offset + transparent_layer.shape[1],
                x_offset : x_offset + transparent_layer.shape[0],
            ] = transparent_layer
        else:
            logger.warning("Unable to read frigate logo")

        self.frame[:] = self.blank_frame

        self.cameras = {}
        for camera, settings in self.config.cameras.items():
            # precalculate the coordinates for all the channels
            y, u1, u2, v1, v2 = get_yuv_crop(
                settings.frame_shape_yuv,
                (
                    0,
                    0,
                    settings.frame_shape[1],
                    settings.frame_shape[0],
                ),
            )
            self.cameras[camera] = {
                "last_active_frame": 0.0,
                "current_frame": 0.0,
                "layout_frame": 0.0,
                "channel_dims": {
                    "y": y,
                    "u1": u1,
                    "u2": u2,
                    "v1": v1,
                    "v2": v2,
                },
            }

        self.camera_layout = []
        self.active_cameras = set()
        self.layout_dim = 0
        self.last_output_time = 0.0

    def clear_frame(self):
        logger.debug(f"Clearing the birdseye frame")
        self.frame[:] = self.blank_frame

    def copy_to_position(self, position, camera=None, frame_time=None):
        if camera is None:
            frame = None
            channel_dims = None
        else:
            try:
                frame = self.frame_manager.get(
                    f"{camera}{frame_time}", self.config.cameras[camera].frame_shape_yuv
                )
            except FileNotFoundError:
                # TODO: better frame management would prevent this edge case
                logger.warning(
                    f"Unable to copy frame {camera}{frame_time} to birdseye."
                )
                return
            channel_dims = self.cameras[camera]["channel_dims"]

        copy_yuv_to_position(
            self.frame,
            self.layout_offsets[position],
            self.layout_frame_shape,
            frame,
            channel_dims,
        )

    def camera_active(self, mode, object_box_count, motion_box_count):
        if mode == BirdseyeModeEnum.continuous:
            return True

        if mode == BirdseyeModeEnum.motion and motion_box_count > 0:
            return True

        if mode == BirdseyeModeEnum.objects and object_box_count > 0:
            return True

    def update_frame(self):
        # determine how many cameras are tracking objects within the last 30 seconds
        active_cameras = set(
            [
                cam
                for cam, cam_data in self.cameras.items()
                if cam_data["last_active_frame"] > 0
                and cam_data["current_frame"] - cam_data["last_active_frame"] < 30
            ]
        )

        # if there are no active cameras
        if len(active_cameras) == 0:
            # if the layout is already cleared
            if len(self.camera_layout) == 0:
                return False
            # if the layout needs to be cleared
            else:
                self.camera_layout = []
                self.layout_dim = 0
                self.clear_frame()
                return True

        # calculate layout dimensions
        layout_dim = math.ceil(math.sqrt(len(active_cameras)))

        # reset the layout if it needs to be different
        if layout_dim != self.layout_dim:
            logger.debug(f"Changing layout size from {self.layout_dim} to {layout_dim}")
            self.layout_dim = layout_dim

            self.camera_layout = [None] * layout_dim * layout_dim

            # calculate resolution of each position in the layout
            self.layout_frame_shape = (
                self.frame_shape[0] // layout_dim,  # height
                self.frame_shape[1] // layout_dim,  # width
            )

            self.clear_frame()

            for cam_data in self.cameras.values():
                cam_data["layout_frame"] = 0.0

            self.active_cameras = set()

            self.layout_offsets = []

            # calculate the x and y offset for each position in the layout
            for position in range(0, len(self.camera_layout)):
                y_offset = self.layout_frame_shape[0] * math.floor(
                    position / self.layout_dim
                )
                x_offset = self.layout_frame_shape[1] * (position % self.layout_dim)
                self.layout_offsets.append((y_offset, x_offset))

        removed_cameras = self.active_cameras.difference(active_cameras)
        added_cameras = active_cameras.difference(self.active_cameras)

        self.active_cameras = active_cameras

        # update each position in the layout
        for position, camera in enumerate(self.camera_layout, start=0):

            # if this camera was removed, replace it or clear it
            if camera in removed_cameras:
                # if replacing this camera with a newly added one
                if len(added_cameras) > 0:
                    added_camera = added_cameras.pop()
                    self.camera_layout[position] = added_camera
                    self.copy_to_position(
                        position,
                        added_camera,
                        self.cameras[added_camera]["current_frame"],
                    )
                    self.cameras[added_camera]["layout_frame"] = self.cameras[
                        added_camera
                    ]["current_frame"]
                # if removing this camera with no replacement
                else:
                    self.camera_layout[position] = None
                    self.copy_to_position(position)
                removed_cameras.remove(camera)
            # if an empty spot and there are cameras to add
            elif camera is None and len(added_cameras) > 0:
                added_camera = added_cameras.pop()
                self.camera_layout[position] = added_camera
                self.copy_to_position(
                    position,
                    added_camera,
                    self.cameras[added_camera]["current_frame"],
                )
                self.cameras[added_camera]["layout_frame"] = self.cameras[added_camera][
                    "current_frame"
                ]
            # if not an empty spot and the camera has a newer frame, copy it
            elif (
                not camera is None
                and self.cameras[camera]["current_frame"]
                != self.cameras[camera]["layout_frame"]
            ):
                self.copy_to_position(
                    position, camera, self.cameras[camera]["current_frame"]
                )
                self.cameras[camera]["layout_frame"] = self.cameras[camera][
                    "current_frame"
                ]

        return True

    def update(self, camera, object_count, motion_count, frame_time, frame) -> bool:
<<<<<<< HEAD
        
         # update the last active frame for the camera
=======
        # don't process if birdseye is disabled for this camera
        camera_config = self.config.cameras[camera].birdseye
        if not camera_config.enabled:
            return False

        # update the last active frame for the camera
>>>>>>> 41f58c76
        self.cameras[camera]["current_frame"] = frame_time
        if self.camera_active(camera_config.mode, object_count, motion_count):
            self.cameras[camera]["last_active_frame"] = frame_time

        now = datetime.datetime.now().timestamp()

        # limit output to 10 fps
        if (now - self.last_output_time) < 1 / 10:
            return False

        # if the frame was updated or the fps is too low, send frame
        if self.update_frame() or (now - self.last_output_time) > 1:
            self.last_output_time = now
            return True
        return False


def output_frames(config: FrigateConfig, video_output_queue):
    threading.current_thread().name = f"output"
    setproctitle(f"frigate.output")

    stop_event = mp.Event()

    def receiveSignal(signalNumber, frame):
        stop_event.set()

    signal.signal(signal.SIGTERM, receiveSignal)
    signal.signal(signal.SIGINT, receiveSignal)

    frame_manager = SharedMemoryFrameManager()
    previous_frames = {}

    # start a websocket server on 8082
    WebSocketWSGIHandler.http_version = "1.1"
    websocket_server = make_server(
        "127.0.0.1",
        8082,
        server_class=WSGIServer,
        handler_class=WebSocketWSGIRequestHandler,
        app=WebSocketWSGIApplication(handler_cls=WebSocket),
    )
    websocket_server.initialize_websockets_manager()
    websocket_thread = threading.Thread(target=websocket_server.serve_forever)

    converters = {}
    broadcasters = {}

    for camera, cam_config in config.cameras.items():
        width = int(
            cam_config.live.height
            * (cam_config.frame_shape[1] / cam_config.frame_shape[0])
        )
        converters[camera] = FFMpegConverter(
            cam_config.frame_shape[1],
            cam_config.frame_shape[0],
            width,
            cam_config.live.height,
            cam_config.live.quality,
        )
        broadcasters[camera] = BroadcastThread(
            camera, converters[camera], websocket_server
        )

    if config.birdseye.enabled:
        converters["birdseye"] = FFMpegConverter(
            config.birdseye.width,
            config.birdseye.height,
            config.birdseye.width,
            config.birdseye.height,
            config.birdseye.quality,
        )
        broadcasters["birdseye"] = BroadcastThread(
            "birdseye", converters["birdseye"], websocket_server
        )

    websocket_thread.start()

    for t in broadcasters.values():
        t.start()

    birdseye_manager = BirdsEyeFrameManager(config, frame_manager)

    while not stop_event.is_set():
        try:
            (
                camera,
                frame_time,
                current_tracked_objects,
                motion_boxes,
                regions,
            ) = video_output_queue.get(True, 10)
        except queue.Empty:
            continue

        frame_id = f"{camera}{frame_time}"

        frame = frame_manager.get(frame_id, config.cameras[camera].frame_shape_yuv)

        # send camera frame to ffmpeg process if websockets are connected
        if any(
            ws.environ["PATH_INFO"].endswith(camera) for ws in websocket_server.manager
        ):
            # write to the converter for the camera if clients are listening to the specific camera
            converters[camera].write(frame.tobytes())

        # update birdseye if websockets are connected
        if config.birdseye.enabled and any(
            ws.environ["PATH_INFO"].endswith("birdseye")
            for ws in websocket_server.manager
        ):
            if birdseye_manager.update(
                camera,
                len([o for o in current_tracked_objects if not o["stationary"]]),
                len(motion_boxes),
                frame_time,
                frame,
            ):
                converters["birdseye"].write(birdseye_manager.frame.tobytes())

        if camera in previous_frames:
            frame_manager.delete(f"{camera}{previous_frames[camera]}")

        previous_frames[camera] = frame_time

    while not video_output_queue.empty():
        (
            camera,
            frame_time,
            current_tracked_objects,
            motion_boxes,
            regions,
        ) = video_output_queue.get(True, 10)

        frame_id = f"{camera}{frame_time}"
        frame = frame_manager.get(frame_id, config.cameras[camera].frame_shape_yuv)
        frame_manager.delete(frame_id)

    for c in converters.values():
        c.exit()
    for b in broadcasters.values():
        b.join()
    websocket_server.manager.close_all()
    websocket_server.manager.stop()
    websocket_server.manager.join()
    websocket_server.shutdown()
    websocket_thread.join()
    logger.info("exiting output process...")<|MERGE_RESOLUTION|>--- conflicted
+++ resolved
@@ -311,17 +311,12 @@
         return True
 
     def update(self, camera, object_count, motion_count, frame_time, frame) -> bool:
-<<<<<<< HEAD
-        
-         # update the last active frame for the camera
-=======
         # don't process if birdseye is disabled for this camera
         camera_config = self.config.cameras[camera].birdseye
         if not camera_config.enabled:
             return False
 
         # update the last active frame for the camera
->>>>>>> 41f58c76
         self.cameras[camera]["current_frame"] = frame_time
         if self.camera_active(camera_config.mode, object_count, motion_count):
             self.cameras[camera]["last_active_frame"] = frame_time
