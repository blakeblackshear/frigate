--- conflicted
+++ resolved
@@ -14,12 +14,9 @@
 import matplotlib.pyplot as plt
 from frigate.util import draw_box_with_label, PlasmaFrameManager
 from frigate.edgetpu import load_labels
-<<<<<<< HEAD
 import base64
-=======
 from typing import Callable, Dict
 from statistics import mean, median
->>>>>>> 309c0dcd
 
 PATH_TO_LABELS = '/labelmap.txt'
 
@@ -272,6 +269,16 @@
             ret, jpg = cv2.imencode('.jpg', best_frame)
             if ret:
                 jpg_bytes = jpg.tobytes()
+                jpg_as_text = base64.b64encode(jpg).decode()
+                payload={
+                        "image": jpg_as_text,
+                        "status":"OFF",
+                        "label":obj["label"],
+                        "score": obj["score"],
+                        "start_time" : obj["start_time"],
+                        "id": obj["id"]
+                         }
+                self.client.publish(f"{self.topic_prefix}/{camera}/{obj['label']}/event", json.dumps(payload), retain=True)
                 self.client.publish(f"{self.topic_prefix}/{camera}/{obj['label']}/snapshot", jpg_bytes, retain=True)
         
         def object_status(camera, object_name, status):
@@ -365,58 +372,4 @@
                     if previous_state == False and new_state == True:
                         self.client.publish(f"{self.topic_prefix}/{zone}/{label}", 'ON', retain=False)
                     elif previous_state == True and new_state == False:
-<<<<<<< HEAD
-                        self.client.publish(f"{self.topic_prefix}/{zone}/{label}", 'OFF', retain=False)
-
-            # count  by type
-            obj_counter = Counter()
-            for obj in tracked_objects.values():
-                obj_counter[obj['label']] += 1
-                    
-            # report on detected objects
-            for obj_name, count in obj_counter.items():
-                new_status = 'ON' if count > 0 else 'OFF'
-                if new_status != current_object_status[obj_name]:
-                    current_object_status[obj_name] = new_status
-                    self.client.publish(f"{self.topic_prefix}/{camera}/{obj_name}", new_status, retain=False)
-                    # send the best snapshot over mqtt
-                    best_frame = cv2.cvtColor(best_objects[obj_name]['frame'], cv2.COLOR_RGB2BGR)
-                    ret, jpg = cv2.imencode('.jpg', best_frame)
-                    if ret:
-                        jpg_bytes = jpg.tobytes()
-                        jpg_as_text = base64.b64encode(jpg).decode()
-                        payload={
-                                "image": jpg_as_text,
-                                "status":"ON",
-                                "label":obj["label"],
-                                "score": obj["score"],
-                                "start_time" : obj["start_time"],
-                                "id": obj["id"]
-                                }
-                        self.client.publish(f"{self.topic_prefix}/{camera}/{obj_name}/event", json.dumps(payload), retain=True)
-                        self.client.publish(f"{self.topic_prefix}/{camera}/{obj_name}/snapshot", jpg_bytes, retain=True)
-
-            # expire any objects that are ON and no longer detected
-            expired_objects = [obj_name for obj_name, status in current_object_status.items() if status == 'ON' and not obj_name in obj_counter]
-            for obj_name in expired_objects:
-                current_object_status[obj_name] = 'OFF'
-                self.client.publish(f"{self.topic_prefix}/{camera}/{obj_name}", 'OFF', retain=False)
-                # send updated snapshot over mqtt
-                best_frame = cv2.cvtColor(best_objects[obj_name]['frame'], cv2.COLOR_RGB2BGR)
-                ret, jpg = cv2.imencode('.jpg', best_frame)
-                if ret:
-                    jpg_bytes = jpg.tobytes()
-                    jpg_as_text = base64.b64encode(jpg).decode()
-                    payload={
-                            "image": jpg_as_text,
-                            "status":"OFF",
-                            "label":obj["label"],
-                            "score": obj["score"],
-                            "start_time" : obj["start_time"],
-                            "id": obj["id"]
-                            }
-                    self.client.publish(f"{self.topic_prefix}/{camera}/{obj_name}/event", json.dumps(payload), retain=True)
-                    self.client.publish(f"{self.topic_prefix}/{camera}/{obj_name}/snapshot", jpg_bytes, retain=True)
-=======
-                        self.client.publish(f"{self.topic_prefix}/{zone}/{label}", 'OFF', retain=False)
->>>>>>> 309c0dcd
+                        self.client.publish(f"{self.topic_prefix}/{zone}/{label}", 'OFF', retain=False)