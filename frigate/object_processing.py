import base64
import datetime
import json
import logging
import os
import queue
import threading
from collections import Counter, defaultdict
from statistics import median
from typing import Callable

import cv2
import numpy as np

from frigate.comms.dispatcher import Dispatcher
from frigate.config import (
    CameraConfig,
    FrigateConfig,
    MqttConfig,
    RecordConfig,
    SnapshotsConfig,
)
from frigate.const import CLIPS_DIR
from frigate.events.maintainer import EventTypeEnum
<<<<<<< HEAD
from frigate.ptz.autotrack import PtzAutoTrackerThread
from frigate.util import (
=======
from frigate.util.image import (
>>>>>>> baf671b7
    SharedMemoryFrameManager,
    area,
    calculate_region,
    draw_box_with_label,
    draw_timestamp,
)

logger = logging.getLogger(__name__)


def on_edge(box, frame_shape):
    if (
        box[0] == 0
        or box[1] == 0
        or box[2] == frame_shape[1] - 1
        or box[3] == frame_shape[0] - 1
    ):
        return True


def has_better_attr(current_thumb, new_obj, attr_label) -> bool:
    max_new_attr = max(
        [0]
        + [area(a["box"]) for a in new_obj["attributes"] if a["label"] == attr_label]
    )
    max_current_attr = max(
        [0]
        + [
            area(a["box"])
            for a in current_thumb["attributes"]
            if a["label"] == attr_label
        ]
    )

    # if the thumb has a higher scoring attr
    return max_new_attr > max_current_attr


def is_better_thumbnail(label, current_thumb, new_obj, frame_shape) -> bool:
    # larger is better
    # cutoff images are less ideal, but they should also be smaller?
    # better scores are obviously better too

    # check face on person
    if label == "person":
        if has_better_attr(current_thumb, new_obj, "face"):
            return True
        # if the current thumb has a face attr, dont update unless it gets better
        if any([a["label"] == "face" for a in current_thumb["attributes"]]):
            return False

    # check license_plate on car
    if label == "car":
        if has_better_attr(current_thumb, new_obj, "license_plate"):
            return True
        # if the current thumb has a license_plate attr, dont update unless it gets better
        if any([a["label"] == "license_plate" for a in current_thumb["attributes"]]):
            return False

    # if the new_thumb is on an edge, and the current thumb is not
    if on_edge(new_obj["box"], frame_shape) and not on_edge(
        current_thumb["box"], frame_shape
    ):
        return False

    # if the score is better by more than 5%
    if new_obj["score"] > current_thumb["score"] + 0.05:
        return True

    # if the area is 10% larger
    if new_obj["area"] > current_thumb["area"] * 1.1:
        return True

    return False


class TrackedObject:
    def __init__(
        self, camera, colormap, camera_config: CameraConfig, frame_cache, obj_data
    ):
        self.obj_data = obj_data
        self.camera = camera
        self.colormap = colormap
        self.camera_config = camera_config
        self.frame_cache = frame_cache
        self.zone_presence = {}
        self.current_zones = []
        self.entered_zones = []
        self.attributes = set()
        self.false_positive = True
        self.has_clip = False
        self.has_snapshot = False
        self.top_score = self.computed_score = 0.0
        self.thumbnail_data = None
        self.last_updated = 0
        self.last_published = 0
        self.frame = None
        self.previous = self.to_dict()

        # start the score history
        self.score_history = [self.obj_data["score"]]

    def _is_false_positive(self):
        # once a true positive, always a true positive
        if not self.false_positive:
            return False

        threshold = self.camera_config.objects.filters[self.obj_data["label"]].threshold
        return self.computed_score < threshold

    def compute_score(self):
        scores = self.score_history[:]
        # pad with zeros if you dont have at least 3 scores
        if len(scores) < 3:
            scores += [0.0] * (3 - len(scores))
        return median(scores)

    def update(self, current_frame_time, obj_data):
        thumb_update = False
        significant_change = False
        autotracker_update = False
        # if the object is not in the current frame, add a 0.0 to the score history
        if obj_data["frame_time"] != current_frame_time:
            self.score_history.append(0.0)
        else:
            self.score_history.append(obj_data["score"])
        # only keep the last 10 scores
        if len(self.score_history) > 10:
            self.score_history = self.score_history[-10:]

        # calculate if this is a false positive
        self.computed_score = self.compute_score()
        if self.computed_score > self.top_score:
            self.top_score = self.computed_score
        self.false_positive = self._is_false_positive()

        if not self.false_positive:
            # determine if this frame is a better thumbnail
            if self.thumbnail_data is None or is_better_thumbnail(
                self.obj_data["label"],
                self.thumbnail_data,
                obj_data,
                self.camera_config.frame_shape,
            ):
                self.thumbnail_data = {
                    "frame_time": obj_data["frame_time"],
                    "box": obj_data["box"],
                    "area": obj_data["area"],
                    "region": obj_data["region"],
                    "score": obj_data["score"],
                    "attributes": obj_data["attributes"],
                }
                thumb_update = True

        # check zones
        current_zones = []
        bottom_center = (obj_data["centroid"][0], obj_data["box"][3])
        # check each zone
        for name, zone in self.camera_config.zones.items():
            # if the zone is not for this object type, skip
            if len(zone.objects) > 0 and obj_data["label"] not in zone.objects:
                continue
            contour = zone.contour
            zone_score = self.zone_presence.get(name, 0)
            # check if the object is in the zone
            if cv2.pointPolygonTest(contour, bottom_center, False) >= 0:
                # if the object passed the filters once, dont apply again
                if name in self.current_zones or not zone_filtered(self, zone.filters):
                    self.zone_presence[name] = zone_score + 1

                    # an object is only considered present in a zone if it has a zone inertia of 3+
                    if zone_score >= zone.inertia:
                        current_zones.append(name)

                        if name not in self.entered_zones:
                            self.entered_zones.append(name)
            else:
                # once an object has a zone inertia of 3+ it is not checked anymore
                if 0 < zone_score < zone.inertia:
                    self.zone_presence[name] = zone_score - 1

        # maintain attributes
        for attr in obj_data["attributes"]:
            self.attributes.add(attr["label"])

        # populate the sub_label for car with first logo if it exists
        if self.obj_data["label"] == "car" and "sub_label" not in self.obj_data:
            recognized_logos = self.attributes.intersection(
                set(["ups", "fedex", "amazon"])
            )
            if len(recognized_logos) > 0:
                self.obj_data["sub_label"] = recognized_logos.pop()

        # check for significant change
        if not self.false_positive:
            # if the zones changed, signal an update
            if set(self.current_zones) != set(current_zones):
                significant_change = True

            # if the position changed, signal an update
            if self.obj_data["position_changes"] != obj_data["position_changes"]:
                significant_change = True

            # if the motionless_count reaches the stationary threshold
            if (
                self.obj_data["motionless_count"]
                == self.camera_config.detect.stationary.threshold
            ):
                significant_change = True

            # update at least once per minute
            if self.obj_data["frame_time"] - self.previous["frame_time"] > 60:
                significant_change = True

            # update autotrack at half fps
            if self.obj_data["frame_time"] - self.previous["frame_time"] > (
                1 / (self.camera_config.detect.fps / 2)
            ):
                autotracker_update = True

        self.obj_data.update(obj_data)
        self.current_zones = current_zones
        return (thumb_update, significant_change, autotracker_update)

    def to_dict(self, include_thumbnail: bool = False):
        (self.thumbnail_data["frame_time"] if self.thumbnail_data is not None else 0.0)
        event = {
            "id": self.obj_data["id"],
            "camera": self.camera,
            "frame_time": self.obj_data["frame_time"],
            "snapshot": self.thumbnail_data,
            "label": self.obj_data["label"],
            "sub_label": self.obj_data.get("sub_label"),
            "top_score": self.top_score,
            "false_positive": self.false_positive,
            "start_time": self.obj_data["start_time"],
            "end_time": self.obj_data.get("end_time", None),
            "score": self.obj_data["score"],
            "box": self.obj_data["box"],
            "area": self.obj_data["area"],
            "ratio": self.obj_data["ratio"],
            "region": self.obj_data["region"],
            "stationary": self.obj_data["motionless_count"]
            > self.camera_config.detect.stationary.threshold,
            "motionless_count": self.obj_data["motionless_count"],
            "position_changes": self.obj_data["position_changes"],
            "current_zones": self.current_zones.copy(),
            "entered_zones": self.entered_zones.copy(),
            "has_clip": self.has_clip,
            "has_snapshot": self.has_snapshot,
            "attributes": list(self.attributes),
            "current_attributes": self.obj_data["attributes"],
        }

        if include_thumbnail:
            event["thumbnail"] = base64.b64encode(self.get_thumbnail()).decode("utf-8")

        return event

    def get_thumbnail(self):
        if (
            self.thumbnail_data is None
            or self.thumbnail_data["frame_time"] not in self.frame_cache
        ):
            ret, jpg = cv2.imencode(".jpg", np.zeros((175, 175, 3), np.uint8))

        jpg_bytes = self.get_jpg_bytes(
            timestamp=False, bounding_box=False, crop=True, height=175
        )

        if jpg_bytes:
            return jpg_bytes
        else:
            ret, jpg = cv2.imencode(".jpg", np.zeros((175, 175, 3), np.uint8))
            return jpg.tobytes()

    def get_clean_png(self):
        if self.thumbnail_data is None:
            return None

        try:
            best_frame = cv2.cvtColor(
                self.frame_cache[self.thumbnail_data["frame_time"]],
                cv2.COLOR_YUV2BGR_I420,
            )
        except KeyError:
            logger.warning(
                f"Unable to create clean png because frame {self.thumbnail_data['frame_time']} is not in the cache"
            )
            return None

        ret, png = cv2.imencode(".png", best_frame)
        if ret:
            return png.tobytes()
        else:
            return None

    def get_jpg_bytes(
        self, timestamp=False, bounding_box=False, crop=False, height=None, quality=70
    ):
        if self.thumbnail_data is None:
            return None

        try:
            best_frame = cv2.cvtColor(
                self.frame_cache[self.thumbnail_data["frame_time"]],
                cv2.COLOR_YUV2BGR_I420,
            )
        except KeyError:
            logger.warning(
                f"Unable to create jpg because frame {self.thumbnail_data['frame_time']} is not in the cache"
            )
            return None

        if bounding_box:
            thickness = 2
            color = self.colormap[self.obj_data["label"]]

            # draw the bounding boxes on the frame
            box = self.thumbnail_data["box"]
            draw_box_with_label(
                best_frame,
                box[0],
                box[1],
                box[2],
                box[3],
                self.obj_data["label"],
                f"{int(self.thumbnail_data['score']*100)}% {int(self.thumbnail_data['area'])}",
                thickness=thickness,
                color=color,
            )

            # draw any attributes
            for attribute in self.thumbnail_data["attributes"]:
                box = attribute["box"]
                draw_box_with_label(
                    best_frame,
                    box[0],
                    box[1],
                    box[2],
                    box[3],
                    attribute["label"],
                    f"{attribute['score']:.0%}",
                    thickness=thickness,
                    color=color,
                )

        if crop:
            box = self.thumbnail_data["box"]
            box_size = 300
            region = calculate_region(
                best_frame.shape,
                box[0],
                box[1],
                box[2],
                box[3],
                box_size,
                multiplier=1.1,
            )
            best_frame = best_frame[region[1] : region[3], region[0] : region[2]]

        if height:
            width = int(height * best_frame.shape[1] / best_frame.shape[0])
            best_frame = cv2.resize(
                best_frame, dsize=(width, height), interpolation=cv2.INTER_AREA
            )
        if timestamp:
            color = self.camera_config.timestamp_style.color
            draw_timestamp(
                best_frame,
                self.thumbnail_data["frame_time"],
                self.camera_config.timestamp_style.format,
                font_effect=self.camera_config.timestamp_style.effect,
                font_thickness=self.camera_config.timestamp_style.thickness,
                font_color=(color.blue, color.green, color.red),
                position=self.camera_config.timestamp_style.position,
            )

        ret, jpg = cv2.imencode(
            ".jpg", best_frame, [int(cv2.IMWRITE_JPEG_QUALITY), quality]
        )
        if ret:
            return jpg.tobytes()
        else:
            return None


def zone_filtered(obj: TrackedObject, object_config):
    object_name = obj.obj_data["label"]

    if object_name in object_config:
        obj_settings = object_config[object_name]

        # if the min area is larger than the
        # detected object, don't add it to detected objects
        if obj_settings.min_area > obj.obj_data["area"]:
            return True

        # if the detected object is larger than the
        # max area, don't add it to detected objects
        if obj_settings.max_area < obj.obj_data["area"]:
            return True

        # if the score is lower than the threshold, skip
        if obj_settings.threshold > obj.computed_score:
            return True

        # if the object is not proportionally wide enough
        if obj_settings.min_ratio > obj.obj_data["ratio"]:
            return True

        # if the object is proportionally too wide
        if obj_settings.max_ratio < obj.obj_data["ratio"]:
            return True

    return False


# Maintains the state of a camera
class CameraState:
    def __init__(
        self,
        name,
        config: FrigateConfig,
        frame_manager: SharedMemoryFrameManager,
        ptz_autotracker_thread: PtzAutoTrackerThread,
    ):
        self.name = name
        self.config = config
        self.camera_config = config.cameras[name]
        self.frame_manager = frame_manager
        self.best_objects: dict[str, TrackedObject] = {}
        self.object_counts = defaultdict(int)
        self.tracked_objects: dict[str, TrackedObject] = {}
        self.frame_cache = {}
        self.zone_objects = defaultdict(list)
        self._current_frame = np.zeros(self.camera_config.frame_shape_yuv, np.uint8)
        self.current_frame_lock = threading.Lock()
        self.current_frame_time = 0.0
        self.motion_boxes = []
        self.regions = []
        self.previous_frame_id = None
        self.callbacks = defaultdict(list)
        self.ptz_autotracker_thread = ptz_autotracker_thread

    def get_current_frame(self, draw_options={}):
        with self.current_frame_lock:
            frame_copy = np.copy(self._current_frame)
            frame_time = self.current_frame_time
            tracked_objects = {k: v.to_dict() for k, v in self.tracked_objects.items()}
            motion_boxes = self.motion_boxes.copy()
            regions = self.regions.copy()

        frame_copy = cv2.cvtColor(frame_copy, cv2.COLOR_YUV2BGR_I420)
        # draw on the frame
        if draw_options.get("bounding_boxes"):
            # draw the bounding boxes on the frame
            for obj in tracked_objects.values():
                if obj["frame_time"] == frame_time:
                    thickness = 2
                    color = self.config.model.colormap[obj["label"]]
                else:
                    thickness = 1
                    color = (255, 0, 0)

                # draw thicker box around ptz autotracked object
                if (
                    self.camera_config.onvif.autotracking.enabled
                    and self.ptz_autotracker_thread.ptz_autotracker.tracked_object[
                        self.name
                    ]
                    is not None
                    and obj["id"]
                    == self.ptz_autotracker_thread.ptz_autotracker.tracked_object[
                        self.name
                    ].obj_data["id"]
                ):
                    thickness = 5
                    color = self.config.model.colormap[obj["label"]]

                # draw the bounding boxes on the frame
                box = obj["box"]
                draw_box_with_label(
                    frame_copy,
                    box[0],
                    box[1],
                    box[2],
                    box[3],
                    obj["label"],
                    f"{obj['score']:.0%} {int(obj['area'])}",
                    thickness=thickness,
                    color=color,
                )

                # draw any attributes
                for attribute in obj["current_attributes"]:
                    box = attribute["box"]
                    draw_box_with_label(
                        frame_copy,
                        box[0],
                        box[1],
                        box[2],
                        box[3],
                        attribute["label"],
                        f"{attribute['score']:.0%}",
                        thickness=thickness,
                        color=color,
                    )

        if draw_options.get("regions"):
            for region in regions:
                cv2.rectangle(
                    frame_copy,
                    (region[0], region[1]),
                    (region[2], region[3]),
                    (0, 255, 0),
                    2,
                )

        if draw_options.get("zones"):
            for name, zone in self.camera_config.zones.items():
                thickness = (
                    8
                    if any(
                        name in obj["current_zones"] for obj in tracked_objects.values()
                    )
                    else 2
                )
                cv2.drawContours(frame_copy, [zone.contour], -1, zone.color, thickness)

        if draw_options.get("mask"):
            mask_overlay = np.where(self.camera_config.motion.mask == [0])
            frame_copy[mask_overlay] = [0, 0, 0]

        if draw_options.get("motion_boxes"):
            for m_box in motion_boxes:
                cv2.rectangle(
                    frame_copy,
                    (m_box[0], m_box[1]),
                    (m_box[2], m_box[3]),
                    (0, 0, 255),
                    2,
                )

        if draw_options.get("timestamp"):
            color = self.camera_config.timestamp_style.color
            draw_timestamp(
                frame_copy,
                frame_time,
                self.camera_config.timestamp_style.format,
                font_effect=self.camera_config.timestamp_style.effect,
                font_thickness=self.camera_config.timestamp_style.thickness,
                font_color=(color.blue, color.green, color.red),
                position=self.camera_config.timestamp_style.position,
            )

        return frame_copy

    def finished(self, obj_id):
        del self.tracked_objects[obj_id]

    def on(self, event_type: str, callback: Callable[[dict], None]):
        self.callbacks[event_type].append(callback)

    def update(self, frame_time, current_detections, motion_boxes, regions):
        # get the new frame
        frame_id = f"{self.name}{frame_time}"
        current_frame = self.frame_manager.get(
            frame_id, self.camera_config.frame_shape_yuv
        )

        tracked_objects = self.tracked_objects.copy()
        current_ids = set(current_detections.keys())
        previous_ids = set(tracked_objects.keys())
        removed_ids = previous_ids.difference(current_ids)
        new_ids = current_ids.difference(previous_ids)
        updated_ids = current_ids.intersection(previous_ids)

        for id in new_ids:
            new_obj = tracked_objects[id] = TrackedObject(
                self.name,
                self.config.model.colormap,
                self.camera_config,
                self.frame_cache,
                current_detections[id],
            )

            # call event handlers
            for c in self.callbacks["start"]:
                c(self.name, new_obj, frame_time)

        for id in updated_ids:
            updated_obj = tracked_objects[id]
            thumb_update, significant_update, autotracker_update = updated_obj.update(
                frame_time, current_detections[id]
            )

            if autotracker_update or significant_update:
                for c in self.callbacks["autotrack"]:
                    c(self.name, updated_obj, frame_time)

            if thumb_update:
                # ensure this frame is stored in the cache
                if (
                    updated_obj.thumbnail_data["frame_time"] == frame_time
                    and frame_time not in self.frame_cache
                ):
                    self.frame_cache[frame_time] = np.copy(current_frame)

                updated_obj.last_updated = frame_time

            # if it has been more than 5 seconds since the last thumb update
            # and the last update is greater than the last publish or
            # the object has changed significantly
            if (
                frame_time - updated_obj.last_published > 5
                and updated_obj.last_updated > updated_obj.last_published
            ) or significant_update:
                # call event handlers
                for c in self.callbacks["update"]:
                    c(self.name, updated_obj, frame_time)
                updated_obj.last_published = frame_time

        for id in removed_ids:
            # publish events to mqtt
            removed_obj = tracked_objects[id]
            if "end_time" not in removed_obj.obj_data:
                removed_obj.obj_data["end_time"] = frame_time
                for c in self.callbacks["end"]:
                    c(self.name, removed_obj, frame_time)

        # TODO: can i switch to looking this up and only changing when an event ends?
        # maintain best objects
        for obj in tracked_objects.values():
            object_type = obj.obj_data["label"]
            # if the object's thumbnail is not from the current frame
            if obj.false_positive or obj.thumbnail_data["frame_time"] != frame_time:
                continue
            if object_type in self.best_objects:
                current_best = self.best_objects[object_type]
                now = datetime.datetime.now().timestamp()
                # if the object is a higher score than the current best score
                # or the current object is older than desired, use the new object
                if (
                    is_better_thumbnail(
                        object_type,
                        current_best.thumbnail_data,
                        obj.thumbnail_data,
                        self.camera_config.frame_shape,
                    )
                    or (now - current_best.thumbnail_data["frame_time"])
                    > self.camera_config.best_image_timeout
                ):
                    self.best_objects[object_type] = obj
                    for c in self.callbacks["snapshot"]:
                        c(self.name, self.best_objects[object_type], frame_time)
            else:
                self.best_objects[object_type] = obj
                for c in self.callbacks["snapshot"]:
                    c(self.name, self.best_objects[object_type], frame_time)

        # update overall camera state for each object type
        obj_counter = Counter(
            obj.obj_data["label"]
            for obj in tracked_objects.values()
            if not obj.false_positive
        )

        # keep track of all labels detected for this camera
        total_label_count = 0

        # report on detected objects
        for obj_name, count in obj_counter.items():
            total_label_count += count

            if count != self.object_counts[obj_name]:
                self.object_counts[obj_name] = count
                for c in self.callbacks["object_status"]:
                    c(self.name, obj_name, count)

        # publish for all labels detected for this camera
        if total_label_count != self.object_counts.get("all"):
            self.object_counts["all"] = total_label_count
            for c in self.callbacks["object_status"]:
                c(self.name, "all", total_label_count)

        # expire any objects that are >0 and no longer detected
        expired_objects = [
            obj_name
            for obj_name, count in self.object_counts.items()
            if count > 0 and obj_name not in obj_counter
        ]
        for obj_name in expired_objects:
            # Ignore the artificial all label
            if obj_name == "all":
                continue

            self.object_counts[obj_name] = 0
            for c in self.callbacks["object_status"]:
                c(self.name, obj_name, 0)
            for c in self.callbacks["snapshot"]:
                c(self.name, self.best_objects[obj_name], frame_time)

        # cleanup thumbnail frame cache
        current_thumb_frames = {
            obj.thumbnail_data["frame_time"]
            for obj in tracked_objects.values()
            if not obj.false_positive
        }
        current_best_frames = {
            obj.thumbnail_data["frame_time"] for obj in self.best_objects.values()
        }
        thumb_frames_to_delete = [
            t
            for t in self.frame_cache.keys()
            if t not in current_thumb_frames and t not in current_best_frames
        ]
        for t in thumb_frames_to_delete:
            del self.frame_cache[t]

        with self.current_frame_lock:
            self.tracked_objects = tracked_objects
            self.current_frame_time = frame_time
            self.motion_boxes = motion_boxes
            self.regions = regions
            self._current_frame = current_frame
            if self.previous_frame_id is not None:
                self.frame_manager.close(self.previous_frame_id)
            self.previous_frame_id = frame_id


class TrackedObjectProcessor(threading.Thread):
    def __init__(
        self,
        config: FrigateConfig,
        dispatcher: Dispatcher,
        tracked_objects_queue,
        event_queue,
        event_processed_queue,
        video_output_queue,
        recordings_info_queue,
        ptz_autotracker_thread,
        stop_event,
    ):
        threading.Thread.__init__(self)
        self.name = "detected_frames_processor"
        self.config = config
        self.dispatcher = dispatcher
        self.tracked_objects_queue = tracked_objects_queue
        self.event_queue = event_queue
        self.event_processed_queue = event_processed_queue
        self.video_output_queue = video_output_queue
        self.recordings_info_queue = recordings_info_queue
        self.stop_event = stop_event
        self.camera_states: dict[str, CameraState] = {}
        self.frame_manager = SharedMemoryFrameManager()
        self.last_motion_detected: dict[str, float] = {}
        self.ptz_autotracker_thread = ptz_autotracker_thread

        def start(camera, obj: TrackedObject, current_frame_time):
            self.event_queue.put(
                (EventTypeEnum.tracked_object, "start", camera, obj.to_dict())
            )

        def update(camera, obj: TrackedObject, current_frame_time):
            obj.has_snapshot = self.should_save_snapshot(camera, obj)
            obj.has_clip = self.should_retain_recording(camera, obj)
            after = obj.to_dict()
            message = {
                "before": obj.previous,
                "after": after,
                "type": "new" if obj.previous["false_positive"] else "update",
            }
            self.dispatcher.publish("events", json.dumps(message), retain=False)
            obj.previous = after
            self.event_queue.put(
                (
                    EventTypeEnum.tracked_object,
                    "update",
                    camera,
                    obj.to_dict(include_thumbnail=True),
                )
            )

        def autotrack(camera, obj: TrackedObject, current_frame_time):
            self.ptz_autotracker_thread.ptz_autotracker.autotrack_object(camera, obj)

        def end(camera, obj: TrackedObject, current_frame_time):
            # populate has_snapshot
            obj.has_snapshot = self.should_save_snapshot(camera, obj)
            obj.has_clip = self.should_retain_recording(camera, obj)

            # write the snapshot to disk
            if obj.has_snapshot:
                snapshot_config: SnapshotsConfig = self.config.cameras[camera].snapshots
                jpg_bytes = obj.get_jpg_bytes(
                    timestamp=snapshot_config.timestamp,
                    bounding_box=snapshot_config.bounding_box,
                    crop=snapshot_config.crop,
                    height=snapshot_config.height,
                    quality=snapshot_config.quality,
                )
                if jpg_bytes is None:
                    logger.warning(f"Unable to save snapshot for {obj.obj_data['id']}.")
                else:
                    with open(
                        os.path.join(CLIPS_DIR, f"{camera}-{obj.obj_data['id']}.jpg"),
                        "wb",
                    ) as j:
                        j.write(jpg_bytes)

                # write clean snapshot if enabled
                if snapshot_config.clean_copy:
                    png_bytes = obj.get_clean_png()
                    if png_bytes is None:
                        logger.warning(
                            f"Unable to save clean snapshot for {obj.obj_data['id']}."
                        )
                    else:
                        with open(
                            os.path.join(
                                CLIPS_DIR,
                                f"{camera}-{obj.obj_data['id']}-clean.png",
                            ),
                            "wb",
                        ) as p:
                            p.write(png_bytes)

            if not obj.false_positive:
                message = {
                    "before": obj.previous,
                    "after": obj.to_dict(),
                    "type": "end",
                }
                self.dispatcher.publish("events", json.dumps(message), retain=False)
                self.ptz_autotracker_thread.ptz_autotracker.end_object(camera, obj)

            self.event_queue.put(
                (
                    EventTypeEnum.tracked_object,
                    "end",
                    camera,
                    obj.to_dict(include_thumbnail=True),
                )
            )

        def snapshot(camera, obj: TrackedObject, current_frame_time):
            mqtt_config: MqttConfig = self.config.cameras[camera].mqtt
            if mqtt_config.enabled and self.should_mqtt_snapshot(camera, obj):
                jpg_bytes = obj.get_jpg_bytes(
                    timestamp=mqtt_config.timestamp,
                    bounding_box=mqtt_config.bounding_box,
                    crop=mqtt_config.crop,
                    height=mqtt_config.height,
                    quality=mqtt_config.quality,
                )

                if jpg_bytes is None:
                    logger.warning(
                        f"Unable to send mqtt snapshot for {obj.obj_data['id']}."
                    )
                else:
                    self.dispatcher.publish(
                        f"{camera}/{obj.obj_data['label']}/snapshot",
                        jpg_bytes,
                        retain=True,
                    )

        def object_status(camera, object_name, status):
            self.dispatcher.publish(f"{camera}/{object_name}", status, retain=False)

        for camera in self.config.cameras.keys():
            camera_state = CameraState(
                camera, self.config, self.frame_manager, self.ptz_autotracker_thread
            )
            camera_state.on("start", start)
            camera_state.on("autotrack", autotrack)
            camera_state.on("update", update)
            camera_state.on("end", end)
            camera_state.on("snapshot", snapshot)
            camera_state.on("object_status", object_status)
            self.camera_states[camera] = camera_state

        # {
        #   'zone_name': {
        #       'person': {
        #           'camera_1': 2,
        #           'camera_2': 1
        #       }
        #   }
        # }
        self.zone_data = defaultdict(lambda: defaultdict(dict))

    def should_save_snapshot(self, camera, obj: TrackedObject):
        if obj.false_positive:
            return False

        snapshot_config: SnapshotsConfig = self.config.cameras[camera].snapshots

        if not snapshot_config.enabled:
            return False

        # object never changed position
        if obj.obj_data["position_changes"] == 0:
            return False

        # if there are required zones and there is no overlap
        required_zones = snapshot_config.required_zones
        if len(required_zones) > 0 and not set(obj.entered_zones) & set(required_zones):
            logger.debug(
                f"Not creating snapshot for {obj.obj_data['id']} because it did not enter required zones"
            )
            return False

        return True

    def should_retain_recording(self, camera, obj: TrackedObject):
        if obj.false_positive:
            return False

        record_config: RecordConfig = self.config.cameras[camera].record

        # Recording is disabled
        if not record_config.enabled:
            return False

        # object never changed position
        if obj.obj_data["position_changes"] == 0:
            return False

        # If there are required zones and there is no overlap
        required_zones = record_config.events.required_zones
        if len(required_zones) > 0 and not set(obj.entered_zones) & set(required_zones):
            logger.debug(
                f"Not creating clip for {obj.obj_data['id']} because it did not enter required zones"
            )
            return False

        # If the required objects are not present
        if (
            record_config.events.objects is not None
            and obj.obj_data["label"] not in record_config.events.objects
        ):
            logger.debug(
                f"Not creating clip for {obj.obj_data['id']} because it did not contain required objects"
            )
            return False

        return True

    def should_mqtt_snapshot(self, camera, obj: TrackedObject):
        # object never changed position
        if obj.obj_data["position_changes"] == 0:
            return False

        # if there are required zones and there is no overlap
        required_zones = self.config.cameras[camera].mqtt.required_zones
        if len(required_zones) > 0 and not set(obj.entered_zones) & set(required_zones):
            logger.debug(
                f"Not sending mqtt for {obj.obj_data['id']} because it did not enter required zones"
            )
            return False

        return True

    def update_mqtt_motion(self, camera, frame_time, motion_boxes):
        # publish if motion is currently being detected
        if motion_boxes:
            # only send ON if motion isn't already active
            if self.last_motion_detected.get(camera, 0) == 0:
                self.dispatcher.publish(
                    f"{camera}/motion",
                    "ON",
                    retain=False,
                )

            # always updated latest motion
            self.last_motion_detected[camera] = frame_time
        elif self.last_motion_detected.get(camera, 0) > 0:
            mqtt_delay = self.config.cameras[camera].motion.mqtt_off_delay

            # If no motion, make sure the off_delay has passed
            if frame_time - self.last_motion_detected.get(camera, 0) >= mqtt_delay:
                self.dispatcher.publish(
                    f"{camera}/motion",
                    "OFF",
                    retain=False,
                )
                # reset the last_motion so redundant `off` commands aren't sent
                self.last_motion_detected[camera] = 0

    def get_best(self, camera, label):
        # TODO: need a lock here
        camera_state = self.camera_states[camera]
        if label in camera_state.best_objects:
            best_obj = camera_state.best_objects[label]
            best = best_obj.thumbnail_data.copy()
            best["frame"] = camera_state.frame_cache.get(
                best_obj.thumbnail_data["frame_time"]
            )
            return best
        else:
            return {}

    def get_current_frame(self, camera, draw_options={}):
        if camera == "birdseye":
            return self.frame_manager.get(
                "birdseye",
                (self.config.birdseye.height * 3 // 2, self.config.birdseye.width),
            )

        return self.camera_states[camera].get_current_frame(draw_options)

    def get_current_frame_time(self, camera) -> int:
        """Returns the latest frame time for a given camera."""
        return self.camera_states[camera].current_frame_time

    def run(self):
        while not self.stop_event.is_set():
            try:
                (
                    camera,
                    frame_time,
                    current_tracked_objects,
                    motion_boxes,
                    regions,
                ) = self.tracked_objects_queue.get(True, 1)
            except queue.Empty:
                continue

            camera_state = self.camera_states[camera]

            camera_state.update(
                frame_time, current_tracked_objects, motion_boxes, regions
            )

            self.update_mqtt_motion(camera, frame_time, motion_boxes)

            tracked_objects = [
                o.to_dict() for o in camera_state.tracked_objects.values()
            ]

            self.video_output_queue.put(
                (
                    camera,
                    frame_time,
                    tracked_objects,
                    motion_boxes,
                    regions,
                )
            )

            # send info on this frame to the recordings maintainer
            self.recordings_info_queue.put(
                (
                    camera,
                    frame_time,
                    tracked_objects,
                    motion_boxes,
                    regions,
                )
            )

            # update zone counts for each label
            # for each zone in the current camera
            for zone in self.config.cameras[camera].zones.keys():
                # count labels for the camera in the zone
                obj_counter = Counter(
                    obj.obj_data["label"]
                    for obj in camera_state.tracked_objects.values()
                    if zone in obj.current_zones and not obj.false_positive
                )
                total_label_count = 0

                # update counts and publish status
                for label in set(self.zone_data[zone].keys()) | set(obj_counter.keys()):
                    # Ignore the artificial all label
                    if label == "all":
                        continue

                    # if we have previously published a count for this zone/label
                    zone_label = self.zone_data[zone][label]
                    if camera in zone_label:
                        current_count = sum(zone_label.values())
                        zone_label[camera] = (
                            obj_counter[label] if label in obj_counter else 0
                        )
                        new_count = sum(zone_label.values())
                        if new_count != current_count:
                            self.dispatcher.publish(
                                f"{zone}/{label}",
                                new_count,
                                retain=False,
                            )

                        # Set the count for the /zone/all topic.
                        total_label_count += new_count

                    # if this is a new zone/label combo for this camera
                    else:
                        if label in obj_counter:
                            zone_label[camera] = obj_counter[label]
                            self.dispatcher.publish(
                                f"{zone}/{label}",
                                obj_counter[label],
                                retain=False,
                            )

                            # Set the count for the /zone/all topic.
                            total_label_count += obj_counter[label]

                # if we have previously published a count for this zone all labels
                zone_label = self.zone_data[zone]["all"]
                if camera in zone_label:
                    current_count = sum(zone_label.values())
                    zone_label[camera] = total_label_count
                    new_count = sum(zone_label.values())

                    if new_count != current_count:
                        self.dispatcher.publish(
                            f"{zone}/all",
                            new_count,
                            retain=False,
                        )
                # if this is a new zone all label for this camera
                else:
                    zone_label[camera] = total_label_count
                    self.dispatcher.publish(
                        f"{zone}/all",
                        total_label_count,
                        retain=False,
                    )

            # cleanup event finished queue
            while not self.event_processed_queue.empty():
                event_id, camera = self.event_processed_queue.get()
                self.camera_states[camera].finished(event_id)

        logger.info("Exiting object processor...")<|MERGE_RESOLUTION|>--- conflicted
+++ resolved
@@ -22,12 +22,8 @@
 )
 from frigate.const import CLIPS_DIR
 from frigate.events.maintainer import EventTypeEnum
-<<<<<<< HEAD
 from frigate.ptz.autotrack import PtzAutoTrackerThread
-from frigate.util import (
-=======
 from frigate.util.image import (
->>>>>>> baf671b7
     SharedMemoryFrameManager,
     area,
     calculate_region,
