--- conflicted
+++ resolved
@@ -632,29 +632,6 @@
             return {index: line.strip() for index, line in enumerate(lines)}
 
 
-<<<<<<< HEAD
-def load_labels(path, encoding="utf-8"):
-    """Loads labels from file (with or without index numbers).
-    Args:
-      path: path to label file.
-      encoding: label file encoding.
-    Returns:
-      Dictionary mapping indices to labels.
-    """
-    with open(path, "r", encoding=encoding) as f:
-        lines = f.readlines()
-        if not lines:
-            return {}
-
-        if lines[0].split(" ", maxsplit=1)[0].isdigit():
-            pairs = [line.split(" ", maxsplit=1) for line in lines]
-            return {int(index): label.strip() for index, label in pairs}
-        else:
-            return {index: line.strip() for index, line in enumerate(lines)}
-
-
-=======
->>>>>>> 9ecc7920
 class FrameManager(ABC):
     @abstractmethod
     def create(self, name, size) -> AnyStr:
