import copy
import datetime
import json
import logging
import os
import re
import shlex
import signal
import subprocess as sp
import traceback
import urllib.parse
from abc import ABC, abstractmethod
from collections import Counter
from collections.abc import Mapping
from multiprocessing import shared_memory
from typing import Any, AnyStr, Optional, Tuple

import cv2
import numpy as np
import psutil
import py3nvml.py3nvml as nvml
import pytz
import yaml

from frigate.const import REGEX_HTTP_CAMERA_USER_PASS, REGEX_RTSP_CAMERA_USER_PASS

logger = logging.getLogger(__name__)


def deep_merge(dct1: dict, dct2: dict, override=False, merge_lists=False) -> dict:
    """
    :param dct1: First dict to merge
    :param dct2: Second dict to merge
    :param override: if same key exists in both dictionaries, should override? otherwise ignore. (default=True)
    :return: The merge dictionary
    """
    merged = copy.deepcopy(dct1)
    for k, v2 in dct2.items():
        if k in merged:
            v1 = merged[k]
            if isinstance(v1, dict) and isinstance(v2, Mapping):
                merged[k] = deep_merge(v1, v2, override)
            elif isinstance(v1, list) and isinstance(v2, list):
                if merge_lists:
                    merged[k] = v1 + v2
            else:
                if override:
                    merged[k] = copy.deepcopy(v2)
        else:
            merged[k] = copy.deepcopy(v2)
    return merged


def load_config_with_no_duplicates(raw_config) -> dict:
    """Get config ensuring duplicate keys are not allowed."""

    # https://stackoverflow.com/a/71751051
    class PreserveDuplicatesLoader(yaml.loader.Loader):
        pass

    def map_constructor(loader, node, deep=False):
        keys = [loader.construct_object(node, deep=deep) for node, _ in node.value]
        vals = [loader.construct_object(node, deep=deep) for _, node in node.value]
        key_count = Counter(keys)
        data = {}
        for key, val in zip(keys, vals):
            if key_count[key] > 1:
                raise ValueError(
                    f"Config input {key} is defined multiple times for the same field, this is not allowed."
                )
            else:
                data[key] = val
        return data

    PreserveDuplicatesLoader.add_constructor(
        yaml.resolver.BaseResolver.DEFAULT_MAPPING_TAG, map_constructor
    )
    return yaml.load(raw_config, PreserveDuplicatesLoader)


def draw_timestamp(
    frame,
    timestamp,
    timestamp_format,
    font_effect=None,
    font_thickness=2,
    font_color=(255, 255, 255),
    position="tl",
):
    time_to_show = datetime.datetime.fromtimestamp(timestamp).strftime(timestamp_format)

    # calculate a dynamic font size
    size = cv2.getTextSize(
        time_to_show,
        cv2.FONT_HERSHEY_SIMPLEX,
        fontScale=1.0,
        thickness=font_thickness,
    )

    text_width = size[0][0]
    desired_size = max(150, 0.33 * frame.shape[1])
    font_scale = desired_size / text_width

    # calculate the actual size with the dynamic scale
    size = cv2.getTextSize(
        time_to_show,
        cv2.FONT_HERSHEY_SIMPLEX,
        fontScale=font_scale,
        thickness=font_thickness,
    )

    image_width = frame.shape[1]
    image_height = frame.shape[0]
    text_width = size[0][0]
    text_height = size[0][1]
    line_height = text_height + size[1]

    if position == "tl":
        text_offset_x = 0
        text_offset_y = 0 if 0 < line_height else 0 - (line_height + 8)
    elif position == "tr":
        text_offset_x = image_width - text_width
        text_offset_y = 0 if 0 < line_height else 0 - (line_height + 8)
    elif position == "bl":
        text_offset_x = 0
        text_offset_y = image_height - (line_height + 8)
    elif position == "br":
        text_offset_x = image_width - text_width
        text_offset_y = image_height - (line_height + 8)

    if font_effect == "solid":
        # make the coords of the box with a small padding of two pixels
        timestamp_box_coords = np.array(
            [
                [text_offset_x, text_offset_y],
                [text_offset_x + text_width, text_offset_y],
                [text_offset_x + text_width, text_offset_y + line_height + 8],
                [text_offset_x, text_offset_y + line_height + 8],
            ]
        )

        cv2.fillPoly(
            frame,
            [timestamp_box_coords],
            # inverse color of text for background for max. contrast
            (255 - font_color[0], 255 - font_color[1], 255 - font_color[2]),
        )
    elif font_effect == "shadow":
        cv2.putText(
            frame,
            time_to_show,
            (text_offset_x + 3, text_offset_y + line_height),
            cv2.FONT_HERSHEY_SIMPLEX,
            fontScale=font_scale,
            color=(255 - font_color[0], 255 - font_color[1], 255 - font_color[2]),
            thickness=font_thickness,
        )

    cv2.putText(
        frame,
        time_to_show,
        (text_offset_x, text_offset_y + line_height - 3),
        cv2.FONT_HERSHEY_SIMPLEX,
        fontScale=font_scale,
        color=font_color,
        thickness=font_thickness,
    )


def draw_box_with_label(
    frame,
    x_min,
    y_min,
    x_max,
    y_max,
    label,
    info,
    thickness=2,
    color=None,
    position="ul",
):
    if color is None:
        color = (0, 0, 255)
    display_text = "{}: {}".format(label, info)
    cv2.rectangle(frame, (x_min, y_min), (x_max, y_max), color, thickness)
    font_scale = 0.5
    font = cv2.FONT_HERSHEY_SIMPLEX
    # get the width and height of the text box
    size = cv2.getTextSize(display_text, font, fontScale=font_scale, thickness=2)
    text_width = size[0][0]
    text_height = size[0][1]
    line_height = text_height + size[1]
    # set the text start position
    if position == "ul":
        text_offset_x = x_min
        text_offset_y = 0 if y_min < line_height else y_min - (line_height + 8)
    elif position == "ur":
        text_offset_x = x_max - (text_width + 8)
        text_offset_y = 0 if y_min < line_height else y_min - (line_height + 8)
    elif position == "bl":
        text_offset_x = x_min
        text_offset_y = y_max
    elif position == "br":
        text_offset_x = x_max - (text_width + 8)
        text_offset_y = y_max
    # make the coords of the box with a small padding of two pixels
    textbox_coords = (
        (text_offset_x, text_offset_y),
        (text_offset_x + text_width + 2, text_offset_y + line_height),
    )
    cv2.rectangle(frame, textbox_coords[0], textbox_coords[1], color, cv2.FILLED)
    cv2.putText(
        frame,
        display_text,
        (text_offset_x, text_offset_y + line_height - 3),
        font,
        fontScale=font_scale,
        color=(0, 0, 0),
        thickness=2,
    )


def calculate_region(frame_shape, xmin, ymin, xmax, ymax, model_size, multiplier=2):
    # size is the longest edge and divisible by 4
    size = int((max(xmax - xmin, ymax - ymin) * multiplier) // 4 * 4)
    # dont go any smaller than the model_size
    if size < model_size:
        size = model_size

    # x_offset is midpoint of bounding box minus half the size
    x_offset = int((xmax - xmin) / 2.0 + xmin - size / 2.0)
    # if outside the image
    if x_offset < 0:
        x_offset = 0
    elif x_offset > (frame_shape[1] - size):
        x_offset = max(0, (frame_shape[1] - size))

    # y_offset is midpoint of bounding box minus half the size
    y_offset = int((ymax - ymin) / 2.0 + ymin - size / 2.0)
    # # if outside the image
    if y_offset < 0:
        y_offset = 0
    elif y_offset > (frame_shape[0] - size):
        y_offset = max(0, (frame_shape[0] - size))

    return (x_offset, y_offset, x_offset + size, y_offset + size)


def get_yuv_crop(frame_shape, crop):
    # crop should be (x1,y1,x2,y2)
    frame_height = frame_shape[0] // 3 * 2
    frame_width = frame_shape[1]

    # compute the width/height of the uv channels
    uv_width = frame_width // 2  # width of the uv channels
    uv_height = frame_height // 4  # height of the uv channels

    # compute the offset for upper left corner of the uv channels
    uv_x_offset = crop[0] // 2  # x offset of the uv channels
    uv_y_offset = crop[1] // 4  # y offset of the uv channels

    # compute the width/height of the uv crops
    uv_crop_width = (crop[2] - crop[0]) // 2  # width of the cropped uv channels
    uv_crop_height = (crop[3] - crop[1]) // 4  # height of the cropped uv channels

    # ensure crop dimensions are multiples of 2 and 4
    y = (crop[0], crop[1], crop[0] + uv_crop_width * 2, crop[1] + uv_crop_height * 4)

    u1 = (
        0 + uv_x_offset,
        frame_height + uv_y_offset,
        0 + uv_x_offset + uv_crop_width,
        frame_height + uv_y_offset + uv_crop_height,
    )

    u2 = (
        uv_width + uv_x_offset,
        frame_height + uv_y_offset,
        uv_width + uv_x_offset + uv_crop_width,
        frame_height + uv_y_offset + uv_crop_height,
    )

    v1 = (
        0 + uv_x_offset,
        frame_height + uv_height + uv_y_offset,
        0 + uv_x_offset + uv_crop_width,
        frame_height + uv_height + uv_y_offset + uv_crop_height,
    )

    v2 = (
        uv_width + uv_x_offset,
        frame_height + uv_height + uv_y_offset,
        uv_width + uv_x_offset + uv_crop_width,
        frame_height + uv_height + uv_y_offset + uv_crop_height,
    )

    return y, u1, u2, v1, v2


def yuv_crop_and_resize(frame, region, height=None):
    # Crops and resizes a YUV frame while maintaining aspect ratio
    # https://stackoverflow.com/a/57022634
    height = frame.shape[0] // 3 * 2
    width = frame.shape[1]

    # get the crop box if the region extends beyond the frame
    crop_x1 = max(0, region[0])
    crop_y1 = max(0, region[1])
    # ensure these are a multiple of 4
    crop_x2 = min(width, region[2])
    crop_y2 = min(height, region[3])
    crop_box = (crop_x1, crop_y1, crop_x2, crop_y2)

    y, u1, u2, v1, v2 = get_yuv_crop(frame.shape, crop_box)

    # if the region starts outside the frame, indent the start point in the cropped frame
    y_channel_x_offset = abs(min(0, region[0]))
    y_channel_y_offset = abs(min(0, region[1]))

    uv_channel_x_offset = y_channel_x_offset // 2
    uv_channel_y_offset = y_channel_y_offset // 4

    # create the yuv region frame
    # make sure the size is a multiple of 4
    # TODO: this should be based on the size after resize now
    size = (region[3] - region[1]) // 4 * 4
    yuv_cropped_frame = np.zeros((size + size // 2, size), np.uint8)
    # fill in black
    yuv_cropped_frame[:] = 128
    yuv_cropped_frame[0:size, 0:size] = 16

    # copy the y channel
    yuv_cropped_frame[
        y_channel_y_offset : y_channel_y_offset + y[3] - y[1],
        y_channel_x_offset : y_channel_x_offset + y[2] - y[0],
    ] = frame[y[1] : y[3], y[0] : y[2]]

    uv_crop_width = u1[2] - u1[0]
    uv_crop_height = u1[3] - u1[1]

    # copy u1
    yuv_cropped_frame[
        size + uv_channel_y_offset : size + uv_channel_y_offset + uv_crop_height,
        0 + uv_channel_x_offset : 0 + uv_channel_x_offset + uv_crop_width,
    ] = frame[u1[1] : u1[3], u1[0] : u1[2]]

    # copy u2
    yuv_cropped_frame[
        size + uv_channel_y_offset : size + uv_channel_y_offset + uv_crop_height,
        size // 2
        + uv_channel_x_offset : size // 2
        + uv_channel_x_offset
        + uv_crop_width,
    ] = frame[u2[1] : u2[3], u2[0] : u2[2]]

    # copy v1
    yuv_cropped_frame[
        size
        + size // 4
        + uv_channel_y_offset : size
        + size // 4
        + uv_channel_y_offset
        + uv_crop_height,
        0 + uv_channel_x_offset : 0 + uv_channel_x_offset + uv_crop_width,
    ] = frame[v1[1] : v1[3], v1[0] : v1[2]]

    # copy v2
    yuv_cropped_frame[
        size
        + size // 4
        + uv_channel_y_offset : size
        + size // 4
        + uv_channel_y_offset
        + uv_crop_height,
        size // 2
        + uv_channel_x_offset : size // 2
        + uv_channel_x_offset
        + uv_crop_width,
    ] = frame[v2[1] : v2[3], v2[0] : v2[2]]

    return yuv_cropped_frame


def yuv_to_3_channel_yuv(yuv_frame):
    height = yuv_frame.shape[0] // 3 * 2
    width = yuv_frame.shape[1]

    # flatten the image into array
    yuv_data = yuv_frame.ravel()

    # create a numpy array to hold all the 3 chanel yuv data
    all_yuv_data = np.empty((height, width, 3), dtype=np.uint8)

    y_count = height * width
    uv_count = y_count // 4

    # copy the y_channel
    all_yuv_data[:, :, 0] = yuv_data[0:y_count].reshape((height, width))
    # copy the u channel doubling each dimension
    all_yuv_data[:, :, 1] = np.repeat(
        np.reshape(
            np.repeat(yuv_data[y_count : y_count + uv_count], repeats=2, axis=0),
            (height // 2, width),
        ),
        repeats=2,
        axis=0,
    )
    # copy the v channel doubling each dimension
    all_yuv_data[:, :, 2] = np.repeat(
        np.reshape(
            np.repeat(
                yuv_data[y_count + uv_count : y_count + uv_count + uv_count],
                repeats=2,
                axis=0,
            ),
            (height // 2, width),
        ),
        repeats=2,
        axis=0,
    )

    return all_yuv_data


def copy_yuv_to_position(
    destination_frame,
    destination_offset,
    destination_shape,
    source_frame=None,
    source_channel_dim=None,
):
    # get the coordinates of the channels for this position in the layout
    y, u1, u2, v1, v2 = get_yuv_crop(
        destination_frame.shape,
        (
            destination_offset[1],
            destination_offset[0],
            destination_offset[1] + destination_shape[1],
            destination_offset[0] + destination_shape[0],
        ),
    )

    # clear y
    destination_frame[
        y[1] : y[3],
        y[0] : y[2],
    ] = 16

    # clear u1
    destination_frame[u1[1] : u1[3], u1[0] : u1[2]] = 128
    # clear u2
    destination_frame[u2[1] : u2[3], u2[0] : u2[2]] = 128
    # clear v1
    destination_frame[v1[1] : v1[3], v1[0] : v1[2]] = 128
    # clear v2
    destination_frame[v2[1] : v2[3], v2[0] : v2[2]] = 128

    if source_frame is not None:
        # calculate the resized frame, maintaining the aspect ratio
        source_aspect_ratio = source_frame.shape[1] / (source_frame.shape[0] // 3 * 2)
        dest_aspect_ratio = destination_shape[1] / destination_shape[0]

        if source_aspect_ratio <= dest_aspect_ratio:
            y_resize_height = int(destination_shape[0] // 4 * 4)
            y_resize_width = int((y_resize_height * source_aspect_ratio) // 4 * 4)
        else:
            y_resize_width = int(destination_shape[1] // 4 * 4)
            y_resize_height = int((y_resize_width / source_aspect_ratio) // 4 * 4)

        uv_resize_width = int(y_resize_width // 2)
        uv_resize_height = int(y_resize_height // 4)

        y_y_offset = int((destination_shape[0] - y_resize_height) / 4 // 4 * 4)
        y_x_offset = int((destination_shape[1] - y_resize_width) / 2 // 4 * 4)

        uv_y_offset = y_y_offset // 4
        uv_x_offset = y_x_offset // 2

        interpolation = cv2.INTER_LINEAR
        # resize/copy y channel
        destination_frame[
            y[1] + y_y_offset : y[1] + y_y_offset + y_resize_height,
            y[0] + y_x_offset : y[0] + y_x_offset + y_resize_width,
        ] = cv2.resize(
            source_frame[
                source_channel_dim["y"][1] : source_channel_dim["y"][3],
                source_channel_dim["y"][0] : source_channel_dim["y"][2],
            ],
            dsize=(y_resize_width, y_resize_height),
            interpolation=interpolation,
        )

        # resize/copy u1
        destination_frame[
            u1[1] + uv_y_offset : u1[1] + uv_y_offset + uv_resize_height,
            u1[0] + uv_x_offset : u1[0] + uv_x_offset + uv_resize_width,
        ] = cv2.resize(
            source_frame[
                source_channel_dim["u1"][1] : source_channel_dim["u1"][3],
                source_channel_dim["u1"][0] : source_channel_dim["u1"][2],
            ],
            dsize=(uv_resize_width, uv_resize_height),
            interpolation=interpolation,
        )
        # resize/copy u2
        destination_frame[
            u2[1] + uv_y_offset : u2[1] + uv_y_offset + uv_resize_height,
            u2[0] + uv_x_offset : u2[0] + uv_x_offset + uv_resize_width,
        ] = cv2.resize(
            source_frame[
                source_channel_dim["u2"][1] : source_channel_dim["u2"][3],
                source_channel_dim["u2"][0] : source_channel_dim["u2"][2],
            ],
            dsize=(uv_resize_width, uv_resize_height),
            interpolation=interpolation,
        )
        # resize/copy v1
        destination_frame[
            v1[1] + uv_y_offset : v1[1] + uv_y_offset + uv_resize_height,
            v1[0] + uv_x_offset : v1[0] + uv_x_offset + uv_resize_width,
        ] = cv2.resize(
            source_frame[
                source_channel_dim["v1"][1] : source_channel_dim["v1"][3],
                source_channel_dim["v1"][0] : source_channel_dim["v1"][2],
            ],
            dsize=(uv_resize_width, uv_resize_height),
            interpolation=interpolation,
        )
        # resize/copy v2
        destination_frame[
            v2[1] + uv_y_offset : v2[1] + uv_y_offset + uv_resize_height,
            v2[0] + uv_x_offset : v2[0] + uv_x_offset + uv_resize_width,
        ] = cv2.resize(
            source_frame[
                source_channel_dim["v2"][1] : source_channel_dim["v2"][3],
                source_channel_dim["v2"][0] : source_channel_dim["v2"][2],
            ],
            dsize=(uv_resize_width, uv_resize_height),
            interpolation=interpolation,
        )


def yuv_region_2_yuv(frame, region):
    try:
        # TODO: does this copy the numpy array?
        yuv_cropped_frame = yuv_crop_and_resize(frame, region)
        return yuv_to_3_channel_yuv(yuv_cropped_frame)
    except:
        print(f"frame.shape: {frame.shape}")
        print(f"region: {region}")
        raise


def yuv_region_2_rgb(frame, region):
    try:
        # TODO: does this copy the numpy array?
        yuv_cropped_frame = yuv_crop_and_resize(frame, region)
        return cv2.cvtColor(yuv_cropped_frame, cv2.COLOR_YUV2RGB_I420)
    except:
        print(f"frame.shape: {frame.shape}")
        print(f"region: {region}")
        raise


def yuv_region_2_bgr(frame, region):
    try:
        yuv_cropped_frame = yuv_crop_and_resize(frame, region)
        return cv2.cvtColor(yuv_cropped_frame, cv2.COLOR_YUV2BGR_I420)
    except:
        print(f"frame.shape: {frame.shape}")
        print(f"region: {region}")
        raise


def intersection(box_a, box_b) -> Optional[list[int]]:
    """Return intersection box or None if boxes do not intersect."""
    if (
        box_a[2] < box_b[0]
        or box_a[0] > box_b[2]
        or box_a[1] > box_b[3]
        or box_a[3] < box_b[1]
    ):
        return None

    return (
        max(box_a[0], box_b[0]),
        max(box_a[1], box_b[1]),
        min(box_a[2], box_b[2]),
        min(box_a[3], box_b[3]),
    )


def area(box):
    return (box[2] - box[0] + 1) * (box[3] - box[1] + 1)


def intersection_over_union(box_a, box_b):
    # determine the (x, y)-coordinates of the intersection rectangle
    intersect = intersection(box_a, box_b)

    if intersect is None:
        return 0.0

    # compute the area of intersection rectangle
    inter_area = max(0, intersect[2] - intersect[0] + 1) * max(
        0, intersect[3] - intersect[1] + 1
    )

    if inter_area == 0:
        return 0.0

    # compute the area of both the prediction and ground-truth
    # rectangles
    box_a_area = (box_a[2] - box_a[0] + 1) * (box_a[3] - box_a[1] + 1)
    box_b_area = (box_b[2] - box_b[0] + 1) * (box_b[3] - box_b[1] + 1)

    # compute the intersection over union by taking the intersection
    # area and dividing it by the sum of prediction + ground-truth
    # areas - the interesection area
    iou = inter_area / float(box_a_area + box_b_area - inter_area)

    # return the intersection over union value
    return iou


def clipped(obj, frame_shape):
    # if the object is within 5 pixels of the region border, and the region is not on the edge
    # consider the object to be clipped
    box = obj[2]
    region = obj[5]
    if (
        (region[0] > 5 and box[0] - region[0] <= 5)
        or (region[1] > 5 and box[1] - region[1] <= 5)
        or (frame_shape[1] - region[2] > 5 and region[2] - box[2] <= 5)
        or (frame_shape[0] - region[3] > 5 and region[3] - box[3] <= 5)
    ):
        return True
    else:
        return False


def restart_frigate():
    proc = psutil.Process(1)
    # if this is running via s6, sigterm pid 1
    if proc.name() == "s6-svscan":
        proc.terminate()
    # otherwise, just try and exit frigate
    else:
        os.kill(os.getpid(), signal.SIGTERM)


class EventsPerSecond:
    def __init__(self, max_events=1000):
        self._start = None
        self._max_events = max_events
        self._timestamps = []

    def start(self):
        self._start = datetime.datetime.now().timestamp()

    def update(self):
        if self._start is None:
            self.start()
        self._timestamps.append(datetime.datetime.now().timestamp())
        # truncate the list when it goes 100 over the max_size
        if len(self._timestamps) > self._max_events + 100:
            self._timestamps = self._timestamps[(1 - self._max_events) :]

    def eps(self, last_n_seconds=10):
        if self._start is None:
            self.start()
        # compute the (approximate) events in the last n seconds
        now = datetime.datetime.now().timestamp()
        seconds = min(now - self._start, last_n_seconds)
        # avoid divide by zero
        if seconds == 0:
            seconds = 1
        return (
            len([t for t in self._timestamps if t > (now - last_n_seconds)]) / seconds
        )


def print_stack(sig, frame):
    traceback.print_stack(frame)


def listen():
    signal.signal(signal.SIGUSR1, print_stack)


def create_mask(frame_shape, mask):
    mask_img = np.zeros(frame_shape, np.uint8)
    mask_img[:] = 255

    if isinstance(mask, list):
        for m in mask:
            add_mask(m, mask_img)

    elif isinstance(mask, str):
        add_mask(mask, mask_img)

    return mask_img


def add_mask(mask, mask_img):
    points = mask.split(",")
    contour = np.array(
        [[int(points[i]), int(points[i + 1])] for i in range(0, len(points), 2)]
    )
    cv2.fillPoly(mask_img, pts=[contour], color=(0))


def load_labels(path, encoding="utf-8"):
    """Loads labels from file (with or without index numbers).
    Args:
      path: path to label file.
      encoding: label file encoding.
    Returns:
      Dictionary mapping indices to labels.
    """
    with open(path, "r", encoding=encoding) as f:
        labels = {index: "unknown" for index in range(91)}
        lines = f.readlines()
        if not lines:
            return {}

        if lines[0].split(" ", maxsplit=1)[0].isdigit():
            pairs = [line.split(" ", maxsplit=1) for line in lines]
            labels.update({int(index): label.strip() for index, label in pairs})
        else:
            labels.update({index: line.strip() for index, line in enumerate(lines)})
        return labels


def clean_camera_user_pass(line: str) -> str:
    """Removes user and password from line."""
    if "rtsp://" in line:
        return re.sub(REGEX_RTSP_CAMERA_USER_PASS, "://*:*@", line)
    else:
        return re.sub(REGEX_HTTP_CAMERA_USER_PASS, "user=*&password=*", line)


def escape_special_characters(path: str) -> str:
    """Cleans reserved characters to encodings for ffmpeg."""
    try:
        found = re.search(REGEX_RTSP_CAMERA_USER_PASS, path).group(0)[3:-1]
        pw = found[(found.index(":") + 1) :]
        return path.replace(pw, urllib.parse.quote_plus(pw))
    except AttributeError:
        # path does not have user:pass
        return path


def get_cgroups_version() -> str:
    """Determine what version of cgroups is enabled."""

    cgroup_path = "/sys/fs/cgroup"

    if not os.path.ismount(cgroup_path):
        logger.debug(f"{cgroup_path} is not a mount point.")
        return "unknown"

    try:
        with open("/proc/mounts", "r") as f:
            mounts = f.readlines()

        for mount in mounts:
            mount_info = mount.split()
            if mount_info[1] == cgroup_path:
                fs_type = mount_info[2]
                if fs_type == "cgroup2fs" or fs_type == "cgroup2":
                    return "cgroup2"
                elif fs_type == "tmpfs":
                    return "cgroup"
                else:
                    logger.debug(
                        f"Could not determine cgroups version: unhandled filesystem {fs_type}"
                    )
                break
    except Exception as e:
        logger.debug(f"Could not determine cgroups version: {e}")

    return "unknown"


def get_docker_memlimit_bytes() -> int:
    """Get mem limit in bytes set in docker if present. Returns -1 if no limit detected."""

    # check running a supported cgroups version
    if get_cgroups_version() == "cgroup2":
        memlimit_path = "/sys/fs/cgroup/memory.max"

        try:
            with open(memlimit_path, "r") as f:
                value = f.read().strip()

            if value.isnumeric():
                return int(value)
            elif value.lower() == "max":
                return -1
        except Exception as e:
            logger.debug(f"Unable to get docker memlimit: {e}")

    return -1


def get_cpu_stats() -> dict[str, dict]:
    """Get cpu usages for each process id"""
    usages = {}
    docker_memlimit = get_docker_memlimit_bytes() / 1024
    total_mem = os.sysconf("SC_PAGE_SIZE") * os.sysconf("SC_PHYS_PAGES") / 1024

    for process in psutil.process_iter(["pid", "name", "cpu_percent", "cmdline"]):
        pid = process.info["pid"]
        try:
            cpu_percent = process.info["cpu_percent"]
            cmdline = process.info["cmdline"]

            with open(f"/proc/{pid}/stat", "r") as f:
                stats = f.readline().split()
            utime = int(stats[13])
            stime = int(stats[14])
            starttime = int(stats[21])

            with open("/proc/uptime") as f:
                system_uptime_sec = int(float(f.read().split()[0]))

            clk_tck = os.sysconf(os.sysconf_names["SC_CLK_TCK"])

            process_utime_sec = utime // clk_tck
            process_stime_sec = stime // clk_tck
            process_starttime_sec = starttime // clk_tck

            process_elapsed_sec = system_uptime_sec - process_starttime_sec
            process_usage_sec = process_utime_sec + process_stime_sec
            cpu_average_usage = process_usage_sec * 100 // process_elapsed_sec

            with open(f"/proc/{pid}/statm", "r") as f:
                mem_stats = f.readline().split()
            mem_res = int(mem_stats[1]) * os.sysconf("SC_PAGE_SIZE") / 1024

            if docker_memlimit > 0:
                mem_pct = round((mem_res / docker_memlimit) * 100, 1)
            else:
                mem_pct = round((mem_res / total_mem) * 100, 1)

            usages[pid] = {
                "cpu": str(cpu_percent),
                "cpu_average": str(round(cpu_average_usage, 2)),
                "mem": f"{mem_pct}",
                "cmdline": " ".join(cmdline),
            }
        except Exception:
            continue

    return usages


def get_physical_interfaces(interfaces) -> list:
    with open("/proc/net/dev", "r") as file:
        lines = file.readlines()

    physical_interfaces = []
    for line in lines:
        if ":" in line:
            interface = line.split(":")[0].strip()
            for int in interfaces:
                if interface.startswith(int):
                    physical_interfaces.append(interface)

    return physical_interfaces


def get_bandwidth_stats(config) -> dict[str, dict]:
    """Get bandwidth usages for each ffmpeg process id"""
    usages = {}
    top_command = ["nethogs", "-t", "-v0", "-c5", "-d1"] + get_physical_interfaces(
        config.telemetry.network_interfaces
    )

    p = sp.run(
        top_command,
        encoding="ascii",
        capture_output=True,
    )

    if p.returncode != 0:
        return usages
    else:
        lines = p.stdout.split("\n")
        for line in lines:
            stats = list(filter(lambda a: a != "", line.strip().split("\t")))
            try:
                if re.search(
                    r"(^ffmpeg|\/go2rtc|frigate\.detector\.[a-z]+)/([0-9]+)/", stats[0]
                ):
                    process = stats[0].split("/")
                    usages[process[len(process) - 2]] = {
                        "bandwidth": round(float(stats[1]) + float(stats[2]), 1),
                    }
            except (IndexError, ValueError):
                continue

    return usages


def get_amd_gpu_stats() -> dict[str, str]:
    """Get stats using radeontop."""
    radeontop_command = ["radeontop", "-d", "-", "-l", "1"]

    p = sp.run(
        radeontop_command,
        encoding="ascii",
        capture_output=True,
    )

    if p.returncode != 0:
        logger.error(f"Unable to poll radeon GPU stats: {p.stderr}")
        return None
    else:
        usages = p.stdout.split(",")
        results: dict[str, str] = {}

        for hw in usages:
            if "gpu" in hw:
                results["gpu"] = f"{hw.strip().split(' ')[1].replace('%', '')}%"
            elif "vram" in hw:
                results["mem"] = f"{hw.strip().split(' ')[1].replace('%', '')}%"

        return results


def get_intel_gpu_stats() -> dict[str, str]:
    """Get stats using intel_gpu_top."""
    intel_gpu_top_command = [
        "timeout",
        "0.5s",
        "intel_gpu_top",
        "-J",
        "-o",
        "-",
        "-s",
        "1",
    ]

    p = sp.run(
        intel_gpu_top_command,
        encoding="ascii",
        capture_output=True,
    )

    # timeout has a non-zero returncode when timeout is reached
    if p.returncode != 124:
        logger.error(f"Unable to poll intel GPU stats: {p.stderr}")
        return None
    else:
        reading = "".join(p.stdout.split())
        results: dict[str, str] = {}

        # render is used for qsv
        render = []
        for result in re.findall(r'"Render/3D/0":{[a-z":\d.,%]+}', reading):
            packet = json.loads(result[14:])
            single = packet.get("busy", 0.0)
            render.append(float(single))

        if render:
            render_avg = sum(render) / len(render)
        else:
            render_avg = 1

        # video is used for vaapi
        video = []
        for result in re.findall('"Video/\d":{[a-z":\d.,%]+}', reading):
            packet = json.loads(result[10:])
            single = packet.get("busy", 0.0)
            video.append(float(single))

        if video:
            video_avg = sum(video) / len(video)
        else:
            video_avg = 1

        results["gpu"] = f"{round((video_avg + render_avg) / 2, 2)}%"
        results["mem"] = "-%"
        return results


def try_get_info(f, h, default="N/A"):
    try:
        v = f(h)
    except nvml.NVMLError_NotSupported:
        v = default
    return v


def get_nvidia_gpu_stats() -> dict[int, dict]:
    results = {}
    try:
        nvml.nvmlInit()
        deviceCount = nvml.nvmlDeviceGetCount()
        for i in range(deviceCount):
            handle = nvml.nvmlDeviceGetHandleByIndex(i)
            meminfo = try_get_info(nvml.nvmlDeviceGetMemoryInfo, handle)
            util = try_get_info(nvml.nvmlDeviceGetUtilizationRates, handle)
            if util != "N/A":
                gpu_util = util.gpu
            else:
                gpu_util = 0

            if meminfo != "N/A":
                gpu_mem_util = meminfo.used / meminfo.total * 100
            else:
                gpu_mem_util = -1

            results[i] = {
                "name": nvml.nvmlDeviceGetName(handle),
                "gpu": gpu_util,
                "mem": gpu_mem_util,
            }
    except Exception:
        pass
    finally:
        return results


def ffprobe_stream(path: str) -> sp.CompletedProcess:
    """Run ffprobe on stream."""
    clean_path = escape_special_characters(path)
    ffprobe_cmd = [
        "ffprobe",
        "-timeout",
        "1000000",
        "-print_format",
        "json",
        "-show_entries",
        "stream=codec_long_name,width,height,bit_rate,duration,display_aspect_ratio,avg_frame_rate",
        "-loglevel",
        "quiet",
        clean_path,
    ]
    return sp.run(ffprobe_cmd, capture_output=True)


def vainfo_hwaccel(device_name: Optional[str] = None) -> sp.CompletedProcess:
    """Run vainfo."""
    ffprobe_cmd = (
        ["vainfo"]
        if not device_name
        else ["vainfo", "--display", "drm", "--device", f"/dev/dri/{device_name}"]
    )
    return sp.run(ffprobe_cmd, capture_output=True)


def get_ffmpeg_arg_list(arg: Any) -> list:
    """Use arg if list or convert to list format."""
    return arg if isinstance(arg, list) else shlex.split(arg)


class FrameManager(ABC):
    @abstractmethod
    def create(self, name, size) -> AnyStr:
        pass

    @abstractmethod
    def get(self, name, timeout_ms=0):
        pass

    @abstractmethod
    def close(self, name):
        pass

    @abstractmethod
    def delete(self, name):
        pass


class DictFrameManager(FrameManager):
    def __init__(self):
        self.frames = {}

    def create(self, name, size) -> AnyStr:
        mem = bytearray(size)
        self.frames[name] = mem
        return mem

    def get(self, name, shape):
        mem = self.frames[name]
        return np.ndarray(shape, dtype=np.uint8, buffer=mem)

    def close(self, name):
        pass

    def delete(self, name):
        del self.frames[name]


class SharedMemoryFrameManager(FrameManager):
    def __init__(self):
        self.shm_store = {}

    def create(self, name, size) -> AnyStr:
        shm = shared_memory.SharedMemory(name=name, create=True, size=size)
        self.shm_store[name] = shm
        return shm.buf

    def get(self, name, shape):
        if name in self.shm_store:
            shm = self.shm_store[name]
        else:
            shm = shared_memory.SharedMemory(name=name)
            self.shm_store[name] = shm
        return np.ndarray(shape, dtype=np.uint8, buffer=shm.buf)

    def close(self, name):
        if name in self.shm_store:
            self.shm_store[name].close()
            del self.shm_store[name]

    def delete(self, name):
        if name in self.shm_store:
            self.shm_store[name].close()
            self.shm_store[name].unlink()
            del self.shm_store[name]


def get_tz_modifiers(tz_name: str) -> Tuple[str, str]:
    seconds_offset = (
        datetime.datetime.now(pytz.timezone(tz_name)).utcoffset().total_seconds()
    )
    hours_offset = int(seconds_offset / 60 / 60)
    minutes_offset = int(seconds_offset / 60 - hours_offset * 60)
    hour_modifier = f"{hours_offset} hour"
    minute_modifier = f"{minutes_offset} minute"
    return hour_modifier, minute_modifier


def to_relative_box(
    width: int, height: int, box: Tuple[int, int, int, int]
) -> Tuple[int, int, int, int]:
    return (
        box[0] / width,  # x
        box[1] / height,  # y
        (box[2] - box[0]) / width,  # w
        (box[3] - box[1]) / height,  # h
    )


def get_video_properties(url, get_duration=False):
    def calculate_duration(video: Optional[any]) -> float:
        duration = None

        if video is not None:
            # Get the frames per second (fps) of the video stream
            fps = video.get(cv2.CAP_PROP_FPS)
            total_frames = int(video.get(cv2.CAP_PROP_FRAME_COUNT))

            if fps and total_frames:
                duration = total_frames / fps

        # if cv2 failed need to use ffprobe
        if duration is None:
            ffprobe_cmd = [
                "ffprobe",
                "-v",
                "error",
                "-show_entries",
                "format=duration",
                "-of",
                "default=noprint_wrappers=1:nokey=1",
                f"{url}",
            ]
            p = sp.run(ffprobe_cmd, capture_output=True)

            if p.returncode == 0 and p.stdout.decode():
                duration = float(p.stdout.decode().strip())
            else:
                duration = -1

        return duration

    width = height = 0

    try:
        # Open the video stream
        video = cv2.VideoCapture(url)

        # Check if the video stream was opened successfully
        if not video.isOpened():
            video = None
    except Exception:
        video = None

    result = {}

    if get_duration:
        result["duration"] = calculate_duration(video)

    if video is not None:
        # Get the width of frames in the video stream
        width = video.get(cv2.CAP_PROP_FRAME_WIDTH)

        # Get the height of frames in the video stream
        height = video.get(cv2.CAP_PROP_FRAME_HEIGHT)

        # Release the video stream
        video.release()

<<<<<<< HEAD
        result = {"width": round(width), "height": round(height)}
=======
        result["width"] = round(width)
        result["height"] = round(height)
>>>>>>> 09cc4251

    return result<|MERGE_RESOLUTION|>--- conflicted
+++ resolved
@@ -1206,11 +1206,7 @@
         # Release the video stream
         video.release()
 
-<<<<<<< HEAD
-        result = {"width": round(width), "height": round(height)}
-=======
         result["width"] = round(width)
         result["height"] = round(height)
->>>>>>> 09cc4251
 
     return result