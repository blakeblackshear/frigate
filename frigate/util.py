--- conflicted
+++ resolved
@@ -817,22 +817,15 @@
                 else:
                     mem_pct = round((mem_res / total_mem) * 100, 1)
 
-<<<<<<< HEAD
-                usages[pid] = {
+                idx = pid
+                if stats[1] == "(go2rtc)":
+                    idx = "go2rtc"
+                if stats[1] == "(frigate.r+)":
+                    idx = "recording"
+
+                usages[idx] = {
                     "cpu": str(round(cpu_usage, 2)),
                     "mem": f"{mem_pct}",
-=======
-                idx = stats[0]
-
-                if stats[-1] == "go2rtc":
-                    idx = "go2rtc"
-                elif stats[-1] == "frigate.r+":
-                    idx = "recording"
-
-                usages[idx] = {
-                    "cpu": stats[8],
-                    "mem": mem_pct,
->>>>>>> 19890310
                 }
             except:
                 continue
