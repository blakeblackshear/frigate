import copy
import ctypes
import datetime
import json
import logging
import multiprocessing
import os
import re
import shlex
import signal
import subprocess as sp
import time
import traceback
import urllib.parse
from abc import ABC, abstractmethod
from collections import Counter
from collections.abc import Mapping
from multiprocessing import shared_memory
from queue import Empty, Full
from typing import Any, AnyStr, Optional, Tuple

import cv2
import numpy as np
import psutil
import py3nvml.py3nvml as nvml
import pytz
import yaml
<<<<<<< HEAD
from PIL import Image
=======
from faster_fifo import DEFAULT_CIRCULAR_BUFFER_SIZE, DEFAULT_TIMEOUT
from faster_fifo import Queue as FFQueue
>>>>>>> c38c981c

from frigate.const import REGEX_HTTP_CAMERA_USER_PASS, REGEX_RTSP_CAMERA_USER_PASS

logger = logging.getLogger(__name__)


def deep_merge(dct1: dict, dct2: dict, override=False, merge_lists=False) -> dict:
    """
    :param dct1: First dict to merge
    :param dct2: Second dict to merge
    :param override: if same key exists in both dictionaries, should override? otherwise ignore. (default=True)
    :return: The merge dictionary
    """
    merged = copy.deepcopy(dct1)
    for k, v2 in dct2.items():
        if k in merged:
            v1 = merged[k]
            if isinstance(v1, dict) and isinstance(v2, Mapping):
                merged[k] = deep_merge(v1, v2, override)
            elif isinstance(v1, list) and isinstance(v2, list):
                if merge_lists:
                    merged[k] = v1 + v2
            else:
                if override:
                    merged[k] = copy.deepcopy(v2)
        else:
            merged[k] = copy.deepcopy(v2)
    return merged


def load_config_with_no_duplicates(raw_config) -> dict:
    """Get config ensuring duplicate keys are not allowed."""

    # https://stackoverflow.com/a/71751051
    class PreserveDuplicatesLoader(yaml.loader.Loader):
        pass

    def map_constructor(loader, node, deep=False):
        keys = [loader.construct_object(node, deep=deep) for node, _ in node.value]
        vals = [loader.construct_object(node, deep=deep) for _, node in node.value]
        key_count = Counter(keys)
        data = {}
        for key, val in zip(keys, vals):
            if key_count[key] > 1:
                raise ValueError(
                    f"Config input {key} is defined multiple times for the same field, this is not allowed."
                )
            else:
                data[key] = val
        return data

    PreserveDuplicatesLoader.add_constructor(
        yaml.resolver.BaseResolver.DEFAULT_MAPPING_TAG, map_constructor
    )
    return yaml.load(raw_config, PreserveDuplicatesLoader)


def draw_timestamp(
    frame,
    timestamp,
    timestamp_format,
    font_effect=None,
    font_thickness=2,
    font_color=(255, 255, 255),
    position="tl",
):
    time_to_show = datetime.datetime.fromtimestamp(timestamp).strftime(timestamp_format)

    # calculate a dynamic font size
    size = cv2.getTextSize(
        time_to_show,
        cv2.FONT_HERSHEY_SIMPLEX,
        fontScale=1.0,
        thickness=font_thickness,
    )

    text_width = size[0][0]
    desired_size = max(150, 0.33 * frame.shape[1])
    font_scale = desired_size / text_width

    # calculate the actual size with the dynamic scale
    size = cv2.getTextSize(
        time_to_show,
        cv2.FONT_HERSHEY_SIMPLEX,
        fontScale=font_scale,
        thickness=font_thickness,
    )

    image_width = frame.shape[1]
    image_height = frame.shape[0]
    text_width = size[0][0]
    text_height = size[0][1]
    line_height = text_height + size[1]

    if position == "tl":
        text_offset_x = 0
        text_offset_y = 0 if 0 < line_height else 0 - (line_height + 8)
    elif position == "tr":
        text_offset_x = image_width - text_width
        text_offset_y = 0 if 0 < line_height else 0 - (line_height + 8)
    elif position == "bl":
        text_offset_x = 0
        text_offset_y = image_height - (line_height + 8)
    elif position == "br":
        text_offset_x = image_width - text_width
        text_offset_y = image_height - (line_height + 8)

    if font_effect == "solid":
        # make the coords of the box with a small padding of two pixels
        timestamp_box_coords = np.array(
            [
                [text_offset_x, text_offset_y],
                [text_offset_x + text_width, text_offset_y],
                [text_offset_x + text_width, text_offset_y + line_height + 8],
                [text_offset_x, text_offset_y + line_height + 8],
            ]
        )

        cv2.fillPoly(
            frame,
            [timestamp_box_coords],
            # inverse color of text for background for max. contrast
            (255 - font_color[0], 255 - font_color[1], 255 - font_color[2]),
        )
    elif font_effect == "shadow":
        cv2.putText(
            frame,
            time_to_show,
            (text_offset_x + 3, text_offset_y + line_height),
            cv2.FONT_HERSHEY_SIMPLEX,
            fontScale=font_scale,
            color=(255 - font_color[0], 255 - font_color[1], 255 - font_color[2]),
            thickness=font_thickness,
        )

    cv2.putText(
        frame,
        time_to_show,
        (text_offset_x, text_offset_y + line_height - 3),
        cv2.FONT_HERSHEY_SIMPLEX,
        fontScale=font_scale,
        color=font_color,
        thickness=font_thickness,
    )


def draw_box_with_label(
    frame,
    x_min,
    y_min,
    x_max,
    y_max,
    label,
    info,
    thickness=2,
    color=None,
    position="ul",
):
    if color is None:
        color = (0, 0, 255)
    display_text = "{}: {}".format(label, info)
    cv2.rectangle(frame, (x_min, y_min), (x_max, y_max), color, thickness)
    font_scale = 0.5
    font = cv2.FONT_HERSHEY_SIMPLEX
    # get the width and height of the text box
    size = cv2.getTextSize(display_text, font, fontScale=font_scale, thickness=2)
    text_width = size[0][0]
    text_height = size[0][1]
    line_height = text_height + size[1]
    # set the text start position
    if position == "ul":
        text_offset_x = x_min
        text_offset_y = 0 if y_min < line_height else y_min - (line_height + 8)
    elif position == "ur":
        text_offset_x = x_max - (text_width + 8)
        text_offset_y = 0 if y_min < line_height else y_min - (line_height + 8)
    elif position == "bl":
        text_offset_x = x_min
        text_offset_y = y_max
    elif position == "br":
        text_offset_x = x_max - (text_width + 8)
        text_offset_y = y_max
    # make the coords of the box with a small padding of two pixels
    textbox_coords = (
        (text_offset_x, text_offset_y),
        (text_offset_x + text_width + 2, text_offset_y + line_height),
    )
    cv2.rectangle(frame, textbox_coords[0], textbox_coords[1], color, cv2.FILLED)
    cv2.putText(
        frame,
        display_text,
        (text_offset_x, text_offset_y + line_height - 3),
        font,
        fontScale=font_scale,
        color=(0, 0, 0),
        thickness=2,
    )


def calculate_region(frame_shape, xmin, ymin, xmax, ymax, model_size, multiplier=2):
    # size is the longest edge and divisible by 4
    size = int((max(xmax - xmin, ymax - ymin) * multiplier) // 4 * 4)
    # dont go any smaller than the model_size
    if size < model_size:
        size = model_size

    # x_offset is midpoint of bounding box minus half the size
    x_offset = int((xmax - xmin) / 2.0 + xmin - size / 2.0)
    # if outside the image
    if x_offset < 0:
        x_offset = 0
    elif x_offset > (frame_shape[1] - size):
        x_offset = max(0, (frame_shape[1] - size))

    # y_offset is midpoint of bounding box minus half the size
    y_offset = int((ymax - ymin) / 2.0 + ymin - size / 2.0)
    # # if outside the image
    if y_offset < 0:
        y_offset = 0
    elif y_offset > (frame_shape[0] - size):
        y_offset = max(0, (frame_shape[0] - size))

    return (x_offset, y_offset, x_offset + size, y_offset + size)


def get_yuv_crop(frame_shape, crop):
    # crop should be (x1,y1,x2,y2)
    frame_height = frame_shape[0] // 3 * 2
    frame_width = frame_shape[1]

    # compute the width/height of the uv channels
    uv_width = frame_width // 2  # width of the uv channels
    uv_height = frame_height // 4  # height of the uv channels

    # compute the offset for upper left corner of the uv channels
    uv_x_offset = crop[0] // 2  # x offset of the uv channels
    uv_y_offset = crop[1] // 4  # y offset of the uv channels

    # compute the width/height of the uv crops
    uv_crop_width = (crop[2] - crop[0]) // 2  # width of the cropped uv channels
    uv_crop_height = (crop[3] - crop[1]) // 4  # height of the cropped uv channels

    # ensure crop dimensions are multiples of 2 and 4
    y = (crop[0], crop[1], crop[0] + uv_crop_width * 2, crop[1] + uv_crop_height * 4)

    u1 = (
        0 + uv_x_offset,
        frame_height + uv_y_offset,
        0 + uv_x_offset + uv_crop_width,
        frame_height + uv_y_offset + uv_crop_height,
    )

    u2 = (
        uv_width + uv_x_offset,
        frame_height + uv_y_offset,
        uv_width + uv_x_offset + uv_crop_width,
        frame_height + uv_y_offset + uv_crop_height,
    )

    v1 = (
        0 + uv_x_offset,
        frame_height + uv_height + uv_y_offset,
        0 + uv_x_offset + uv_crop_width,
        frame_height + uv_height + uv_y_offset + uv_crop_height,
    )

    v2 = (
        uv_width + uv_x_offset,
        frame_height + uv_height + uv_y_offset,
        uv_width + uv_x_offset + uv_crop_width,
        frame_height + uv_height + uv_y_offset + uv_crop_height,
    )

    return y, u1, u2, v1, v2


def yuv_crop_and_resize(frame, region, height=None):
    # Crops and resizes a YUV frame while maintaining aspect ratio
    # https://stackoverflow.com/a/57022634
    height = frame.shape[0] // 3 * 2
    width = frame.shape[1]

    # get the crop box if the region extends beyond the frame
    crop_x1 = max(0, region[0])
    crop_y1 = max(0, region[1])
    # ensure these are a multiple of 4
    crop_x2 = min(width, region[2])
    crop_y2 = min(height, region[3])
    crop_box = (crop_x1, crop_y1, crop_x2, crop_y2)

    y, u1, u2, v1, v2 = get_yuv_crop(frame.shape, crop_box)

    # if the region starts outside the frame, indent the start point in the cropped frame
    y_channel_x_offset = abs(min(0, region[0]))
    y_channel_y_offset = abs(min(0, region[1]))

    uv_channel_x_offset = y_channel_x_offset // 2
    uv_channel_y_offset = y_channel_y_offset // 4

    # create the yuv region frame
    # make sure the size is a multiple of 4
    # TODO: this should be based on the size after resize now
    size = (region[3] - region[1]) // 4 * 4
    yuv_cropped_frame = np.zeros((size + size // 2, size), np.uint8)
    # fill in black
    yuv_cropped_frame[:] = 128
    yuv_cropped_frame[0:size, 0:size] = 16

    # copy the y channel
    yuv_cropped_frame[
        y_channel_y_offset : y_channel_y_offset + y[3] - y[1],
        y_channel_x_offset : y_channel_x_offset + y[2] - y[0],
    ] = frame[y[1] : y[3], y[0] : y[2]]

    uv_crop_width = u1[2] - u1[0]
    uv_crop_height = u1[3] - u1[1]

    # copy u1
    yuv_cropped_frame[
        size + uv_channel_y_offset : size + uv_channel_y_offset + uv_crop_height,
        0 + uv_channel_x_offset : 0 + uv_channel_x_offset + uv_crop_width,
    ] = frame[u1[1] : u1[3], u1[0] : u1[2]]

    # copy u2
    yuv_cropped_frame[
        size + uv_channel_y_offset : size + uv_channel_y_offset + uv_crop_height,
        size // 2
        + uv_channel_x_offset : size // 2
        + uv_channel_x_offset
        + uv_crop_width,
    ] = frame[u2[1] : u2[3], u2[0] : u2[2]]

    # copy v1
    yuv_cropped_frame[
        size
        + size // 4
        + uv_channel_y_offset : size
        + size // 4
        + uv_channel_y_offset
        + uv_crop_height,
        0 + uv_channel_x_offset : 0 + uv_channel_x_offset + uv_crop_width,
    ] = frame[v1[1] : v1[3], v1[0] : v1[2]]

    # copy v2
    yuv_cropped_frame[
        size
        + size // 4
        + uv_channel_y_offset : size
        + size // 4
        + uv_channel_y_offset
        + uv_crop_height,
        size // 2
        + uv_channel_x_offset : size // 2
        + uv_channel_x_offset
        + uv_crop_width,
    ] = frame[v2[1] : v2[3], v2[0] : v2[2]]

    return yuv_cropped_frame


def yuv_to_3_channel_yuv(yuv_frame):
    height = yuv_frame.shape[0] // 3 * 2
    width = yuv_frame.shape[1]

    # flatten the image into array
    yuv_data = yuv_frame.ravel()

    # create a numpy array to hold all the 3 chanel yuv data
    all_yuv_data = np.empty((height, width, 3), dtype=np.uint8)

    y_count = height * width
    uv_count = y_count // 4

    # copy the y_channel
    all_yuv_data[:, :, 0] = yuv_data[0:y_count].reshape((height, width))
    # copy the u channel doubling each dimension
    all_yuv_data[:, :, 1] = np.repeat(
        np.reshape(
            np.repeat(yuv_data[y_count : y_count + uv_count], repeats=2, axis=0),
            (height // 2, width),
        ),
        repeats=2,
        axis=0,
    )
    # copy the v channel doubling each dimension
    all_yuv_data[:, :, 2] = np.repeat(
        np.reshape(
            np.repeat(
                yuv_data[y_count + uv_count : y_count + uv_count + uv_count],
                repeats=2,
                axis=0,
            ),
            (height // 2, width),
        ),
        repeats=2,
        axis=0,
    )

    return all_yuv_data


def copy_yuv_to_position(
    destination_frame,
    destination_offset,
    destination_shape,
    source_frame=None,
    source_channel_dim=None,
):
    def crop_clear(frame, position, fill_value):
        frame[position[1] : position[3], position[0] : position[2]] = fill_value

    def assign_resized_frame(
        destination_slice, source_slice, resize_dim, interpolation
    ):
        source_img = Image.fromarray(source_slice)
        resized_img = source_img.resize(
            (resize_dim[1], resize_dim[0]), resample=interpolation
        )
        destination_slice[:] = np.asarray(resized_img)

    def resize_copy(
        frame,
        source_frame,
        source_channel_dim,
        position,
        resize_dim,
        offset,
        interpolation=Image.Resampling.NEAREST,
    ):
        dest_slice = frame[
            position[1] + offset[0] : position[1] + offset[0] + resize_dim[0],
            position[0] + offset[1] : position[0] + offset[1] + resize_dim[1],
        ]

        source_slice = source_frame[
            source_channel_dim[1] : source_channel_dim[3],
            source_channel_dim[0] : source_channel_dim[2],
        ]

        assign_resized_frame(dest_slice, source_slice, resize_dim, interpolation)

    # get the coordinates of the channels for this position in the layout
    y, u1, u2, v1, v2 = get_yuv_crop(
        destination_frame.shape,
        (
            destination_offset[1],
            destination_offset[0],
            destination_offset[1] + destination_shape[1],
            destination_offset[0] + destination_shape[0],
        ),
    )

    # clear channels
    for pos in [y, u1, u2, v1, v2]:
        crop_clear(destination_frame, pos, fill_value=128 if pos != y else 16)

    if source_frame is not None:
        # calculate the resized frame, maintaining the aspect ratio
        source_aspect_ratio = source_frame.shape[1] / (source_frame.shape[0] // 3 * 2)
        dest_aspect_ratio = destination_shape[1] / destination_shape[0]
        dest_shape_0_quarter_aligned = destination_shape[0] // 4 * 4
        dest_shape_1_quarter_aligned = destination_shape[1] // 4 * 4

        if source_aspect_ratio <= dest_aspect_ratio:
            y_resize_height = dest_shape_0_quarter_aligned
            y_resize_width = int((y_resize_height * source_aspect_ratio) // 4 * 4)
        else:
            y_resize_width = dest_shape_1_quarter_aligned
            y_resize_height = int((y_resize_width / source_aspect_ratio) // 4 * 4)

        uv_resize_width = int(y_resize_width // 2)
        uv_resize_height = int(y_resize_height // 4)

        y_offset = [
            int((destination_shape[0] - y_resize_height) / 4 // 4 * 4),
            int((destination_shape[1] - y_resize_width) / 2 // 4 * 4),
        ]
        uv_offset = [o // k for o, k in zip(y_offset, [4, 2])]

        # resize/copy channels
        for pos, offset, resize_dim, channel in zip(
            [y, u1, u2, v1, v2],
            [y_offset, uv_offset, uv_offset, uv_offset, uv_offset],
            [(y_resize_height, y_resize_width)]
            + [(uv_resize_height, uv_resize_width)] * 4,
            ["y", "u1", "u2", "v1", "v2"],
        ):
            resize_copy(
                destination_frame,
                source_frame,
                source_channel_dim[channel],
                pos,
                resize_dim,
                offset,
            )


def yuv_region_2_yuv(frame, region):
    try:
        # TODO: does this copy the numpy array?
        yuv_cropped_frame = yuv_crop_and_resize(frame, region)
        return yuv_to_3_channel_yuv(yuv_cropped_frame)
    except:
        print(f"frame.shape: {frame.shape}")
        print(f"region: {region}")
        raise


def yuv_region_2_rgb(frame, region):
    try:
        # TODO: does this copy the numpy array?
        yuv_cropped_frame = yuv_crop_and_resize(frame, region)
        return cv2.cvtColor(yuv_cropped_frame, cv2.COLOR_YUV2RGB_I420)
    except:
        print(f"frame.shape: {frame.shape}")
        print(f"region: {region}")
        raise


def yuv_region_2_bgr(frame, region):
    try:
        yuv_cropped_frame = yuv_crop_and_resize(frame, region)
        return cv2.cvtColor(yuv_cropped_frame, cv2.COLOR_YUV2BGR_I420)
    except:
        print(f"frame.shape: {frame.shape}")
        print(f"region: {region}")
        raise


def intersection(box_a, box_b) -> Optional[list[int]]:
    """Return intersection box or None if boxes do not intersect."""
    if (
        box_a[2] < box_b[0]
        or box_a[0] > box_b[2]
        or box_a[1] > box_b[3]
        or box_a[3] < box_b[1]
    ):
        return None

    return (
        max(box_a[0], box_b[0]),
        max(box_a[1], box_b[1]),
        min(box_a[2], box_b[2]),
        min(box_a[3], box_b[3]),
    )


def area(box):
    return (box[2] - box[0] + 1) * (box[3] - box[1] + 1)


def intersection_over_union(box_a, box_b):
    # determine the (x, y)-coordinates of the intersection rectangle
    intersect = intersection(box_a, box_b)

    if intersect is None:
        return 0.0

    # compute the area of intersection rectangle
    inter_area = max(0, intersect[2] - intersect[0] + 1) * max(
        0, intersect[3] - intersect[1] + 1
    )

    if inter_area == 0:
        return 0.0

    # compute the area of both the prediction and ground-truth
    # rectangles
    box_a_area = (box_a[2] - box_a[0] + 1) * (box_a[3] - box_a[1] + 1)
    box_b_area = (box_b[2] - box_b[0] + 1) * (box_b[3] - box_b[1] + 1)

    # compute the intersection over union by taking the intersection
    # area and dividing it by the sum of prediction + ground-truth
    # areas - the interesection area
    iou = inter_area / float(box_a_area + box_b_area - inter_area)

    # return the intersection over union value
    return iou


def clipped(obj, frame_shape):
    # if the object is within 5 pixels of the region border, and the region is not on the edge
    # consider the object to be clipped
    box = obj[2]
    region = obj[5]
    if (
        (region[0] > 5 and box[0] - region[0] <= 5)
        or (region[1] > 5 and box[1] - region[1] <= 5)
        or (frame_shape[1] - region[2] > 5 and region[2] - box[2] <= 5)
        or (frame_shape[0] - region[3] > 5 and region[3] - box[3] <= 5)
    ):
        return True
    else:
        return False


def restart_frigate():
    proc = psutil.Process(1)
    # if this is running via s6, sigterm pid 1
    if proc.name() == "s6-svscan":
        proc.terminate()
    # otherwise, just try and exit frigate
    else:
        os.kill(os.getpid(), signal.SIGTERM)


class EventsPerSecond:
    def __init__(self, max_events=1000, last_n_seconds=10):
        self._start = None
        self._max_events = max_events
        self._last_n_seconds = last_n_seconds
        self._timestamps = []

    def start(self):
        self._start = datetime.datetime.now().timestamp()

    def update(self):
        now = datetime.datetime.now().timestamp()
        if self._start is None:
            self._start = now
        self._timestamps.append(now)
        # truncate the list when it goes 100 over the max_size
        if len(self._timestamps) > self._max_events + 100:
            self._timestamps = self._timestamps[(1 - self._max_events) :]
        self.expire_timestamps(now)

    def eps(self):
        now = datetime.datetime.now().timestamp()
        if self._start is None:
            self._start = now
        # compute the (approximate) events in the last n seconds
        self.expire_timestamps(now)
        seconds = min(now - self._start, self._last_n_seconds)
        # avoid divide by zero
        if seconds == 0:
            seconds = 1
        return len(self._timestamps) / seconds

    # remove aged out timestamps
    def expire_timestamps(self, now):
        threshold = now - self._last_n_seconds
        while self._timestamps and self._timestamps[0] < threshold:
            del self._timestamps[0]


def print_stack(sig, frame):
    traceback.print_stack(frame)


def listen():
    signal.signal(signal.SIGUSR1, print_stack)


def create_mask(frame_shape, mask):
    mask_img = np.zeros(frame_shape, np.uint8)
    mask_img[:] = 255

    if isinstance(mask, list):
        for m in mask:
            add_mask(m, mask_img)

    elif isinstance(mask, str):
        add_mask(mask, mask_img)

    return mask_img


def add_mask(mask, mask_img):
    points = mask.split(",")
    contour = np.array(
        [[int(points[i]), int(points[i + 1])] for i in range(0, len(points), 2)]
    )
    cv2.fillPoly(mask_img, pts=[contour], color=(0))


def load_labels(path, encoding="utf-8"):
    """Loads labels from file (with or without index numbers).
    Args:
      path: path to label file.
      encoding: label file encoding.
    Returns:
      Dictionary mapping indices to labels.
    """
    with open(path, "r", encoding=encoding) as f:
        labels = {index: "unknown" for index in range(91)}
        lines = f.readlines()
        if not lines:
            return {}

        if lines[0].split(" ", maxsplit=1)[0].isdigit():
            pairs = [line.split(" ", maxsplit=1) for line in lines]
            labels.update({int(index): label.strip() for index, label in pairs})
        else:
            labels.update({index: line.strip() for index, line in enumerate(lines)})
        return labels


def clean_camera_user_pass(line: str) -> str:
    """Removes user and password from line."""
    if "rtsp://" in line:
        return re.sub(REGEX_RTSP_CAMERA_USER_PASS, "://*:*@", line)
    else:
        return re.sub(REGEX_HTTP_CAMERA_USER_PASS, "user=*&password=*", line)


def escape_special_characters(path: str) -> str:
    """Cleans reserved characters to encodings for ffmpeg."""
    try:
        found = re.search(REGEX_RTSP_CAMERA_USER_PASS, path).group(0)[3:-1]
        pw = found[(found.index(":") + 1) :]
        return path.replace(pw, urllib.parse.quote_plus(pw))
    except AttributeError:
        # path does not have user:pass
        return path


def get_cgroups_version() -> str:
    """Determine what version of cgroups is enabled."""

    cgroup_path = "/sys/fs/cgroup"

    if not os.path.ismount(cgroup_path):
        logger.debug(f"{cgroup_path} is not a mount point.")
        return "unknown"

    try:
        with open("/proc/mounts", "r") as f:
            mounts = f.readlines()

        for mount in mounts:
            mount_info = mount.split()
            if mount_info[1] == cgroup_path:
                fs_type = mount_info[2]
                if fs_type == "cgroup2fs" or fs_type == "cgroup2":
                    return "cgroup2"
                elif fs_type == "tmpfs":
                    return "cgroup"
                else:
                    logger.debug(
                        f"Could not determine cgroups version: unhandled filesystem {fs_type}"
                    )
                break
    except Exception as e:
        logger.debug(f"Could not determine cgroups version: {e}")

    return "unknown"


def get_docker_memlimit_bytes() -> int:
    """Get mem limit in bytes set in docker if present. Returns -1 if no limit detected."""

    # check running a supported cgroups version
    if get_cgroups_version() == "cgroup2":
        memlimit_path = "/sys/fs/cgroup/memory.max"

        try:
            with open(memlimit_path, "r") as f:
                value = f.read().strip()

            if value.isnumeric():
                return int(value)
            elif value.lower() == "max":
                return -1
        except Exception as e:
            logger.debug(f"Unable to get docker memlimit: {e}")

    return -1


def get_cpu_stats() -> dict[str, dict]:
    """Get cpu usages for each process id"""
    usages = {}
    docker_memlimit = get_docker_memlimit_bytes() / 1024
    total_mem = os.sysconf("SC_PAGE_SIZE") * os.sysconf("SC_PHYS_PAGES") / 1024

    for process in psutil.process_iter(["pid", "name", "cpu_percent", "cmdline"]):
        pid = process.info["pid"]
        try:
            cpu_percent = process.info["cpu_percent"]
            cmdline = process.info["cmdline"]

            with open(f"/proc/{pid}/stat", "r") as f:
                stats = f.readline().split()
            utime = int(stats[13])
            stime = int(stats[14])
            starttime = int(stats[21])

            with open("/proc/uptime") as f:
                system_uptime_sec = int(float(f.read().split()[0]))

            clk_tck = os.sysconf(os.sysconf_names["SC_CLK_TCK"])

            process_utime_sec = utime // clk_tck
            process_stime_sec = stime // clk_tck
            process_starttime_sec = starttime // clk_tck

            process_elapsed_sec = system_uptime_sec - process_starttime_sec
            process_usage_sec = process_utime_sec + process_stime_sec
            cpu_average_usage = process_usage_sec * 100 // process_elapsed_sec

            with open(f"/proc/{pid}/statm", "r") as f:
                mem_stats = f.readline().split()
            mem_res = int(mem_stats[1]) * os.sysconf("SC_PAGE_SIZE") / 1024

            if docker_memlimit > 0:
                mem_pct = round((mem_res / docker_memlimit) * 100, 1)
            else:
                mem_pct = round((mem_res / total_mem) * 100, 1)

            usages[pid] = {
                "cpu": str(cpu_percent),
                "cpu_average": str(round(cpu_average_usage, 2)),
                "mem": f"{mem_pct}",
                "cmdline": " ".join(cmdline),
            }
        except Exception:
            continue

    return usages


def get_physical_interfaces(interfaces) -> list:
    with open("/proc/net/dev", "r") as file:
        lines = file.readlines()

    physical_interfaces = []
    for line in lines:
        if ":" in line:
            interface = line.split(":")[0].strip()
            for int in interfaces:
                if interface.startswith(int):
                    physical_interfaces.append(interface)

    return physical_interfaces


def get_bandwidth_stats(config) -> dict[str, dict]:
    """Get bandwidth usages for each ffmpeg process id"""
    usages = {}
    top_command = ["nethogs", "-t", "-v0", "-c5", "-d1"] + get_physical_interfaces(
        config.telemetry.network_interfaces
    )

    p = sp.run(
        top_command,
        encoding="ascii",
        capture_output=True,
    )

    if p.returncode != 0:
        return usages
    else:
        lines = p.stdout.split("\n")
        for line in lines:
            stats = list(filter(lambda a: a != "", line.strip().split("\t")))
            try:
                if re.search(
                    r"(^ffmpeg|\/go2rtc|frigate\.detector\.[a-z]+)/([0-9]+)/", stats[0]
                ):
                    process = stats[0].split("/")
                    usages[process[len(process) - 2]] = {
                        "bandwidth": round(float(stats[1]) + float(stats[2]), 1),
                    }
            except (IndexError, ValueError):
                continue

    return usages


def get_amd_gpu_stats() -> dict[str, str]:
    """Get stats using radeontop."""
    radeontop_command = ["radeontop", "-d", "-", "-l", "1"]

    p = sp.run(
        radeontop_command,
        encoding="ascii",
        capture_output=True,
    )

    if p.returncode != 0:
        logger.error(f"Unable to poll radeon GPU stats: {p.stderr}")
        return None
    else:
        usages = p.stdout.split(",")
        results: dict[str, str] = {}

        for hw in usages:
            if "gpu" in hw:
                results["gpu"] = f"{hw.strip().split(' ')[1].replace('%', '')}%"
            elif "vram" in hw:
                results["mem"] = f"{hw.strip().split(' ')[1].replace('%', '')}%"

        return results


def get_intel_gpu_stats() -> dict[str, str]:
    """Get stats using intel_gpu_top."""
    intel_gpu_top_command = [
        "timeout",
        "0.5s",
        "intel_gpu_top",
        "-J",
        "-o",
        "-",
        "-s",
        "1",
    ]

    p = sp.run(
        intel_gpu_top_command,
        encoding="ascii",
        capture_output=True,
    )

    # timeout has a non-zero returncode when timeout is reached
    if p.returncode != 124:
        logger.error(f"Unable to poll intel GPU stats: {p.stderr}")
        return None
    else:
        reading = "".join(p.stdout.split())
        results: dict[str, str] = {}

        # render is used for qsv
        render = []
        for result in re.findall(r'"Render/3D/0":{[a-z":\d.,%]+}', reading):
            packet = json.loads(result[14:])
            single = packet.get("busy", 0.0)
            render.append(float(single))

        if render:
            render_avg = sum(render) / len(render)
        else:
            render_avg = 1

        # video is used for vaapi
        video = []
        for result in re.findall('"Video/\d":{[a-z":\d.,%]+}', reading):
            packet = json.loads(result[10:])
            single = packet.get("busy", 0.0)
            video.append(float(single))

        if video:
            video_avg = sum(video) / len(video)
        else:
            video_avg = 1

        results["gpu"] = f"{round((video_avg + render_avg) / 2, 2)}%"
        results["mem"] = "-%"
        return results


def try_get_info(f, h, default="N/A"):
    try:
        v = f(h)
    except nvml.NVMLError_NotSupported:
        v = default
    return v


def get_nvidia_gpu_stats() -> dict[int, dict]:
    results = {}
    try:
        nvml.nvmlInit()
        deviceCount = nvml.nvmlDeviceGetCount()
        for i in range(deviceCount):
            handle = nvml.nvmlDeviceGetHandleByIndex(i)
            meminfo = try_get_info(nvml.nvmlDeviceGetMemoryInfo, handle)
            util = try_get_info(nvml.nvmlDeviceGetUtilizationRates, handle)
            if util != "N/A":
                gpu_util = util.gpu
            else:
                gpu_util = 0

            if meminfo != "N/A":
                gpu_mem_util = meminfo.used / meminfo.total * 100
            else:
                gpu_mem_util = -1

            results[i] = {
                "name": nvml.nvmlDeviceGetName(handle),
                "gpu": gpu_util,
                "mem": gpu_mem_util,
            }
    except Exception:
        pass
    finally:
        return results


def ffprobe_stream(path: str) -> sp.CompletedProcess:
    """Run ffprobe on stream."""
    clean_path = escape_special_characters(path)
    ffprobe_cmd = [
        "ffprobe",
        "-timeout",
        "1000000",
        "-print_format",
        "json",
        "-show_entries",
        "stream=codec_long_name,width,height,bit_rate,duration,display_aspect_ratio,avg_frame_rate",
        "-loglevel",
        "quiet",
        clean_path,
    ]
    return sp.run(ffprobe_cmd, capture_output=True)


def vainfo_hwaccel(device_name: Optional[str] = None) -> sp.CompletedProcess:
    """Run vainfo."""
    ffprobe_cmd = (
        ["vainfo"]
        if not device_name
        else ["vainfo", "--display", "drm", "--device", f"/dev/dri/{device_name}"]
    )
    return sp.run(ffprobe_cmd, capture_output=True)


def get_ffmpeg_arg_list(arg: Any) -> list:
    """Use arg if list or convert to list format."""
    return arg if isinstance(arg, list) else shlex.split(arg)


class FrameManager(ABC):
    @abstractmethod
    def create(self, name, size) -> AnyStr:
        pass

    @abstractmethod
    def get(self, name, timeout_ms=0):
        pass

    @abstractmethod
    def close(self, name):
        pass

    @abstractmethod
    def delete(self, name):
        pass


class DictFrameManager(FrameManager):
    def __init__(self):
        self.frames = {}

    def create(self, name, size) -> AnyStr:
        mem = bytearray(size)
        self.frames[name] = mem
        return mem

    def get(self, name, shape):
        mem = self.frames[name]
        return np.ndarray(shape, dtype=np.uint8, buffer=mem)

    def close(self, name):
        pass

    def delete(self, name):
        del self.frames[name]


class SharedMemoryFrameManager(FrameManager):
    def __init__(self):
        self.shm_store = {}

    def create(self, name, size) -> AnyStr:
        shm = shared_memory.SharedMemory(name=name, create=True, size=size)
        self.shm_store[name] = shm
        return shm.buf

    def get(self, name, shape):
        if name in self.shm_store:
            shm = self.shm_store[name]
        else:
            shm = shared_memory.SharedMemory(name=name)
            self.shm_store[name] = shm
        return np.ndarray(shape, dtype=np.uint8, buffer=shm.buf)

    def close(self, name):
        if name in self.shm_store:
            self.shm_store[name].close()
            del self.shm_store[name]

    def delete(self, name):
        if name in self.shm_store:
            self.shm_store[name].close()
            self.shm_store[name].unlink()
            del self.shm_store[name]


def get_tz_modifiers(tz_name: str) -> Tuple[str, str]:
    seconds_offset = (
        datetime.datetime.now(pytz.timezone(tz_name)).utcoffset().total_seconds()
    )
    hours_offset = int(seconds_offset / 60 / 60)
    minutes_offset = int(seconds_offset / 60 - hours_offset * 60)
    hour_modifier = f"{hours_offset} hour"
    minute_modifier = f"{minutes_offset} minute"
    return hour_modifier, minute_modifier


def to_relative_box(
    width: int, height: int, box: Tuple[int, int, int, int]
) -> Tuple[int, int, int, int]:
    return (
        box[0] / width,  # x
        box[1] / height,  # y
        (box[2] - box[0]) / width,  # w
        (box[3] - box[1]) / height,  # h
    )


def get_video_properties(url, get_duration=False):
    def calculate_duration(video: Optional[any]) -> float:
        duration = None

        if video is not None:
            # Get the frames per second (fps) of the video stream
            fps = video.get(cv2.CAP_PROP_FPS)
            total_frames = int(video.get(cv2.CAP_PROP_FRAME_COUNT))

            if fps and total_frames:
                duration = total_frames / fps

        # if cv2 failed need to use ffprobe
        if duration is None:
            ffprobe_cmd = [
                "ffprobe",
                "-v",
                "error",
                "-show_entries",
                "format=duration",
                "-of",
                "default=noprint_wrappers=1:nokey=1",
                f"{url}",
            ]
            p = sp.run(ffprobe_cmd, capture_output=True)

            if p.returncode == 0 and p.stdout.decode():
                duration = float(p.stdout.decode().strip())
            else:
                duration = -1

        return duration

    width = height = 0

    try:
        # Open the video stream
        video = cv2.VideoCapture(url)

        # Check if the video stream was opened successfully
        if not video.isOpened():
            video = None
    except Exception:
        video = None

    result = {}

    if get_duration:
        result["duration"] = calculate_duration(video)

    if video is not None:
        # Get the width of frames in the video stream
        width = video.get(cv2.CAP_PROP_FRAME_WIDTH)

        # Get the height of frames in the video stream
        height = video.get(cv2.CAP_PROP_FRAME_HEIGHT)

        # Release the video stream
        video.release()

        result["width"] = round(width)
        result["height"] = round(height)

    return result


class LimitedQueue(FFQueue):
    def __init__(
        self,
        maxsize=0,
        max_size_bytes=DEFAULT_CIRCULAR_BUFFER_SIZE,
        loads=None,
        dumps=None,
    ):
        super().__init__(max_size_bytes=max_size_bytes, loads=loads, dumps=dumps)
        self.maxsize = maxsize
        self.size = multiprocessing.RawValue(
            ctypes.c_int, 0
        )  # Add a counter for the number of items in the queue

    def put(self, x, block=True, timeout=DEFAULT_TIMEOUT):
        if self.maxsize > 0 and self.size.value >= self.maxsize:
            if block:
                start_time = time.time()
                while self.size.value >= self.maxsize:
                    remaining = timeout - (time.time() - start_time)
                    if remaining <= 0.0:
                        raise Full
                    time.sleep(min(remaining, 0.1))
            else:
                raise Full
        self.size.value += 1
        return super().put(x, block=block, timeout=timeout)

    def get(self, block=True, timeout=DEFAULT_TIMEOUT):
        if self.size.value <= 0 and not block:
            raise Empty
        self.size.value -= 1
        return super().get(block=block, timeout=timeout)

    def qsize(self):
        return self.size

    def empty(self):
        return self.qsize() == 0

    def full(self):
        return self.qsize() == self.maxsize<|MERGE_RESOLUTION|>--- conflicted
+++ resolved
@@ -25,12 +25,11 @@
 import py3nvml.py3nvml as nvml
 import pytz
 import yaml
-<<<<<<< HEAD
+
 from PIL import Image
-=======
+
 from faster_fifo import DEFAULT_CIRCULAR_BUFFER_SIZE, DEFAULT_TIMEOUT
 from faster_fifo import Queue as FFQueue
->>>>>>> c38c981c
 
 from frigate.const import REGEX_HTTP_CAMERA_USER_PASS, REGEX_RTSP_CAMERA_USER_PASS
 
