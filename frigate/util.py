import copy
import datetime
import json
import logging
import os
import re
import shlex
import signal
import subprocess as sp
import traceback
import urllib.parse
from abc import ABC, abstractmethod
from collections import Counter
from collections.abc import Mapping
from multiprocessing import shared_memory
from typing import Any, AnyStr, Optional, Tuple

import cv2
import numpy as np
import psutil
import py3nvml.py3nvml as nvml
import pytz
import yaml

from frigate.const import REGEX_HTTP_CAMERA_USER_PASS, REGEX_RTSP_CAMERA_USER_PASS

logger = logging.getLogger(__name__)


def deep_merge(dct1: dict, dct2: dict, override=False, merge_lists=False) -> dict:
    """
    :param dct1: First dict to merge
    :param dct2: Second dict to merge
    :param override: if same key exists in both dictionaries, should override? otherwise ignore. (default=True)
    :return: The merge dictionary
    """
    merged = copy.deepcopy(dct1)
    for k, v2 in dct2.items():
        if k in merged:
            v1 = merged[k]
            if isinstance(v1, dict) and isinstance(v2, Mapping):
                merged[k] = deep_merge(v1, v2, override)
            elif isinstance(v1, list) and isinstance(v2, list):
                if merge_lists:
                    merged[k] = v1 + v2
            else:
                if override:
                    merged[k] = copy.deepcopy(v2)
        else:
            merged[k] = copy.deepcopy(v2)
    return merged


def load_config_with_no_duplicates(raw_config) -> dict:
    """Get config ensuring duplicate keys are not allowed."""

    # https://stackoverflow.com/a/71751051
    class PreserveDuplicatesLoader(yaml.loader.Loader):
        pass

    def map_constructor(loader, node, deep=False):
        keys = [loader.construct_object(node, deep=deep) for node, _ in node.value]
        vals = [loader.construct_object(node, deep=deep) for _, node in node.value]
        key_count = Counter(keys)
        data = {}
        for key, val in zip(keys, vals):
            if key_count[key] > 1:
                raise ValueError(
                    f"Config input {key} is defined multiple times for the same field, this is not allowed."
                )
            else:
                data[key] = val
        return data

    PreserveDuplicatesLoader.add_constructor(
        yaml.resolver.BaseResolver.DEFAULT_MAPPING_TAG, map_constructor
    )
    return yaml.load(raw_config, PreserveDuplicatesLoader)


def draw_timestamp(
    frame,
    timestamp,
    timestamp_format,
    font_effect=None,
    font_thickness=2,
    font_color=(255, 255, 255),
    position="tl",
):
    time_to_show = datetime.datetime.fromtimestamp(timestamp).strftime(timestamp_format)

    # calculate a dynamic font size
    size = cv2.getTextSize(
        time_to_show,
        cv2.FONT_HERSHEY_SIMPLEX,
        fontScale=1.0,
        thickness=font_thickness,
    )

    text_width = size[0][0]
    desired_size = max(150, 0.33 * frame.shape[1])
    font_scale = desired_size / text_width

    # calculate the actual size with the dynamic scale
    size = cv2.getTextSize(
        time_to_show,
        cv2.FONT_HERSHEY_SIMPLEX,
        fontScale=font_scale,
        thickness=font_thickness,
    )

    image_width = frame.shape[1]
    image_height = frame.shape[0]
    text_width = size[0][0]
    text_height = size[0][1]
    line_height = text_height + size[1]

    if position == "tl":
        text_offset_x = 0
        text_offset_y = 0 if 0 < line_height else 0 - (line_height + 8)
    elif position == "tr":
        text_offset_x = image_width - text_width
        text_offset_y = 0 if 0 < line_height else 0 - (line_height + 8)
    elif position == "bl":
        text_offset_x = 0
        text_offset_y = image_height - (line_height + 8)
    elif position == "br":
        text_offset_x = image_width - text_width
        text_offset_y = image_height - (line_height + 8)

    if font_effect == "solid":
        # make the coords of the box with a small padding of two pixels
        timestamp_box_coords = np.array(
            [
                [text_offset_x, text_offset_y],
                [text_offset_x + text_width, text_offset_y],
                [text_offset_x + text_width, text_offset_y + line_height + 8],
                [text_offset_x, text_offset_y + line_height + 8],
            ]
        )

        cv2.fillPoly(
            frame,
            [timestamp_box_coords],
            # inverse color of text for background for max. contrast
            (255 - font_color[0], 255 - font_color[1], 255 - font_color[2]),
        )
    elif font_effect == "shadow":
        cv2.putText(
            frame,
            time_to_show,
            (text_offset_x + 3, text_offset_y + line_height),
            cv2.FONT_HERSHEY_SIMPLEX,
            fontScale=font_scale,
            color=(255 - font_color[0], 255 - font_color[1], 255 - font_color[2]),
            thickness=font_thickness,
        )

    cv2.putText(
        frame,
        time_to_show,
        (text_offset_x, text_offset_y + line_height - 3),
        cv2.FONT_HERSHEY_SIMPLEX,
        fontScale=font_scale,
        color=font_color,
        thickness=font_thickness,
    )


def draw_box_with_label(
    frame,
    x_min,
    y_min,
    x_max,
    y_max,
    label,
    info,
    thickness=2,
    color=None,
    position="ul",
):
    if color is None:
        color = (0, 0, 255)
    display_text = "{}: {}".format(label, info)
    cv2.rectangle(frame, (x_min, y_min), (x_max, y_max), color, thickness)
    font_scale = 0.5
    font = cv2.FONT_HERSHEY_SIMPLEX
    # get the width and height of the text box
    size = cv2.getTextSize(display_text, font, fontScale=font_scale, thickness=2)
    text_width = size[0][0]
    text_height = size[0][1]
    line_height = text_height + size[1]
    # set the text start position
    if position == "ul":
        text_offset_x = x_min
        text_offset_y = 0 if y_min < line_height else y_min - (line_height + 8)
    elif position == "ur":
        text_offset_x = x_max - (text_width + 8)
        text_offset_y = 0 if y_min < line_height else y_min - (line_height + 8)
    elif position == "bl":
        text_offset_x = x_min
        text_offset_y = y_max
    elif position == "br":
        text_offset_x = x_max - (text_width + 8)
        text_offset_y = y_max
    # make the coords of the box with a small padding of two pixels
    textbox_coords = (
        (text_offset_x, text_offset_y),
        (text_offset_x + text_width + 2, text_offset_y + line_height),
    )
    cv2.rectangle(frame, textbox_coords[0], textbox_coords[1], color, cv2.FILLED)
    cv2.putText(
        frame,
        display_text,
        (text_offset_x, text_offset_y + line_height - 3),
        font,
        fontScale=font_scale,
        color=(0, 0, 0),
        thickness=2,
    )


def calculate_region(frame_shape, xmin, ymin, xmax, ymax, model_size, multiplier=2):
    # size is the longest edge and divisible by 4
    size = int((max(xmax - xmin, ymax - ymin) * multiplier) // 4 * 4)
    # dont go any smaller than the model_size
    if size < model_size:
        size = model_size

    # x_offset is midpoint of bounding box minus half the size
    x_offset = int((xmax - xmin) / 2.0 + xmin - size / 2.0)
    # if outside the image
    if x_offset < 0:
        x_offset = 0
    elif x_offset > (frame_shape[1] - size):
        x_offset = max(0, (frame_shape[1] - size))

    # y_offset is midpoint of bounding box minus half the size
    y_offset = int((ymax - ymin) / 2.0 + ymin - size / 2.0)
    # # if outside the image
    if y_offset < 0:
        y_offset = 0
    elif y_offset > (frame_shape[0] - size):
        y_offset = max(0, (frame_shape[0] - size))

    return (x_offset, y_offset, x_offset + size, y_offset + size)


def get_yuv_crop(frame_shape, crop):
    # crop should be (x1,y1,x2,y2)
    frame_height = frame_shape[0] // 3 * 2
    frame_width = frame_shape[1]

    # compute the width/height of the uv channels
    uv_width = frame_width // 2  # width of the uv channels
    uv_height = frame_height // 4  # height of the uv channels

    # compute the offset for upper left corner of the uv channels
    uv_x_offset = crop[0] // 2  # x offset of the uv channels
    uv_y_offset = crop[1] // 4  # y offset of the uv channels

    # compute the width/height of the uv crops
    uv_crop_width = (crop[2] - crop[0]) // 2  # width of the cropped uv channels
    uv_crop_height = (crop[3] - crop[1]) // 4  # height of the cropped uv channels

    # ensure crop dimensions are multiples of 2 and 4
    y = (crop[0], crop[1], crop[0] + uv_crop_width * 2, crop[1] + uv_crop_height * 4)

    u1 = (
        0 + uv_x_offset,
        frame_height + uv_y_offset,
        0 + uv_x_offset + uv_crop_width,
        frame_height + uv_y_offset + uv_crop_height,
    )

    u2 = (
        uv_width + uv_x_offset,
        frame_height + uv_y_offset,
        uv_width + uv_x_offset + uv_crop_width,
        frame_height + uv_y_offset + uv_crop_height,
    )

    v1 = (
        0 + uv_x_offset,
        frame_height + uv_height + uv_y_offset,
        0 + uv_x_offset + uv_crop_width,
        frame_height + uv_height + uv_y_offset + uv_crop_height,
    )

    v2 = (
        uv_width + uv_x_offset,
        frame_height + uv_height + uv_y_offset,
        uv_width + uv_x_offset + uv_crop_width,
        frame_height + uv_height + uv_y_offset + uv_crop_height,
    )

    return y, u1, u2, v1, v2


def yuv_crop_and_resize(frame, region, height=None):
    # Crops and resizes a YUV frame while maintaining aspect ratio
    # https://stackoverflow.com/a/57022634
    height = frame.shape[0] // 3 * 2
    width = frame.shape[1]

    # get the crop box if the region extends beyond the frame
    crop_x1 = max(0, region[0])
    crop_y1 = max(0, region[1])
    # ensure these are a multiple of 4
    crop_x2 = min(width, region[2])
    crop_y2 = min(height, region[3])
    crop_box = (crop_x1, crop_y1, crop_x2, crop_y2)

    y, u1, u2, v1, v2 = get_yuv_crop(frame.shape, crop_box)

    # if the region starts outside the frame, indent the start point in the cropped frame
    y_channel_x_offset = abs(min(0, region[0]))
    y_channel_y_offset = abs(min(0, region[1]))

    uv_channel_x_offset = y_channel_x_offset // 2
    uv_channel_y_offset = y_channel_y_offset // 4

    # create the yuv region frame
    # make sure the size is a multiple of 4
    # TODO: this should be based on the size after resize now
    size = (region[3] - region[1]) // 4 * 4
    yuv_cropped_frame = np.zeros((size + size // 2, size), np.uint8)
    # fill in black
    yuv_cropped_frame[:] = 128
    yuv_cropped_frame[0:size, 0:size] = 16

    # copy the y channel
    yuv_cropped_frame[
        y_channel_y_offset : y_channel_y_offset + y[3] - y[1],
        y_channel_x_offset : y_channel_x_offset + y[2] - y[0],
    ] = frame[y[1] : y[3], y[0] : y[2]]

    uv_crop_width = u1[2] - u1[0]
    uv_crop_height = u1[3] - u1[1]

    # copy u1
    yuv_cropped_frame[
        size + uv_channel_y_offset : size + uv_channel_y_offset + uv_crop_height,
        0 + uv_channel_x_offset : 0 + uv_channel_x_offset + uv_crop_width,
    ] = frame[u1[1] : u1[3], u1[0] : u1[2]]

    # copy u2
    yuv_cropped_frame[
        size + uv_channel_y_offset : size + uv_channel_y_offset + uv_crop_height,
        size // 2
        + uv_channel_x_offset : size // 2
        + uv_channel_x_offset
        + uv_crop_width,
    ] = frame[u2[1] : u2[3], u2[0] : u2[2]]

    # copy v1
    yuv_cropped_frame[
        size
        + size // 4
        + uv_channel_y_offset : size
        + size // 4
        + uv_channel_y_offset
        + uv_crop_height,
        0 + uv_channel_x_offset : 0 + uv_channel_x_offset + uv_crop_width,
    ] = frame[v1[1] : v1[3], v1[0] : v1[2]]

    # copy v2
    yuv_cropped_frame[
        size
        + size // 4
        + uv_channel_y_offset : size
        + size // 4
        + uv_channel_y_offset
        + uv_crop_height,
        size // 2
        + uv_channel_x_offset : size // 2
        + uv_channel_x_offset
        + uv_crop_width,
    ] = frame[v2[1] : v2[3], v2[0] : v2[2]]

    return yuv_cropped_frame


def yuv_to_3_channel_yuv(yuv_frame):
    height = yuv_frame.shape[0] // 3 * 2
    width = yuv_frame.shape[1]

    # flatten the image into array
    yuv_data = yuv_frame.ravel()

    # create a numpy array to hold all the 3 chanel yuv data
    all_yuv_data = np.empty((height, width, 3), dtype=np.uint8)

    y_count = height * width
    uv_count = y_count // 4

    # copy the y_channel
    all_yuv_data[:, :, 0] = yuv_data[0:y_count].reshape((height, width))
    # copy the u channel doubling each dimension
    all_yuv_data[:, :, 1] = np.repeat(
        np.reshape(
            np.repeat(yuv_data[y_count : y_count + uv_count], repeats=2, axis=0),
            (height // 2, width),
        ),
        repeats=2,
        axis=0,
    )
    # copy the v channel doubling each dimension
    all_yuv_data[:, :, 2] = np.repeat(
        np.reshape(
            np.repeat(
                yuv_data[y_count + uv_count : y_count + uv_count + uv_count],
                repeats=2,
                axis=0,
            ),
            (height // 2, width),
        ),
        repeats=2,
        axis=0,
    )

    return all_yuv_data


def copy_yuv_to_position(
    destination_frame,
    destination_offset,
    destination_shape,
    source_frame=None,
    source_channel_dim=None,
):
    # get the coordinates of the channels for this position in the layout
    y, u1, u2, v1, v2 = get_yuv_crop(
        destination_frame.shape,
        (
            destination_offset[1],
            destination_offset[0],
            destination_offset[1] + destination_shape[1],
            destination_offset[0] + destination_shape[0],
        ),
    )

    # clear y
    destination_frame[
        y[1] : y[3],
        y[0] : y[2],
    ] = 16

    # clear u1
    destination_frame[u1[1] : u1[3], u1[0] : u1[2]] = 128
    # clear u2
    destination_frame[u2[1] : u2[3], u2[0] : u2[2]] = 128
    # clear v1
    destination_frame[v1[1] : v1[3], v1[0] : v1[2]] = 128
    # clear v2
    destination_frame[v2[1] : v2[3], v2[0] : v2[2]] = 128

    if source_frame is not None:
        # calculate the resized frame, maintaining the aspect ratio
        source_aspect_ratio = source_frame.shape[1] / (source_frame.shape[0] // 3 * 2)
        dest_aspect_ratio = destination_shape[1] / destination_shape[0]

        if source_aspect_ratio <= dest_aspect_ratio:
            y_resize_height = int(destination_shape[0] // 4 * 4)
            y_resize_width = int((y_resize_height * source_aspect_ratio) // 4 * 4)
        else:
            y_resize_width = int(destination_shape[1] // 4 * 4)
            y_resize_height = int((y_resize_width / source_aspect_ratio) // 4 * 4)

        uv_resize_width = int(y_resize_width // 2)
        uv_resize_height = int(y_resize_height // 4)

        y_y_offset = int((destination_shape[0] - y_resize_height) / 4 // 4 * 4)
        y_x_offset = int((destination_shape[1] - y_resize_width) / 2 // 4 * 4)

        uv_y_offset = y_y_offset // 4
        uv_x_offset = y_x_offset // 2

        interpolation = cv2.INTER_LINEAR
        # resize/copy y channel
        destination_frame[
            y[1] + y_y_offset : y[1] + y_y_offset + y_resize_height,
            y[0] + y_x_offset : y[0] + y_x_offset + y_resize_width,
        ] = cv2.resize(
            source_frame[
                source_channel_dim["y"][1] : source_channel_dim["y"][3],
                source_channel_dim["y"][0] : source_channel_dim["y"][2],
            ],
            dsize=(y_resize_width, y_resize_height),
            interpolation=interpolation,
        )

        # resize/copy u1
        destination_frame[
            u1[1] + uv_y_offset : u1[1] + uv_y_offset + uv_resize_height,
            u1[0] + uv_x_offset : u1[0] + uv_x_offset + uv_resize_width,
        ] = cv2.resize(
            source_frame[
                source_channel_dim["u1"][1] : source_channel_dim["u1"][3],
                source_channel_dim["u1"][0] : source_channel_dim["u1"][2],
            ],
            dsize=(uv_resize_width, uv_resize_height),
            interpolation=interpolation,
        )
        # resize/copy u2
        destination_frame[
            u2[1] + uv_y_offset : u2[1] + uv_y_offset + uv_resize_height,
            u2[0] + uv_x_offset : u2[0] + uv_x_offset + uv_resize_width,
        ] = cv2.resize(
            source_frame[
                source_channel_dim["u2"][1] : source_channel_dim["u2"][3],
                source_channel_dim["u2"][0] : source_channel_dim["u2"][2],
            ],
            dsize=(uv_resize_width, uv_resize_height),
            interpolation=interpolation,
        )
        # resize/copy v1
        destination_frame[
            v1[1] + uv_y_offset : v1[1] + uv_y_offset + uv_resize_height,
            v1[0] + uv_x_offset : v1[0] + uv_x_offset + uv_resize_width,
        ] = cv2.resize(
            source_frame[
                source_channel_dim["v1"][1] : source_channel_dim["v1"][3],
                source_channel_dim["v1"][0] : source_channel_dim["v1"][2],
            ],
            dsize=(uv_resize_width, uv_resize_height),
            interpolation=interpolation,
        )
        # resize/copy v2
        destination_frame[
            v2[1] + uv_y_offset : v2[1] + uv_y_offset + uv_resize_height,
            v2[0] + uv_x_offset : v2[0] + uv_x_offset + uv_resize_width,
        ] = cv2.resize(
            source_frame[
                source_channel_dim["v2"][1] : source_channel_dim["v2"][3],
                source_channel_dim["v2"][0] : source_channel_dim["v2"][2],
            ],
            dsize=(uv_resize_width, uv_resize_height),
            interpolation=interpolation,
        )


def yuv_region_2_yuv(frame, region):
    try:
        # TODO: does this copy the numpy array?
        yuv_cropped_frame = yuv_crop_and_resize(frame, region)
        return yuv_to_3_channel_yuv(yuv_cropped_frame)
    except:
        print(f"frame.shape: {frame.shape}")
        print(f"region: {region}")
        raise


def yuv_region_2_rgb(frame, region):
    try:
        # TODO: does this copy the numpy array?
        yuv_cropped_frame = yuv_crop_and_resize(frame, region)
        return cv2.cvtColor(yuv_cropped_frame, cv2.COLOR_YUV2RGB_I420)
    except:
        print(f"frame.shape: {frame.shape}")
        print(f"region: {region}")
        raise


def yuv_region_2_bgr(frame, region):
    try:
        yuv_cropped_frame = yuv_crop_and_resize(frame, region)
        return cv2.cvtColor(yuv_cropped_frame, cv2.COLOR_YUV2BGR_I420)
    except:
        print(f"frame.shape: {frame.shape}")
        print(f"region: {region}")
        raise


def intersection(box_a, box_b) -> Optional[list[int]]:
    """Return intersection box or None if boxes do not intersect."""
    if (
        box_a[2] < box_b[0]
        or box_a[0] > box_b[2]
        or box_a[1] > box_b[3]
        or box_a[3] < box_b[1]
    ):
        return None

    return (
        max(box_a[0], box_b[0]),
        max(box_a[1], box_b[1]),
        min(box_a[2], box_b[2]),
        min(box_a[3], box_b[3]),
    )


def area(box):
    return (box[2] - box[0] + 1) * (box[3] - box[1] + 1)


def intersection_over_union(box_a, box_b):
    # determine the (x, y)-coordinates of the intersection rectangle
    intersect = intersection(box_a, box_b)

    if intersect is None:
        return 0.0

    # compute the area of intersection rectangle
    inter_area = max(0, intersect[2] - intersect[0] + 1) * max(
        0, intersect[3] - intersect[1] + 1
    )

    if inter_area == 0:
        return 0.0

    # compute the area of both the prediction and ground-truth
    # rectangles
    box_a_area = (box_a[2] - box_a[0] + 1) * (box_a[3] - box_a[1] + 1)
    box_b_area = (box_b[2] - box_b[0] + 1) * (box_b[3] - box_b[1] + 1)

    # compute the intersection over union by taking the intersection
    # area and dividing it by the sum of prediction + ground-truth
    # areas - the interesection area
    iou = inter_area / float(box_a_area + box_b_area - inter_area)

    # return the intersection over union value
    return iou


def clipped(obj, frame_shape):
    # if the object is within 5 pixels of the region border, and the region is not on the edge
    # consider the object to be clipped
    box = obj[2]
    region = obj[5]
    if (
        (region[0] > 5 and box[0] - region[0] <= 5)
        or (region[1] > 5 and box[1] - region[1] <= 5)
        or (frame_shape[1] - region[2] > 5 and region[2] - box[2] <= 5)
        or (frame_shape[0] - region[3] > 5 and region[3] - box[3] <= 5)
    ):
        return True
    else:
        return False


def restart_frigate():
    proc = psutil.Process(1)
    # if this is running via s6, sigterm pid 1
    if proc.name() == "s6-svscan":
        proc.terminate()
    # otherwise, just try and exit frigate
    else:
        os.kill(os.getpid(), signal.SIGTERM)


class EventsPerSecond:
    def __init__(self, max_events=1000):
        self._start = None
        self._max_events = max_events
        self._timestamps = []

    def start(self):
        self._start = datetime.datetime.now().timestamp()

    def update(self):
        if self._start is None:
            self.start()
        self._timestamps.append(datetime.datetime.now().timestamp())
        # truncate the list when it goes 100 over the max_size
        if len(self._timestamps) > self._max_events + 100:
            self._timestamps = self._timestamps[(1 - self._max_events) :]

    def eps(self, last_n_seconds=10):
        if self._start is None:
            self.start()
        # compute the (approximate) events in the last n seconds
        now = datetime.datetime.now().timestamp()
        seconds = min(now - self._start, last_n_seconds)
        # avoid divide by zero
        if seconds == 0:
            seconds = 1
        return (
            len([t for t in self._timestamps if t > (now - last_n_seconds)]) / seconds
        )


def print_stack(sig, frame):
    traceback.print_stack(frame)


def listen():
    signal.signal(signal.SIGUSR1, print_stack)


def create_mask(frame_shape, mask):
    mask_img = np.zeros(frame_shape, np.uint8)
    mask_img[:] = 255

    if isinstance(mask, list):
        for m in mask:
            add_mask(m, mask_img)

    elif isinstance(mask, str):
        add_mask(mask, mask_img)

    return mask_img


def add_mask(mask, mask_img):
    points = mask.split(",")
    contour = np.array(
        [[int(points[i]), int(points[i + 1])] for i in range(0, len(points), 2)]
    )
    cv2.fillPoly(mask_img, pts=[contour], color=(0))


def load_labels(path, encoding="utf-8"):
    """Loads labels from file (with or without index numbers).
    Args:
      path: path to label file.
      encoding: label file encoding.
    Returns:
      Dictionary mapping indices to labels.
    """
    with open(path, "r", encoding=encoding) as f:
        labels = {index: "unknown" for index in range(91)}
        lines = f.readlines()
        if not lines:
            return {}

        if lines[0].split(" ", maxsplit=1)[0].isdigit():
            pairs = [line.split(" ", maxsplit=1) for line in lines]
            labels.update({int(index): label.strip() for index, label in pairs})
        else:
            labels.update({index: line.strip() for index, line in enumerate(lines)})
        return labels


def clean_camera_user_pass(line: str) -> str:
    """Removes user and password from line."""
    if "rtsp://" in line:
        return re.sub(REGEX_RTSP_CAMERA_USER_PASS, "://*:*@", line)
    else:
        return re.sub(REGEX_HTTP_CAMERA_USER_PASS, "user=*&password=*", line)


def escape_special_characters(path: str) -> str:
    """Cleans reserved characters to encodings for ffmpeg."""
    try:
        found = re.search(REGEX_RTSP_CAMERA_USER_PASS, path).group(0)[3:-1]
        pw = found[(found.index(":") + 1) :]
        return path.replace(pw, urllib.parse.quote_plus(pw))
    except AttributeError:
        # path does not have user:pass
        return path


def get_cgroups_version() -> str:
    """Determine what version of cgroups is enabled."""

    cgroup_path = "/sys/fs/cgroup"

    if not os.path.ismount(cgroup_path):
        logger.debug(f"{cgroup_path} is not a mount point.")
        return "unknown"

    try:
        with open("/proc/mounts", "r") as f:
            mounts = f.readlines()

        for mount in mounts:
            mount_info = mount.split()
            if mount_info[1] == cgroup_path:
                fs_type = mount_info[2]
                if fs_type == "cgroup2fs" or fs_type == "cgroup2":
                    return "cgroup2"
                elif fs_type == "tmpfs":
                    return "cgroup"
                else:
                    logger.debug(
                        f"Could not determine cgroups version: unhandled filesystem {fs_type}"
                    )
                break
    except Exception as e:
        logger.debug(f"Could not determine cgroups version: {e}")

    return "unknown"


def get_docker_memlimit_bytes() -> int:
    """Get mem limit in bytes set in docker if present. Returns -1 if no limit detected."""

    # check running a supported cgroups version
    if get_cgroups_version() == "cgroup2":
        memlimit_path = "/sys/fs/cgroup/memory.max"

        try:
            with open(memlimit_path, "r") as f:
                value = f.read().strip()

            if value.isnumeric():
                return int(value)
            elif value.lower() == "max":
                return -1
        except Exception as e:
            logger.debug(f"Unable to get docker memlimit: {e}")

    return -1


def get_cpu_stats() -> dict[str, dict]:
    """Get cpu usages for each process id"""
    usages = {}
    docker_memlimit = get_docker_memlimit_bytes() / 1024
    total_mem = os.sysconf("SC_PAGE_SIZE") * os.sysconf("SC_PHYS_PAGES") / 1024

    for process in psutil.process_iter(["pid", "name", "cpu_percent", "cmdline"]):
        pid = process.info["pid"]
        try:
            cpu_percent = process.info["cpu_percent"]
            cmdline = process.info["cmdline"]

            with open(f"/proc/{pid}/stat", "r") as f:
                stats = f.readline().split()
            utime = int(stats[13])
            stime = int(stats[14])
            starttime = int(stats[21])

            with open("/proc/uptime") as f:
                system_uptime_sec = int(float(f.read().split()[0]))

            clk_tck = os.sysconf(os.sysconf_names["SC_CLK_TCK"])

            process_utime_sec = utime // clk_tck
            process_stime_sec = stime // clk_tck
            process_starttime_sec = starttime // clk_tck

            process_elapsed_sec = system_uptime_sec - process_starttime_sec
            process_usage_sec = process_utime_sec + process_stime_sec
            cpu_average_usage = process_usage_sec * 100 // process_elapsed_sec

            with open(f"/proc/{pid}/statm", "r") as f:
                mem_stats = f.readline().split()
            mem_res = int(mem_stats[1]) * os.sysconf("SC_PAGE_SIZE") / 1024

            if docker_memlimit > 0:
                mem_pct = round((mem_res / docker_memlimit) * 100, 1)
            else:
                mem_pct = round((mem_res / total_mem) * 100, 1)

            usages[pid] = {
                "cpu": str(cpu_percent),
                "cpu_average": str(round(cpu_average_usage, 2)),
                "mem": f"{mem_pct}",
                "cmdline": " ".join(cmdline),
            }
        except Exception:
            continue

    return usages


def get_physical_interfaces(interfaces) -> list:
    with open("/proc/net/dev", "r") as file:
        lines = file.readlines()

    physical_interfaces = []
    for line in lines:
        if ":" in line:
            interface = line.split(":")[0].strip()
            for int in interfaces:
                if interface.startswith(int):
                    physical_interfaces.append(interface)

    return physical_interfaces


def get_bandwidth_stats(config) -> dict[str, dict]:
    """Get bandwidth usages for each ffmpeg process id"""
    usages = {}
    top_command = ["nethogs", "-t", "-v0", "-c5", "-d1"] + get_physical_interfaces(
        config.telemetry.network_interfaces
    )

    p = sp.run(
        top_command,
        encoding="ascii",
        capture_output=True,
    )

    if p.returncode != 0:
        return usages
    else:
        lines = p.stdout.split("\n")
        for line in lines:
            stats = list(filter(lambda a: a != "", line.strip().split("\t")))
            try:
                if re.search(
                    r"(^ffmpeg|\/go2rtc|frigate\.detector\.[a-z]+)/([0-9]+)/", stats[0]
                ):
                    process = stats[0].split("/")
                    usages[process[len(process) - 2]] = {
                        "bandwidth": round(float(stats[1]) + float(stats[2]), 1),
                    }
            except (IndexError, ValueError):
                continue

    return usages


def get_amd_gpu_stats() -> dict[str, str]:
    """Get stats using radeontop."""
    radeontop_command = ["radeontop", "-d", "-", "-l", "1"]

    p = sp.run(
        radeontop_command,
        encoding="ascii",
        capture_output=True,
    )

    if p.returncode != 0:
        logger.error(f"Unable to poll radeon GPU stats: {p.stderr}")
        return None
    else:
        usages = p.stdout.split(",")
        results: dict[str, str] = {}

        for hw in usages:
            if "gpu" in hw:
                results["gpu"] = f"{hw.strip().split(' ')[1].replace('%', '')}%"
            elif "vram" in hw:
                results["mem"] = f"{hw.strip().split(' ')[1].replace('%', '')}%"

        return results


def get_intel_gpu_stats() -> dict[str, str]:
    """Get stats using intel_gpu_top."""
    intel_gpu_top_command = [
        "timeout",
        "0.5s",
        "intel_gpu_top",
        "-J",
        "-o",
        "-",
        "-s",
        "1",
    ]

    p = sp.run(
        intel_gpu_top_command,
        encoding="ascii",
        capture_output=True,
    )

    # timeout has a non-zero returncode when timeout is reached
    if p.returncode != 124:
        logger.error(f"Unable to poll intel GPU stats: {p.stderr}")
        return None
    else:
        reading = "".join(p.stdout.split())
        results: dict[str, str] = {}

        # render is used for qsv
        render = []
        for result in re.findall(r'"Render/3D/0":{[a-z":\d.,%]+}', reading):
            packet = json.loads(result[14:])
            single = packet.get("busy", 0.0)
            render.append(float(single))

        if render:
            render_avg = sum(render) / len(render)
        else:
            render_avg = 1

        # video is used for vaapi
        video = []
        for result in re.findall('"Video/\d":{[a-z":\d.,%]+}', reading):
            packet = json.loads(result[10:])
            single = packet.get("busy", 0.0)
            video.append(float(single))

        if video:
            video_avg = sum(video) / len(video)
        else:
            video_avg = 1

        results["gpu"] = f"{round((video_avg + render_avg) / 2, 2)}%"
        results["mem"] = "-%"
        return results


def try_get_info(f, h, default="N/A"):
    try:
        v = f(h)
    except nvml.NVMLError_NotSupported:
        v = default
    return v


def get_nvidia_gpu_stats() -> dict[int, dict]:
    results = {}
    try:
        nvml.nvmlInit()
        deviceCount = nvml.nvmlDeviceGetCount()
        for i in range(deviceCount):
            handle = nvml.nvmlDeviceGetHandleByIndex(i)
            meminfo = try_get_info(nvml.nvmlDeviceGetMemoryInfo, handle)
            util = try_get_info(nvml.nvmlDeviceGetUtilizationRates, handle)
            if util != "N/A":
                gpu_util = util.gpu
            else:
                gpu_util = 0

            if meminfo != "N/A":
                gpu_mem_util = meminfo.used / meminfo.total * 100
            else:
                gpu_mem_util = -1

            results[i] = {
                "name": nvml.nvmlDeviceGetName(handle),
                "gpu": gpu_util,
                "mem": gpu_mem_util,
            }
    except Exception:
        pass
    finally:
        return results


def ffprobe_stream(path: str) -> sp.CompletedProcess:
    """Run ffprobe on stream."""
    clean_path = escape_special_characters(path)
    ffprobe_cmd = [
        "ffprobe",
        "-timeout",
        "1000000",
        "-print_format",
        "json",
        "-show_entries",
        "stream=codec_long_name,width,height,bit_rate,duration,display_aspect_ratio,avg_frame_rate",
        "-loglevel",
        "quiet",
        clean_path,
    ]
    return sp.run(ffprobe_cmd, capture_output=True)


def vainfo_hwaccel(device_name: Optional[str] = None) -> sp.CompletedProcess:
    """Run vainfo."""
    ffprobe_cmd = (
        ["vainfo"]
        if not device_name
        else ["vainfo", "--display", "drm", "--device", f"/dev/dri/{device_name}"]
    )
    return sp.run(ffprobe_cmd, capture_output=True)


def get_ffmpeg_arg_list(arg: Any) -> list:
    """Use arg if list or convert to list format."""
    return arg if isinstance(arg, list) else shlex.split(arg)


class FrameManager(ABC):
    @abstractmethod
    def create(self, name, size) -> AnyStr:
        pass

    @abstractmethod
    def get(self, name, timeout_ms=0):
        pass

    @abstractmethod
    def close(self, name):
        pass

    @abstractmethod
    def delete(self, name):
        pass


class DictFrameManager(FrameManager):
    def __init__(self):
        self.frames = {}

    def create(self, name, size) -> AnyStr:
        mem = bytearray(size)
        self.frames[name] = mem
        return mem

    def get(self, name, shape):
        mem = self.frames[name]
        return np.ndarray(shape, dtype=np.uint8, buffer=mem)

    def close(self, name):
        pass

    def delete(self, name):
        del self.frames[name]


class SharedMemoryFrameManager(FrameManager):
    def __init__(self):
        self.shm_store = {}

    def create(self, name, size) -> AnyStr:
        shm = shared_memory.SharedMemory(name=name, create=True, size=size)
        self.shm_store[name] = shm
        return shm.buf

    def get(self, name, shape):
        if name in self.shm_store:
            shm = self.shm_store[name]
        else:
            shm = shared_memory.SharedMemory(name=name)
            self.shm_store[name] = shm
        return np.ndarray(shape, dtype=np.uint8, buffer=shm.buf)

    def close(self, name):
        if name in self.shm_store:
            self.shm_store[name].close()
            del self.shm_store[name]

    def delete(self, name):
        if name in self.shm_store:
            self.shm_store[name].close()
            self.shm_store[name].unlink()
            del self.shm_store[name]


def get_tz_modifiers(tz_name: str) -> Tuple[str, str]:
    seconds_offset = (
        datetime.datetime.now(pytz.timezone(tz_name)).utcoffset().total_seconds()
    )
    hours_offset = int(seconds_offset / 60 / 60)
    minutes_offset = int(seconds_offset / 60 - hours_offset * 60)
    hour_modifier = f"{hours_offset} hour"
    minute_modifier = f"{minutes_offset} minute"
    return hour_modifier, minute_modifier


def to_relative_box(
    width: int, height: int, box: Tuple[int, int, int, int]
) -> Tuple[int, int, int, int]:
    return (
        box[0] / width,  # x
        box[1] / height,  # y
        (box[2] - box[0]) / width,  # w
        (box[3] - box[1]) / height,  # h
    )


def get_video_properties(url, get_duration=False):
<<<<<<< HEAD
    width = height = 0
    # Open the video stream
    video = cv2.VideoCapture(url)

    # Check if the video stream was opened successfully
    if not video.isOpened():
        logger.debug(f"Error opening video stream {url}.")
        return None

    # Get the width of frames in the video stream
    width = video.get(cv2.CAP_PROP_FRAME_WIDTH)

    # Get the height of frames in the video stream
    height = video.get(cv2.CAP_PROP_FRAME_HEIGHT)

    # Release the video stream
    video.release()

    result = {"width": round(width), "height": round(height)}
    if get_duration:
        # Get the frames per second (fps) of the video stream
        fps = video.get(cv2.CAP_PROP_FPS)
        total_frames = int(video.get(cv2.CAP_PROP_FRAME_COUNT))
        duration = total_frames / fps

        result["duration"] = duration
=======
    def calculate_duration(video: Optional[any]) -> float:
        duration = None

        if video is not None:
            # Get the frames per second (fps) of the video stream
            fps = video.get(cv2.CAP_PROP_FPS)
            total_frames = int(video.get(cv2.CAP_PROP_FRAME_COUNT))

            if fps and total_frames:
                duration = total_frames / fps

        # if cv2 failed need to use ffprobe
        if duration is None:
            ffprobe_cmd = [
                "ffprobe",
                "-v",
                "error",
                "-show_entries",
                "format=duration",
                "-of",
                "default=noprint_wrappers=1:nokey=1",
                f"{url}",
            ]
            p = sp.run(ffprobe_cmd, capture_output=True)

            if p.returncode == 0 and p.stdout.decode():
                duration = float(p.stdout.decode().strip())
            else:
                duration = -1

        return duration

    width = height = 0

    try:
        # Open the video stream
        video = cv2.VideoCapture(url)

        # Check if the video stream was opened successfully
        if not video.isOpened():
            video = None
    except Exception:
        video = None

    result = {}

    if get_duration:
        result["duration"] = calculate_duration(video)

    if video is not None:
        # Get the width of frames in the video stream
        width = video.get(cv2.CAP_PROP_FRAME_WIDTH)

        # Get the height of frames in the video stream
        height = video.get(cv2.CAP_PROP_FRAME_HEIGHT)

        # Release the video stream
        video.release()

        result["width"] = round(width)
        result["height"] = round(height)
>>>>>>> 7c1568fc

    return result<|MERGE_RESOLUTION|>--- conflicted
+++ resolved
@@ -1147,34 +1147,6 @@
 
 
 def get_video_properties(url, get_duration=False):
-<<<<<<< HEAD
-    width = height = 0
-    # Open the video stream
-    video = cv2.VideoCapture(url)
-
-    # Check if the video stream was opened successfully
-    if not video.isOpened():
-        logger.debug(f"Error opening video stream {url}.")
-        return None
-
-    # Get the width of frames in the video stream
-    width = video.get(cv2.CAP_PROP_FRAME_WIDTH)
-
-    # Get the height of frames in the video stream
-    height = video.get(cv2.CAP_PROP_FRAME_HEIGHT)
-
-    # Release the video stream
-    video.release()
-
-    result = {"width": round(width), "height": round(height)}
-    if get_duration:
-        # Get the frames per second (fps) of the video stream
-        fps = video.get(cv2.CAP_PROP_FPS)
-        total_frames = int(video.get(cv2.CAP_PROP_FRAME_COUNT))
-        duration = total_frames / fps
-
-        result["duration"] = duration
-=======
     def calculate_duration(video: Optional[any]) -> float:
         duration = None
 
@@ -1236,6 +1208,5 @@
 
         result["width"] = round(width)
         result["height"] = round(height)
->>>>>>> 7c1568fc
 
     return result