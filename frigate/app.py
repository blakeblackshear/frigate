--- conflicted
+++ resolved
@@ -133,21 +133,16 @@
                     "i",
                     self.config.cameras[camera_name].motion.improve_contrast,
                 ),
-<<<<<<< HEAD
                 "ptz_autotracker_enabled": mp.Value(
                     "i",
                     self.config.cameras[camera_name].onvif.autotracking.enabled,
                 ),
                 "ptz_stopped": mp.Event(),
-                "motion_threshold": mp.Value(
-                    "i", self.config.cameras[camera_name].motion.threshold
-=======
                 "motion_threshold": mp.Value(  # type: ignore[typeddict-item]
                     # issue https://github.com/python/typeshed/issues/8799
                     # from mypy 0.981 onwards
                     "i",
                     self.config.cameras[camera_name].motion.threshold,
->>>>>>> 83edf957
                 ),
                 "motion_contour_area": mp.Value(  # type: ignore[typeddict-item]
                     # issue https://github.com/python/typeshed/issues/8799
@@ -171,27 +166,10 @@
                 "capture_process": None,
                 "process": None,
             }
-<<<<<<< HEAD
-            self.camera_metrics[camera_name]["ptz_stopped"].set()
             self.record_metrics[camera_name] = {
                 "record_enabled": mp.Value(
                     "i", self.config.cameras[camera_name].record.enabled
                 )
-=======
-            self.feature_metrics[camera_name] = {
-                "audio_enabled": mp.Value(  # type: ignore[typeddict-item]
-                    # issue https://github.com/python/typeshed/issues/8799
-                    # from mypy 0.981 onwards
-                    "i",
-                    self.config.cameras[camera_name].audio.enabled,
-                ),
-                "record_enabled": mp.Value(  # type: ignore[typeddict-item]
-                    # issue https://github.com/python/typeshed/issues/8799
-                    # from mypy 0.981 onwards
-                    "i",
-                    self.config.cameras[camera_name].record.enabled,
-                ),
->>>>>>> 83edf957
             }
 
     def set_log_levels(self) -> None:
