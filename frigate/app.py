--- conflicted
+++ resolved
@@ -7,10 +7,7 @@
 import threading
 from logging.handlers import QueueHandler
 from typing import Dict, List
-<<<<<<< HEAD
-=======
-
->>>>>>> 4004048a
+
 import traceback
 import yaml
 from peewee_migrate import Router
