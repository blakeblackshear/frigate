import datetime
import logging
import multiprocessing as mp
import os
import shutil
import signal
import sys
import traceback
from multiprocessing.synchronize import Event as MpEvent
from types import FrameType
from typing import Optional

import psutil
from faster_fifo import Queue
from peewee_migrate import Router
from playhouse.sqlite_ext import SqliteExtDatabase
from playhouse.sqliteq import SqliteQueueDatabase

from frigate.comms.dispatcher import Communicator, Dispatcher
from frigate.comms.mqtt import MqttClient
from frigate.comms.ws import WebSocketClient
from frigate.config import FrigateConfig
from frigate.const import (
    CACHE_DIR,
    CLIPS_DIR,
    CONFIG_DIR,
    DEFAULT_DB_PATH,
    EXPORT_DIR,
    MODEL_CACHE_DIR,
    RECORD_DIR,
)
from frigate.events.audio import listen_to_audio
from frigate.events.cleanup import EventCleanup
from frigate.events.external import ExternalEventProcessor
from frigate.events.maintainer import EventProcessor
from frigate.http import create_app
from frigate.log import log_process, root_configurer
from frigate.models import Event, Recordings, Timeline
from frigate.object_detection import ObjectDetectProcess
from frigate.object_processing import TrackedObjectProcessor
from frigate.output import output_frames
from frigate.plus import PlusApi
from frigate.ptz import OnvifController
from frigate.record.record import manage_recordings
from frigate.stats import StatsEmitter, stats_init
from frigate.storage import StorageMaintainer
from frigate.timeline import TimelineProcessor
from frigate.types import CameraMetricsTypes, FeatureMetricsTypes
from frigate.version import VERSION
from frigate.video import capture_camera, track_camera
from frigate.watchdog import FrigateWatchdog

logger = logging.getLogger(__name__)


class FrigateApp:
    def __init__(self) -> None:
        self.stop_event: MpEvent = mp.Event()
        self.detection_queue: Queue = mp.Queue()
        self.detectors: dict[str, ObjectDetectProcess] = {}
        self.detection_out_events: dict[str, MpEvent] = {}
        self.detection_shms: list[mp.shared_memory.SharedMemory] = []
        self.log_queue: Queue = mp.Queue()
        self.plus_api = PlusApi()
        self.camera_metrics: dict[str, CameraMetricsTypes] = {}
        self.feature_metrics: dict[str, FeatureMetricsTypes] = {}
        self.processes: dict[str, int] = {}

    def set_environment_vars(self) -> None:
        for key, value in self.config.environment_vars.items():
            os.environ[key] = value

    def ensure_dirs(self) -> None:
        for d in [
            CONFIG_DIR,
            RECORD_DIR,
            CLIPS_DIR,
            CACHE_DIR,
            MODEL_CACHE_DIR,
            EXPORT_DIR,
        ]:
            if not os.path.exists(d) and not os.path.islink(d):
                logger.info(f"Creating directory: {d}")
                os.makedirs(d)
            else:
                logger.debug(f"Skipping directory: {d}")

    def init_logger(self) -> None:
        self.log_process = mp.Process(
            target=log_process, args=(self.log_queue,), name="log_process"
        )
        self.log_process.daemon = True
        self.log_process.start()
        self.processes["logger"] = self.log_process.pid or 0
        root_configurer(self.log_queue)

    def init_config(self) -> None:
        config_file = os.environ.get("CONFIG_FILE", "/config/config.yml")

        # Check if we can use .yaml instead of .yml
        config_file_yaml = config_file.replace(".yml", ".yaml")
        if os.path.isfile(config_file_yaml):
            config_file = config_file_yaml

        user_config = FrigateConfig.parse_file(config_file)
        self.config = user_config.runtime_config(self.plus_api)

        for camera_name, camera_config in self.config.cameras.items():
            # create camera_metrics
            self.camera_metrics[camera_name] = {
<<<<<<< HEAD
                "camera_fps": mp.Value("d", 0.0),
                "skipped_fps": mp.Value("d", 0.0),
                "process_fps": mp.Value("d", 0.0),
                "detection_enabled": mp.Value("i", camera_config.detect.enabled),
                "motion_enabled": mp.Value("i", True),
                "improve_contrast_enabled": mp.Value(
                    "i", camera_config.motion.improve_contrast
                ),
                "motion_threshold": mp.Value("i", camera_config.motion.threshold),
                "motion_contour_area": mp.Value("i", camera_config.motion.contour_area),
                "detection_fps": mp.Value("d", 0.0),
                "detection_frame": mp.Value("d", 0.0),
                "read_start": mp.Value("d", 0.0),
                "ffmpeg_pid": mp.Value("i", 0),
=======
                "camera_fps": mp.Value("d", 0.0),  # type: ignore[typeddict-item]
                # issue https://github.com/python/typeshed/issues/8799
                # from mypy 0.981 onwards
                "skipped_fps": mp.Value("d", 0.0),  # type: ignore[typeddict-item]
                # issue https://github.com/python/typeshed/issues/8799
                # from mypy 0.981 onwards
                "process_fps": mp.Value("d", 0.0),  # type: ignore[typeddict-item]
                # issue https://github.com/python/typeshed/issues/8799
                # from mypy 0.981 onwards
                "detection_enabled": mp.Value(  # type: ignore[typeddict-item]
                    # issue https://github.com/python/typeshed/issues/8799
                    # from mypy 0.981 onwards
                    "i",
                    self.config.cameras[camera_name].detect.enabled,
                ),
                "motion_enabled": mp.Value("i", True),  # type: ignore[typeddict-item]
                # issue https://github.com/python/typeshed/issues/8799
                # from mypy 0.981 onwards
                "improve_contrast_enabled": mp.Value(  # type: ignore[typeddict-item]
                    # issue https://github.com/python/typeshed/issues/8799
                    # from mypy 0.981 onwards
                    "i",
                    self.config.cameras[camera_name].motion.improve_contrast,
                ),
                "motion_threshold": mp.Value(  # type: ignore[typeddict-item]
                    # issue https://github.com/python/typeshed/issues/8799
                    # from mypy 0.981 onwards
                    "i",
                    self.config.cameras[camera_name].motion.threshold,
                ),
                "motion_contour_area": mp.Value(  # type: ignore[typeddict-item]
                    # issue https://github.com/python/typeshed/issues/8799
                    # from mypy 0.981 onwards
                    "i",
                    self.config.cameras[camera_name].motion.contour_area,
                ),
                "detection_fps": mp.Value("d", 0.0),  # type: ignore[typeddict-item]
                # issue https://github.com/python/typeshed/issues/8799
                # from mypy 0.981 onwards
                "detection_frame": mp.Value("d", 0.0),  # type: ignore[typeddict-item]
                # issue https://github.com/python/typeshed/issues/8799
                # from mypy 0.981 onwards
                "read_start": mp.Value("d", 0.0),  # type: ignore[typeddict-item]
                # issue https://github.com/python/typeshed/issues/8799
                # from mypy 0.981 onwards
                "ffmpeg_pid": mp.Value("i", 0),  # type: ignore[typeddict-item]
                # issue https://github.com/python/typeshed/issues/8799
                # from mypy 0.981 onwards
>>>>>>> 2f401bd8
                "frame_queue": mp.Queue(maxsize=2),
                "capture_process": None,
                "process": None,
            }
<<<<<<< HEAD
            self.feature_metrics[camera_name] = {
                "audio_enabled": mp.Value("i", camera_config.audio.enabled),
                "record_enabled": mp.Value("i", camera_config.record.enabled),
=======
            self.record_metrics[camera_name] = {
                "record_enabled": mp.Value(  # type: ignore[typeddict-item]
                    # issue https://github.com/python/typeshed/issues/8799
                    # from mypy 0.981 onwards
                    "i",
                    self.config.cameras[camera_name].record.enabled,
                )
>>>>>>> 2f401bd8
            }

    def set_log_levels(self) -> None:
        logging.getLogger().setLevel(self.config.logger.default.value.upper())
        for log, level in self.config.logger.logs.items():
            logging.getLogger(log).setLevel(level.value.upper())

        if "werkzeug" not in self.config.logger.logs:
            logging.getLogger("werkzeug").setLevel("ERROR")

        if "ws4py" not in self.config.logger.logs:
            logging.getLogger("ws4py").setLevel("ERROR")

    def init_queues(self) -> None:
        # Queues for clip processing
        self.event_queue: Queue = mp.Queue()
        self.event_processed_queue: Queue = mp.Queue()
        self.video_output_queue: Queue = mp.Queue(
            maxsize=len(self.config.cameras.keys()) * 2
        )

        # Queue for cameras to push tracked objects to
        self.detected_frames_queue: Queue = mp.Queue(
            maxsize=len(self.config.cameras.keys()) * 2
        )

        # Queue for recordings info
        self.recordings_info_queue: Queue = mp.Queue()

        # Queue for timeline events
        self.timeline_queue: Queue = mp.Queue()

    def init_database(self) -> None:
        def vacuum_db(db: SqliteExtDatabase) -> None:
            db.execute_sql("VACUUM;")

            try:
                with open(f"{CONFIG_DIR}/.vacuum", "w") as f:
                    f.write(str(datetime.datetime.now().timestamp()))
            except PermissionError:
                logger.error("Unable to write to /config to save DB state")

        # Migrate DB location
        old_db_path = DEFAULT_DB_PATH
        if not os.path.isfile(self.config.database.path) and os.path.isfile(
            old_db_path
        ):
            os.rename(old_db_path, self.config.database.path)

        # Migrate DB schema
        migrate_db = SqliteExtDatabase(self.config.database.path)

        # Run migrations
        del logging.getLogger("peewee_migrate").handlers[:]
        router = Router(migrate_db)
        router.run()

        # check if vacuum needs to be run
        if os.path.exists(f"{CONFIG_DIR}/.vacuum"):
            with open(f"{CONFIG_DIR}/.vacuum") as f:
                try:
                    timestamp = round(float(f.readline()))
                except Exception:
                    timestamp = 0

                if (
                    timestamp
                    < (
                        datetime.datetime.now() - datetime.timedelta(weeks=2)
                    ).timestamp()
                ):
                    vacuum_db(migrate_db)
        else:
            vacuum_db(migrate_db)

        migrate_db.close()

    def init_go2rtc(self) -> None:
        for proc in psutil.process_iter(["pid", "name"]):
            if proc.info["name"] == "go2rtc":
                logger.info(f"go2rtc process pid: {proc.info['pid']}")
                self.processes["go2rtc"] = proc.info["pid"]

    def init_recording_manager(self) -> None:
        recording_process = mp.Process(
            target=manage_recordings,
            name="recording_manager",
            args=(self.config, self.recordings_info_queue, self.feature_metrics),
        )
        recording_process.daemon = True
        self.recording_process = recording_process
        recording_process.start()
        self.processes["recording"] = recording_process.pid or 0
        logger.info(f"Recording process started: {recording_process.pid}")

    def bind_database(self) -> None:
        """Bind db to the main process."""
        # NOTE: all db accessing processes need to be created before the db can be bound to the main process
        self.db = SqliteQueueDatabase(
            self.config.database.path,
            pragmas={
                "auto_vacuum": "FULL",  # Does not defragment database
                "cache_size": -512 * 1000,  # 512MB of cache,
                "synchronous": "NORMAL",  # Safe when using WAL https://www.sqlite.org/pragma.html#pragma_synchronous
            },
            timeout=60,
        )
        models = [Event, Recordings, Timeline]
        self.db.bind(models)

    def init_stats(self) -> None:
        self.stats_tracking = stats_init(
            self.config, self.camera_metrics, self.detectors, self.processes
        )

    def init_external_event_processor(self) -> None:
        self.external_event_processor = ExternalEventProcessor(
            self.config, self.event_queue
        )

    def init_web_server(self) -> None:
        self.flask_app = create_app(
            self.config,
            self.db,
            self.stats_tracking,
            self.detected_frames_processor,
            self.storage_maintainer,
            self.onvif_controller,
            self.external_event_processor,
            self.plus_api,
        )

    def init_onvif(self) -> None:
        self.onvif_controller = OnvifController(self.config)

    def init_dispatcher(self) -> None:
        comms: list[Communicator] = []

        if self.config.mqtt.enabled:
            comms.append(MqttClient(self.config))

        comms.append(WebSocketClient(self.config))
        self.dispatcher = Dispatcher(
            self.config,
            self.onvif_controller,
            self.camera_metrics,
            self.feature_metrics,
            comms,
        )

    def start_detectors(self) -> None:
        for name in self.config.cameras.keys():
            self.detection_out_events[name] = mp.Event()

            try:
                largest_frame = max(
                    [
                        det.model.height * det.model.width * 3
                        for (name, det) in self.config.detectors.items()
                    ]
                )
                shm_in = mp.shared_memory.SharedMemory(
                    name=name,
                    create=True,
                    size=largest_frame,
                )
            except FileExistsError:
                shm_in = mp.shared_memory.SharedMemory(name=name)

            try:
                shm_out = mp.shared_memory.SharedMemory(
                    name=f"out-{name}", create=True, size=20 * 6 * 4
                )
            except FileExistsError:
                shm_out = mp.shared_memory.SharedMemory(name=f"out-{name}")

            self.detection_shms.append(shm_in)
            self.detection_shms.append(shm_out)

        for name, detector_config in self.config.detectors.items():
            self.detectors[name] = ObjectDetectProcess(
                name,
                self.detection_queue,
                self.detection_out_events,
                detector_config,
            )

    def start_detected_frames_processor(self) -> None:
        self.detected_frames_processor = TrackedObjectProcessor(
            self.config,
            self.dispatcher,
            self.detected_frames_queue,
            self.event_queue,
            self.event_processed_queue,
            self.video_output_queue,
            self.recordings_info_queue,
            self.stop_event,
        )
        self.detected_frames_processor.start()

    def start_video_output_processor(self) -> None:
        output_processor = mp.Process(
            target=output_frames,
            name="output_processor",
            args=(
                self.config,
                self.video_output_queue,
            ),
        )
        output_processor.daemon = True
        self.output_processor = output_processor
        output_processor.start()
        logger.info(f"Output process started: {output_processor.pid}")

    def start_camera_processors(self) -> None:
        for name, config in self.config.cameras.items():
            if not self.config.cameras[name].enabled:
                logger.info(f"Camera processor not started for disabled camera {name}")
                continue

            camera_process = mp.Process(
                target=track_camera,
                name=f"camera_processor:{name}",
                args=(
                    name,
                    config,
                    self.config.model,
                    self.config.model.merged_labelmap,
                    self.detection_queue,
                    self.detection_out_events[name],
                    self.detected_frames_queue,
                    self.camera_metrics[name],
                ),
            )
            camera_process.daemon = True
            self.camera_metrics[name]["process"] = camera_process
            camera_process.start()
            logger.info(f"Camera processor started for {name}: {camera_process.pid}")

    def start_camera_capture_processes(self) -> None:
        for name, config in self.config.cameras.items():
            if not self.config.cameras[name].enabled:
                logger.info(f"Capture process not started for disabled camera {name}")
                continue

            capture_process = mp.Process(
                target=capture_camera,
                name=f"camera_capture:{name}",
                args=(name, config, self.camera_metrics[name]),
            )
            capture_process.daemon = True
            self.camera_metrics[name]["capture_process"] = capture_process
            capture_process.start()
            logger.info(f"Capture process started for {name}: {capture_process.pid}")

    def start_audio_processors(self) -> None:
        if len([c for c in self.config.cameras.values() if c.audio.enabled]) > 0:
            audio_process = mp.Process(
                target=listen_to_audio,
                name="audio_capture",
                args=(self.config, self.feature_metrics),
            )
            audio_process.daemon = True
            audio_process.start()
            logger.info(f"Audio process started: {audio_process.pid}")

    def start_timeline_processor(self) -> None:
        self.timeline_processor = TimelineProcessor(
            self.config, self.timeline_queue, self.stop_event
        )
        self.timeline_processor.start()

    def start_event_processor(self) -> None:
        self.event_processor = EventProcessor(
            self.config,
            self.camera_metrics,
            self.event_queue,
            self.event_processed_queue,
            self.timeline_queue,
            self.stop_event,
        )
        self.event_processor.start()

    def start_event_cleanup(self) -> None:
        self.event_cleanup = EventCleanup(self.config, self.stop_event)
        self.event_cleanup.start()

    def start_storage_maintainer(self) -> None:
        self.storage_maintainer = StorageMaintainer(self.config, self.stop_event)
        self.storage_maintainer.start()

    def start_stats_emitter(self) -> None:
        self.stats_emitter = StatsEmitter(
            self.config,
            self.stats_tracking,
            self.dispatcher,
            self.stop_event,
        )
        self.stats_emitter.start()

    def start_watchdog(self) -> None:
        self.frigate_watchdog = FrigateWatchdog(self.detectors, self.stop_event)
        self.frigate_watchdog.start()

    def check_shm(self) -> None:
        available_shm = round(shutil.disk_usage("/dev/shm").total / pow(2, 20), 1)
        min_req_shm = 30

        for _, camera in self.config.cameras.items():
            min_req_shm += round(
                (camera.detect.width * camera.detect.height * 1.5 * 9 + 270480)
                / 1048576,
                1,
            )

        if available_shm < min_req_shm:
            logger.warning(
                f"The current SHM size of {available_shm}MB is too small, recommend increasing it to at least {min_req_shm}MB."
            )

    def start(self) -> None:
        self.init_logger()
        logger.info(f"Starting Frigate ({VERSION})")
        try:
            self.ensure_dirs()
            try:
                self.init_config()
            except Exception as e:
                print("*************************************************************")
                print("*************************************************************")
                print("***    Your config file is not valid!                     ***")
                print("***    Please check the docs at                           ***")
                print("***    https://docs.frigate.video/configuration/index     ***")
                print("*************************************************************")
                print("*************************************************************")
                print("***    Config Validation Errors                           ***")
                print("*************************************************************")
                print(e)
                print(traceback.format_exc())
                print("*************************************************************")
                print("***    End Config Validation Errors                       ***")
                print("*************************************************************")
                self.log_process.terminate()
                sys.exit(1)
            self.set_environment_vars()
            self.set_log_levels()
            self.init_queues()
            self.init_database()
            self.init_onvif()
            self.init_recording_manager()
            self.init_go2rtc()
            self.bind_database()
            self.init_dispatcher()
        except Exception as e:
            print(e)
            self.log_process.terminate()
            sys.exit(1)
        self.start_detectors()
        self.start_video_output_processor()
        self.start_detected_frames_processor()
        self.start_camera_processors()
        self.start_camera_capture_processes()
        self.start_audio_processors()
        self.start_storage_maintainer()
        self.init_stats()
        self.init_external_event_processor()
        self.init_web_server()
        self.start_timeline_processor()
        self.start_event_processor()
        self.start_event_cleanup()
        self.start_stats_emitter()
        self.start_watchdog()
        self.check_shm()

        def receiveSignal(signalNumber: int, frame: Optional[FrameType]) -> None:
            self.stop()
            sys.exit()

        signal.signal(signal.SIGTERM, receiveSignal)

        try:
            self.flask_app.run(host="127.0.0.1", port=5001, debug=False)
        except KeyboardInterrupt:
            pass

        self.stop()

    def stop(self) -> None:
        logger.info("Stopping...")
        self.stop_event.set()

        for detector in self.detectors.values():
            detector.stop()

        # Empty the detection queue and set the events for all requests
        while not self.detection_queue.empty():
            connection_id = self.detection_queue.get(timeout=1)
            self.detection_out_events[connection_id].set()
        self.detection_queue.close()
        self.detection_queue.join_thread()

        self.dispatcher.stop()
        self.detected_frames_processor.join()
        self.event_processor.join()
        self.event_cleanup.join()
        self.stats_emitter.join()
        self.frigate_watchdog.join()
        self.db.stop()

        while len(self.detection_shms) > 0:
            shm = self.detection_shms.pop()
            shm.close()
            shm.unlink()

        for queue in [
            self.event_queue,
            self.event_processed_queue,
            self.video_output_queue,
            self.detected_frames_queue,
            self.recordings_info_queue,
            self.log_queue,
        ]:
            while not queue.empty():
                queue.get_nowait()
            queue.close()
            queue.join_thread()<|MERGE_RESOLUTION|>--- conflicted
+++ resolved
@@ -108,22 +108,6 @@
         for camera_name, camera_config in self.config.cameras.items():
             # create camera_metrics
             self.camera_metrics[camera_name] = {
-<<<<<<< HEAD
-                "camera_fps": mp.Value("d", 0.0),
-                "skipped_fps": mp.Value("d", 0.0),
-                "process_fps": mp.Value("d", 0.0),
-                "detection_enabled": mp.Value("i", camera_config.detect.enabled),
-                "motion_enabled": mp.Value("i", True),
-                "improve_contrast_enabled": mp.Value(
-                    "i", camera_config.motion.improve_contrast
-                ),
-                "motion_threshold": mp.Value("i", camera_config.motion.threshold),
-                "motion_contour_area": mp.Value("i", camera_config.motion.contour_area),
-                "detection_fps": mp.Value("d", 0.0),
-                "detection_frame": mp.Value("d", 0.0),
-                "read_start": mp.Value("d", 0.0),
-                "ffmpeg_pid": mp.Value("i", 0),
-=======
                 "camera_fps": mp.Value("d", 0.0),  # type: ignore[typeddict-item]
                 # issue https://github.com/python/typeshed/issues/8799
                 # from mypy 0.981 onwards
@@ -172,24 +156,23 @@
                 "ffmpeg_pid": mp.Value("i", 0),  # type: ignore[typeddict-item]
                 # issue https://github.com/python/typeshed/issues/8799
                 # from mypy 0.981 onwards
->>>>>>> 2f401bd8
                 "frame_queue": mp.Queue(maxsize=2),
                 "capture_process": None,
                 "process": None,
             }
-<<<<<<< HEAD
             self.feature_metrics[camera_name] = {
-                "audio_enabled": mp.Value("i", camera_config.audio.enabled),
-                "record_enabled": mp.Value("i", camera_config.record.enabled),
-=======
-            self.record_metrics[camera_name] = {
+                "audio_enabled": mp.Value(  # type: ignore[typeddict-item]
+                    # issue https://github.com/python/typeshed/issues/8799
+                    # from mypy 0.981 onwards
+                    "i",
+                    self.config.cameras[camera_name].audio.enabled,
+                ),
                 "record_enabled": mp.Value(  # type: ignore[typeddict-item]
                     # issue https://github.com/python/typeshed/issues/8799
                     # from mypy 0.981 onwards
                     "i",
                     self.config.cameras[camera_name].record.enabled,
-                )
->>>>>>> 2f401bd8
+                ),
             }
 
     def set_log_levels(self) -> None:
