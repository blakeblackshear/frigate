import datetime
import logging
import multiprocessing as mp
import os
import secrets
import shutil
<<<<<<< HEAD
import sys
import traceback
from multiprocessing import Queue
from multiprocessing.synchronize import Event as MpEvent
=======
from multiprocessing import Queue
from multiprocessing.synchronize import Event as MpEvent
from typing import Any
>>>>>>> dc549817

import psutil
import uvicorn
from peewee_migrate import Router
from playhouse.sqlite_ext import SqliteExtDatabase
from playhouse.sqliteq import SqliteQueueDatabase

from frigate.api.auth import hash_password
from frigate.api.fastapi_app import create_fastapi_app
from frigate.comms.config_updater import ConfigPublisher
from frigate.comms.dispatcher import Communicator, Dispatcher
from frigate.comms.inter_process import InterProcessCommunicator
from frigate.comms.mqtt import MqttClient
from frigate.comms.webpush import WebPushClient
from frigate.comms.ws import WebSocketClient
from frigate.comms.zmq_proxy import ZmqProxy
from frigate.const import (
    CACHE_DIR,
    CLIPS_DIR,
    CONFIG_DIR,
    DEFAULT_DB_PATH,
    EXPORT_DIR,
    MODEL_CACHE_DIR,
    RECORD_DIR,
)
from frigate.embeddings import EmbeddingsContext, manage_embeddings
from frigate.events.audio import listen_to_audio
from frigate.events.cleanup import EventCleanup
from frigate.events.external import ExternalEventProcessor
from frigate.events.maintainer import EventProcessor
from frigate.models import (
    Event,
    Export,
    Previews,
    Recordings,
    RecordingsToDelete,
    Regions,
    ReviewSegment,
    Timeline,
    User,
)
from frigate.object_detection import ObjectDetectProcess
from frigate.object_processing import TrackedObjectProcessor
from frigate.output.output import output_frames
from frigate.ptz.autotrack import PtzAutoTrackerThread
from frigate.ptz.onvif import OnvifController
from frigate.record.cleanup import RecordingCleanup
from frigate.record.export import migrate_exports
from frigate.record.record import manage_recordings
from frigate.review.review import manage_review_segments
from frigate.stats.emitter import StatsEmitter
from frigate.stats.util import stats_init
from frigate.storage import StorageMaintainer
from frigate.timeline import TimelineProcessor
from frigate.types import CameraMetricsTypes, PTZMetricsTypes
from frigate.util.builtin import empty_and_close_queue
from frigate.util.object import get_camera_regions_grid
from frigate.version import VERSION
from frigate.video import capture_camera, track_camera
from frigate.watchdog import FrigateWatchdog

logger = logging.getLogger(__name__)


class FrigateApp:
    # TODO: Fix FrigateConfig usage, so we can properly annotate it here without mypy erroring out.
    def __init__(self, config: Any) -> None:
        self.stop_event: MpEvent = mp.Event()
        self.detection_queue: Queue = mp.Queue()
        self.detectors: dict[str, ObjectDetectProcess] = {}
        self.detection_out_events: dict[str, MpEvent] = {}
        self.detection_shms: list[mp.shared_memory.SharedMemory] = []
        self.log_queue: Queue = mp.Queue()
        self.camera_metrics: dict[str, CameraMetricsTypes] = {}
        self.ptz_metrics: dict[str, PTZMetricsTypes] = {}
        self.processes: dict[str, int] = {}
        self.region_grids: dict[str, list[list[dict[str, int]]]] = {}
        self.config = config

    def ensure_dirs(self) -> None:
        for d in [
            CONFIG_DIR,
            RECORD_DIR,
            f"{CLIPS_DIR}/cache",
            CACHE_DIR,
            MODEL_CACHE_DIR,
            EXPORT_DIR,
        ]:
            if not os.path.exists(d) and not os.path.islink(d):
                logger.info(f"Creating directory: {d}")
                os.makedirs(d)
            else:
                logger.debug(f"Skipping directory: {d}")

    def init_camera_metrics(self) -> None:
        for camera_name in self.config.cameras.keys():
            # create camera_metrics
            self.camera_metrics[camera_name] = {
                "camera_fps": mp.Value("d", 0.0),  # type: ignore[typeddict-item]
                # issue https://github.com/python/typeshed/issues/8799
                # from mypy 0.981 onwards
                "skipped_fps": mp.Value("d", 0.0),  # type: ignore[typeddict-item]
                # issue https://github.com/python/typeshed/issues/8799
                # from mypy 0.981 onwards
                "process_fps": mp.Value("d", 0.0),  # type: ignore[typeddict-item]
                "detection_fps": mp.Value("d", 0.0),  # type: ignore[typeddict-item]
                # issue https://github.com/python/typeshed/issues/8799
                # from mypy 0.981 onwards
                "detection_frame": mp.Value("d", 0.0),  # type: ignore[typeddict-item]
                # issue https://github.com/python/typeshed/issues/8799
                # from mypy 0.981 onwards
                "read_start": mp.Value("d", 0.0),  # type: ignore[typeddict-item]
                # issue https://github.com/python/typeshed/issues/8799
                # from mypy 0.981 onwards
                "ffmpeg_pid": mp.Value("i", 0),  # type: ignore[typeddict-item]
                # issue https://github.com/python/typeshed/issues/8799
                # from mypy 0.981 onwards
                "frame_queue": mp.Queue(maxsize=2),
                "capture_process": None,
                "process": None,
                "audio_rms": mp.Value("d", 0.0),  # type: ignore[typeddict-item]
                "audio_dBFS": mp.Value("d", 0.0),  # type: ignore[typeddict-item]
            }
            self.ptz_metrics[camera_name] = {
                "ptz_autotracker_enabled": mp.Value(  # type: ignore[typeddict-item]
                    # issue https://github.com/python/typeshed/issues/8799
                    # from mypy 0.981 onwards
                    "i",
                    self.config.cameras[camera_name].onvif.autotracking.enabled,
                ),
                "ptz_tracking_active": mp.Event(),
                "ptz_motor_stopped": mp.Event(),
                "ptz_reset": mp.Event(),
                "ptz_start_time": mp.Value("d", 0.0),  # type: ignore[typeddict-item]
                # issue https://github.com/python/typeshed/issues/8799
                # from mypy 0.981 onwards
                "ptz_stop_time": mp.Value("d", 0.0),  # type: ignore[typeddict-item]
                # issue https://github.com/python/typeshed/issues/8799
                # from mypy 0.981 onwards
                "ptz_frame_time": mp.Value("d", 0.0),  # type: ignore[typeddict-item]
                # issue https://github.com/python/typeshed/issues/8799
                # from mypy 0.981 onwards
                "ptz_zoom_level": mp.Value("d", 0.0),  # type: ignore[typeddict-item]
                # issue https://github.com/python/typeshed/issues/8799
                # from mypy 0.981 onwards
                "ptz_max_zoom": mp.Value("d", 0.0),  # type: ignore[typeddict-item]
                # issue https://github.com/python/typeshed/issues/8799
                # from mypy 0.981 onwards
                "ptz_min_zoom": mp.Value("d", 0.0),  # type: ignore[typeddict-item]
                # issue https://github.com/python/typeshed/issues/8799
                # from mypy 0.981 onwards
            }
            self.ptz_metrics[camera_name]["ptz_motor_stopped"].set()

    def init_queues(self) -> None:
        # Queue for cameras to push tracked objects to
        self.detected_frames_queue: Queue = mp.Queue(
            maxsize=sum(camera.enabled for camera in self.config.cameras.values()) * 2
        )

        # Queue for timeline events
        self.timeline_queue: Queue = mp.Queue()

    def init_database(self) -> None:
        def vacuum_db(db: SqliteExtDatabase) -> None:
            logger.info("Running database vacuum")
            db.execute_sql("VACUUM;")

            try:
                with open(f"{CONFIG_DIR}/.vacuum", "w") as f:
                    f.write(str(datetime.datetime.now().timestamp()))
            except PermissionError:
                logger.error("Unable to write to /config to save DB state")

        def cleanup_timeline_db(db: SqliteExtDatabase) -> None:
            db.execute_sql(
                "DELETE FROM timeline WHERE source_id NOT IN (SELECT id FROM event);"
            )

            try:
                with open(f"{CONFIG_DIR}/.timeline", "w") as f:
                    f.write(str(datetime.datetime.now().timestamp()))
            except PermissionError:
                logger.error("Unable to write to /config to save DB state")

        # Migrate DB location
        old_db_path = DEFAULT_DB_PATH
        if not os.path.isfile(self.config.database.path) and os.path.isfile(
            old_db_path
        ):
            os.rename(old_db_path, self.config.database.path)

        # Migrate DB schema
        migrate_db = SqliteExtDatabase(self.config.database.path)

        # Run migrations
        del logging.getLogger("peewee_migrate").handlers[:]
        router = Router(migrate_db)

        if len(router.diff) > 0:
            logger.info("Making backup of DB before migrations...")
            shutil.copyfile(
                self.config.database.path,
                self.config.database.path.replace("frigate.db", "backup.db"),
            )

        router.run()

        # this is a temporary check to clean up user DB from beta
        # will be removed before final release
        if not os.path.exists(f"{CONFIG_DIR}/.timeline"):
            cleanup_timeline_db(migrate_db)

        # check if vacuum needs to be run
        if os.path.exists(f"{CONFIG_DIR}/.vacuum"):
            with open(f"{CONFIG_DIR}/.vacuum") as f:
                try:
                    timestamp = round(float(f.readline()))
                except Exception:
                    timestamp = 0

                if (
                    timestamp
                    < (
                        datetime.datetime.now() - datetime.timedelta(weeks=2)
                    ).timestamp()
                ):
                    vacuum_db(migrate_db)
        else:
            vacuum_db(migrate_db)

        migrate_db.close()

    def init_go2rtc(self) -> None:
        for proc in psutil.process_iter(["pid", "name"]):
            if proc.info["name"] == "go2rtc":
                logger.info(f"go2rtc process pid: {proc.info['pid']}")
                self.processes["go2rtc"] = proc.info["pid"]

    def init_recording_manager(self) -> None:
        recording_process = mp.Process(
            target=manage_recordings,
            name="recording_manager",
            args=(self.config,),
        )
        recording_process.daemon = True
        self.recording_process = recording_process
        recording_process.start()
        self.processes["recording"] = recording_process.pid or 0
        logger.info(f"Recording process started: {recording_process.pid}")

    def init_review_segment_manager(self) -> None:
        review_segment_process = mp.Process(
            target=manage_review_segments,
            name="review_segment_manager",
            args=(self.config,),
        )
        review_segment_process.daemon = True
        self.review_segment_process = review_segment_process
        review_segment_process.start()
        self.processes["review_segment"] = review_segment_process.pid or 0
        logger.info(f"Review process started: {review_segment_process.pid}")

    def init_embeddings_manager(self) -> None:
        if not self.config.semantic_search.enabled:
            self.embeddings = None
            return

        # Create a client for other processes to use
        self.embeddings = EmbeddingsContext()
        embedding_process = mp.Process(
            target=manage_embeddings,
            name="embeddings_manager",
            args=(self.config,),
        )
        embedding_process.daemon = True
        self.embedding_process = embedding_process
        embedding_process.start()
        self.processes["embeddings"] = embedding_process.pid or 0
        logger.info(f"Embedding process started: {embedding_process.pid}")

    def bind_database(self) -> None:
        """Bind db to the main process."""
        # NOTE: all db accessing processes need to be created before the db can be bound to the main process
        self.db = SqliteQueueDatabase(
            self.config.database.path,
            pragmas={
                "auto_vacuum": "FULL",  # Does not defragment database
                "cache_size": -512 * 1000,  # 512MB of cache,
                "synchronous": "NORMAL",  # Safe when using WAL https://www.sqlite.org/pragma.html#pragma_synchronous
            },
            timeout=max(
                60, 10 * len([c for c in self.config.cameras.values() if c.enabled])
            ),
        )
        models = [
            Event,
            Export,
            Previews,
            Recordings,
            RecordingsToDelete,
            Regions,
            ReviewSegment,
            Timeline,
            User,
        ]
        self.db.bind(models)

    def check_db_data_migrations(self) -> None:
        # check if vacuum needs to be run
        if not os.path.exists(f"{CONFIG_DIR}/.exports"):
            try:
                with open(f"{CONFIG_DIR}/.exports", "w") as f:
                    f.write(str(datetime.datetime.now().timestamp()))
            except PermissionError:
                logger.error("Unable to write to /config to save export state")

            migrate_exports(self.config.ffmpeg, self.config.cameras.keys())

    def init_external_event_processor(self) -> None:
        self.external_event_processor = ExternalEventProcessor(self.config)

    def init_inter_process_communicator(self) -> None:
        self.inter_process_communicator = InterProcessCommunicator()
        self.inter_config_updater = ConfigPublisher()
        self.inter_zmq_proxy = ZmqProxy()

<<<<<<< HEAD
    def init_web_server(self) -> None:
        self.fastapi_app = create_fastapi_app(
            self.config,
            self.db,
            self.embeddings,
            self.detected_frames_processor,
            self.storage_maintainer,
            self.onvif_controller,
            self.external_event_processor,
            self.plus_api,
            self.stats_emitter,
        )

=======
>>>>>>> dc549817
    def init_onvif(self) -> None:
        self.onvif_controller = OnvifController(self.config, self.ptz_metrics)

    def init_dispatcher(self) -> None:
        comms: list[Communicator] = []

        if self.config.mqtt.enabled:
            comms.append(MqttClient(self.config))

        if self.config.notifications.enabled_in_config:
            comms.append(WebPushClient(self.config))

        comms.append(WebSocketClient(self.config))
        comms.append(self.inter_process_communicator)

        self.dispatcher = Dispatcher(
            self.config,
            self.inter_config_updater,
            self.onvif_controller,
            self.ptz_metrics,
            comms,
        )

    def start_detectors(self) -> None:
        for name in self.config.cameras.keys():
            self.detection_out_events[name] = mp.Event()

            try:
                largest_frame = max(
                    [
                        det.model.height * det.model.width * 3
                        for (name, det) in self.config.detectors.items()
                    ]
                )
                shm_in = mp.shared_memory.SharedMemory(
                    name=name,
                    create=True,
                    size=largest_frame,
                )
            except FileExistsError:
                shm_in = mp.shared_memory.SharedMemory(name=name)

            try:
                shm_out = mp.shared_memory.SharedMemory(
                    name=f"out-{name}", create=True, size=20 * 6 * 4
                )
            except FileExistsError:
                shm_out = mp.shared_memory.SharedMemory(name=f"out-{name}")

            self.detection_shms.append(shm_in)
            self.detection_shms.append(shm_out)

        for name, detector_config in self.config.detectors.items():
            self.detectors[name] = ObjectDetectProcess(
                name,
                self.detection_queue,
                self.detection_out_events,
                detector_config,
            )

    def start_ptz_autotracker(self) -> None:
        self.ptz_autotracker_thread = PtzAutoTrackerThread(
            self.config,
            self.onvif_controller,
            self.ptz_metrics,
            self.dispatcher,
            self.stop_event,
        )
        self.ptz_autotracker_thread.start()

    def start_detected_frames_processor(self) -> None:
        self.detected_frames_processor = TrackedObjectProcessor(
            self.config,
            self.dispatcher,
            self.detected_frames_queue,
            self.ptz_autotracker_thread,
            self.stop_event,
        )
        self.detected_frames_processor.start()

    def start_video_output_processor(self) -> None:
        output_processor = mp.Process(
            target=output_frames,
            name="output_processor",
            args=(self.config,),
        )
        output_processor.daemon = True
        self.output_processor = output_processor
        output_processor.start()
        logger.info(f"Output process started: {output_processor.pid}")

    def init_historical_regions(self) -> None:
        # delete region grids for removed or renamed cameras
        cameras = list(self.config.cameras.keys())
        Regions.delete().where(~(Regions.camera << cameras)).execute()

        # create or update region grids for each camera
        for camera in self.config.cameras.values():
            self.region_grids[camera.name] = get_camera_regions_grid(
                camera.name,
                camera.detect,
                max(self.config.model.width, self.config.model.height),
            )

    def start_camera_processors(self) -> None:
        for name, config in self.config.cameras.items():
            if not self.config.cameras[name].enabled:
                logger.info(f"Camera processor not started for disabled camera {name}")
                continue

            camera_process = mp.Process(
                target=track_camera,
                name=f"camera_processor:{name}",
                args=(
                    name,
                    config,
                    self.config.model,
                    self.config.model.merged_labelmap,
                    self.detection_queue,
                    self.detection_out_events[name],
                    self.detected_frames_queue,
                    self.camera_metrics[name],
                    self.ptz_metrics[name],
                    self.region_grids[name],
                ),
            )
            camera_process.daemon = True
            self.camera_metrics[name]["process"] = camera_process
            camera_process.start()
            logger.info(f"Camera processor started for {name}: {camera_process.pid}")

    def start_camera_capture_processes(self) -> None:
        for name, config in self.config.cameras.items():
            if not self.config.cameras[name].enabled:
                logger.info(f"Capture process not started for disabled camera {name}")
                continue

            capture_process = mp.Process(
                target=capture_camera,
                name=f"camera_capture:{name}",
                args=(name, config, self.shm_frame_count(), self.camera_metrics[name]),
            )
            capture_process.daemon = True
            self.camera_metrics[name]["capture_process"] = capture_process
            capture_process.start()
            logger.info(f"Capture process started for {name}: {capture_process.pid}")

    def start_audio_processors(self) -> None:
        self.audio_process = None
        if len([c for c in self.config.cameras.values() if c.audio.enabled]) > 0:
            self.audio_process = mp.Process(
                target=listen_to_audio,
                name="audio_capture",
                args=(
                    self.config,
                    self.camera_metrics,
                ),
            )
            self.audio_process.daemon = True
            self.audio_process.start()
            self.processes["audio_detector"] = self.audio_process.pid or 0
            logger.info(f"Audio process started: {self.audio_process.pid}")

    def start_timeline_processor(self) -> None:
        self.timeline_processor = TimelineProcessor(
            self.config, self.timeline_queue, self.stop_event
        )
        self.timeline_processor.start()

    def start_event_processor(self) -> None:
        self.event_processor = EventProcessor(
            self.config,
            self.timeline_queue,
            self.stop_event,
        )
        self.event_processor.start()

    def start_event_cleanup(self) -> None:
        self.event_cleanup = EventCleanup(self.config, self.stop_event)
        self.event_cleanup.start()

    def start_record_cleanup(self) -> None:
        self.record_cleanup = RecordingCleanup(self.config, self.stop_event)
        self.record_cleanup.start()

    def start_storage_maintainer(self) -> None:
        self.storage_maintainer = StorageMaintainer(self.config, self.stop_event)
        self.storage_maintainer.start()

    def start_stats_emitter(self) -> None:
        self.stats_emitter = StatsEmitter(
            self.config,
            stats_init(
                self.config, self.camera_metrics, self.detectors, self.processes
            ),
            self.stop_event,
        )
        self.stats_emitter.start()

    def start_watchdog(self) -> None:
        self.frigate_watchdog = FrigateWatchdog(self.detectors, self.stop_event)
        self.frigate_watchdog.start()

    def shm_frame_count(self) -> int:
        total_shm = round(shutil.disk_usage("/dev/shm").total / pow(2, 20), 1)

        # required for log files + nginx cache
        min_req_shm = 40 + 10

        if self.config.birdseye.restream:
            min_req_shm += 8

        available_shm = total_shm - min_req_shm
        cam_total_frame_size = 0

        for camera in self.config.cameras.values():
            if camera.enabled:
                cam_total_frame_size += round(
                    (camera.detect.width * camera.detect.height * 1.5 + 270480)
                    / 1048576,
                    1,
                )

        shm_frame_count = min(50, int(available_shm / (cam_total_frame_size)))

        logger.debug(
            f"Calculated total camera size {available_shm} / {cam_total_frame_size} :: {shm_frame_count} frames for each camera in SHM"
        )

        if shm_frame_count < 10:
            logger.warning(
                f"The current SHM size of {total_shm}MB is too small, recommend increasing it to at least {round(min_req_shm + cam_total_frame_size)}MB."
            )

        return shm_frame_count

    def init_auth(self) -> None:
        if self.config.auth.enabled:
            if User.select().count() == 0:
                password = secrets.token_hex(16)
                password_hash = hash_password(
                    password, iterations=self.config.auth.hash_iterations
                )
                User.insert(
                    {
                        User.username: "admin",
                        User.password_hash: password_hash,
                    }
                ).execute()

                logger.info("********************************************************")
                logger.info("********************************************************")
                logger.info("***    Auth is enabled, but no users exist.          ***")
                logger.info("***    Created a default user:                       ***")
                logger.info("***    User: admin                                   ***")
                logger.info(f"***    Password: {password}   ***")
                logger.info("********************************************************")
                logger.info("********************************************************")
            elif self.config.auth.reset_admin_password:
                password = secrets.token_hex(16)
                password_hash = hash_password(
                    password, iterations=self.config.auth.hash_iterations
                )
                User.replace(username="admin", password_hash=password_hash).execute()

                logger.info("********************************************************")
                logger.info("********************************************************")
                logger.info("***    Reset admin password set in the config.       ***")
                logger.info(f"***    Password: {password}   ***")
                logger.info("********************************************************")
                logger.info("********************************************************")

    def start(self) -> None:
        logger.info(f"Starting Frigate ({VERSION})")

        # Ensure global state.
        self.ensure_dirs()
        self.config.install()

        # Start frigate services.
        self.init_camera_metrics()
        self.init_queues()
        self.init_database()
        self.init_onvif()
        self.init_recording_manager()
        self.init_review_segment_manager()
        self.init_embeddings_manager()
        self.init_go2rtc()
        self.bind_database()
        self.check_db_data_migrations()
        self.init_inter_process_communicator()
        self.init_dispatcher()
        self.start_detectors()
        self.start_video_output_processor()
        self.start_ptz_autotracker()
        self.init_historical_regions()
        self.start_detected_frames_processor()
        self.start_camera_processors()
        self.start_camera_capture_processes()
        self.start_audio_processors()
        self.start_storage_maintainer()
        self.init_external_event_processor()
        self.start_stats_emitter()
        self.start_timeline_processor()
        self.start_event_processor()
        self.start_event_cleanup()
        self.start_record_cleanup()
        self.start_watchdog()
<<<<<<< HEAD
        self.init_auth()

        try:
            uvicorn.run(
                self.fastapi_app,
                host="127.0.0.1",
                port=5001,
                log_level="error",
            )
        except KeyboardInterrupt:
            pass

        logger.info("FastAPI has exited...")

        self.stop()
=======

        self.init_auth()

        try:
            create_app(
                self.config,
                self.db,
                self.embeddings,
                self.detected_frames_processor,
                self.storage_maintainer,
                self.onvif_controller,
                self.external_event_processor,
                self.stats_emitter,
            ).run(host="127.0.0.1", port=5001, debug=False, threaded=True)
        finally:
            self.stop()
>>>>>>> dc549817

    def stop(self) -> None:
        logger.info("Stopping...")

        self.stop_event.set()

        # set an end_time on entries without an end_time before exiting
        Event.update(
            end_time=datetime.datetime.now().timestamp(), has_snapshot=False
        ).where(Event.end_time == None).execute()
        ReviewSegment.update(end_time=datetime.datetime.now().timestamp()).where(
            ReviewSegment.end_time == None
        ).execute()

        # stop the audio process
        if self.audio_process is not None:
            self.audio_process.terminate()
            self.audio_process.join()

        # ensure the capture processes are done
        for camera in self.camera_metrics.keys():
            capture_process = self.camera_metrics[camera]["capture_process"]
            if capture_process is not None:
                logger.info(f"Waiting for capture process for {camera} to stop")
                capture_process.terminate()
                capture_process.join()

        # ensure the camera processors are done
        for camera in self.camera_metrics.keys():
            camera_process = self.camera_metrics[camera]["process"]
            if camera_process is not None:
                logger.info(f"Waiting for process for {camera} to stop")
                camera_process.terminate()
                camera_process.join()
                logger.info(f"Closing frame queue for {camera}")
                frame_queue = self.camera_metrics[camera]["frame_queue"]
                empty_and_close_queue(frame_queue)

        # ensure the detectors are done
        for detector in self.detectors.values():
            detector.stop()

        empty_and_close_queue(self.detection_queue)
        logger.info("Detection queue closed")

        self.detected_frames_processor.join()
        empty_and_close_queue(self.detected_frames_queue)
        logger.info("Detected frames queue closed")

        self.timeline_processor.join()
        self.event_processor.join()
        empty_and_close_queue(self.timeline_queue)
        logger.info("Timeline queue closed")

        self.output_processor.terminate()
        self.output_processor.join()

        self.recording_process.terminate()
        self.recording_process.join()

        self.review_segment_process.terminate()
        self.review_segment_process.join()

        self.external_event_processor.stop()
        self.dispatcher.stop()
        self.ptz_autotracker_thread.join()

        self.event_cleanup.join()
        self.record_cleanup.join()
        self.stats_emitter.join()
        self.frigate_watchdog.join()
        self.db.stop()

        # Save embeddings stats to disk
        if self.embeddings:
            self.embeddings.save_stats()

        # Stop Communicators
        self.inter_process_communicator.stop()
        self.inter_config_updater.stop()
        self.inter_zmq_proxy.stop()

        while len(self.detection_shms) > 0:
            shm = self.detection_shms.pop()
            shm.close()
            shm.unlink()

        os._exit(os.EX_OK)<|MERGE_RESOLUTION|>--- conflicted
+++ resolved
@@ -4,16 +4,9 @@
 import os
 import secrets
 import shutil
-<<<<<<< HEAD
-import sys
-import traceback
-from multiprocessing import Queue
-from multiprocessing.synchronize import Event as MpEvent
-=======
 from multiprocessing import Queue
 from multiprocessing.synchronize import Event as MpEvent
 from typing import Any
->>>>>>> dc549817
 
 import psutil
 import uvicorn
@@ -341,22 +334,6 @@
         self.inter_config_updater = ConfigPublisher()
         self.inter_zmq_proxy = ZmqProxy()
 
-<<<<<<< HEAD
-    def init_web_server(self) -> None:
-        self.fastapi_app = create_fastapi_app(
-            self.config,
-            self.db,
-            self.embeddings,
-            self.detected_frames_processor,
-            self.storage_maintainer,
-            self.onvif_controller,
-            self.external_event_processor,
-            self.plus_api,
-            self.stats_emitter,
-        )
-
-=======
->>>>>>> dc549817
     def init_onvif(self) -> None:
         self.onvif_controller = OnvifController(self.config, self.ptz_metrics)
 
@@ -665,40 +642,28 @@
         self.start_event_cleanup()
         self.start_record_cleanup()
         self.start_watchdog()
-<<<<<<< HEAD
+
         self.init_auth()
 
         try:
             uvicorn.run(
-                self.fastapi_app,
+                create_fastapi_app(
+                    self.config,
+                    self.db,
+                    self.embeddings,
+                    self.detected_frames_processor,
+                    self.storage_maintainer,
+                    self.onvif_controller,
+                    self.external_event_processor,
+                    self.plus_api,
+                    self.stats_emitter,
+                ),
                 host="127.0.0.1",
                 port=5001,
                 log_level="error",
             )
-        except KeyboardInterrupt:
-            pass
-
-        logger.info("FastAPI has exited...")
-
-        self.stop()
-=======
-
-        self.init_auth()
-
-        try:
-            create_app(
-                self.config,
-                self.db,
-                self.embeddings,
-                self.detected_frames_processor,
-                self.storage_maintainer,
-                self.onvif_controller,
-                self.external_event_processor,
-                self.stats_emitter,
-            ).run(host="127.0.0.1", port=5001, debug=False, threaded=True)
         finally:
             self.stop()
->>>>>>> dc549817
 
     def stop(self) -> None:
         logger.info("Stopping...")
