import datetime
import logging
import os
import unittest
from unittest.mock import Mock

from fastapi.testclient import TestClient
from peewee_migrate import Router
from playhouse.shortcuts import model_to_dict
from playhouse.sqlite_ext import SqliteExtDatabase
from playhouse.sqliteq import SqliteQueueDatabase

from frigate.api.fastapi_app import create_fastapi_app
from frigate.config import FrigateConfig
from frigate.models import Event, Recordings
from frigate.plus import PlusApi
from frigate.stats.emitter import StatsEmitter
from frigate.test.const import TEST_DB, TEST_DB_CLEANUPS


class TestHttp(unittest.TestCase):
    def setUp(self):
        # setup clean database for each test run
        migrate_db = SqliteExtDatabase("test.db")
        del logging.getLogger("peewee_migrate").handlers[:]
        router = Router(migrate_db)
        router.run()
        migrate_db.close()
        self.db = SqliteQueueDatabase(TEST_DB)
        models = [Event, Recordings]
        self.db.bind(models)

        self.minimal_config = {
            "mqtt": {"host": "mqtt"},
            "cameras": {
                "front_door": {
                    "ffmpeg": {
                        "inputs": [
                            {"path": "rtsp://10.0.0.1:554/video", "roles": ["detect"]}
                        ]
                    },
                    "detect": {
                        "height": 1080,
                        "width": 1920,
                        "fps": 5,
                    },
                }
            },
        }
        self.test_stats = {
            "detection_fps": 13.7,
            "detectors": {
                "cpu1": {
                    "detection_start": 0.0,
                    "inference_speed": 91.43,
                    "pid": 42,
                },
                "cpu2": {
                    "detection_start": 0.0,
                    "inference_speed": 84.99,
                    "pid": 44,
                },
            },
            "front_door": {
                "camera_fps": 0.0,
                "capture_pid": 53,
                "detection_fps": 0.0,
                "pid": 52,
                "process_fps": 0.0,
                "skipped_fps": 0.0,
            },
            "service": {
                "storage": {
                    "/dev/shm": {
                        "free": 50.5,
                        "mount_type": "tmpfs",
                        "total": 67.1,
                        "used": 16.6,
                    },
                    "/media/frigate/clips": {
                        "free": 42429.9,
                        "mount_type": "ext4",
                        "total": 244529.7,
                        "used": 189607.0,
                    },
                    "/media/frigate/recordings": {
                        "free": 0.2,
                        "mount_type": "ext4",
                        "total": 8.0,
                        "used": 7.8,
                    },
                    "/tmp/cache": {
                        "free": 976.8,
                        "mount_type": "tmpfs",
                        "total": 1000.0,
                        "used": 23.2,
                    },
                },
                "uptime": 101113,
                "version": "0.10.1",
                "latest_version": "0.11",
            },
        }

    def tearDown(self):
        if not self.db.is_closed():
            self.db.close()

        try:
            for file in TEST_DB_CLEANUPS:
                os.remove(file)
        except OSError:
            pass

    def test_get_event_list(self):
        app = create_fastapi_app(
            FrigateConfig(**self.minimal_config),
            self.db,
            None,
            None,
            None,
            None,
            None,
            PlusApi(),
            None,
        )
        id = "123456.random"
        id2 = "7890.random"

        with TestClient(app) as client:
            _insert_mock_event(id)
            events = client.get("/events").json()
            assert events
            assert len(events) == 1
            assert events[0]["id"] == id
            _insert_mock_event(id2)
            events = client.get("/events").json()
            assert events
            assert len(events) == 2
            events = client.get(
                "/events",
                params={"limit": 1},
            ).json()
            assert events
            assert len(events) == 1
            events = client.get(
                "/events",
                params={"has_clip": 0},
            ).json()
            assert not events

    def test_get_good_event(self):
        app = create_fastapi_app(
            FrigateConfig(**self.minimal_config),
            self.db,
            None,
            None,
            None,
            None,
            None,
            PlusApi(),
            None,
        )
        id = "123456.random"

        with TestClient(app) as client:
            _insert_mock_event(id)
            event = client.get(f"/events/{id}").json()

        assert event
        assert event["id"] == id
        assert event == model_to_dict(Event.get(Event.id == id))

    def test_get_bad_event(self):
        app = create_fastapi_app(
            FrigateConfig(**self.minimal_config),
            self.db,
            None,
            None,
            None,
            None,
            None,
            PlusApi(),
            None,
        )
        id = "123456.random"
        bad_id = "654321.other"

        with TestClient(app) as client:
            _insert_mock_event(id)
            event_response = client.get(f"/events/{bad_id}")
            assert event_response.status_code == 404
            assert event_response.json() == "Event not found"

    def test_delete_event(self):
        app = create_fastapi_app(
            FrigateConfig(**self.minimal_config),
            self.db,
            None,
            None,
            None,
            None,
            None,
            PlusApi(),
            None,
        )
        id = "123456.random"

        with TestClient(app) as client:
            _insert_mock_event(id)
            event = client.get(f"/events/{id}").json()
            assert event
            assert event["id"] == id
            client.delete(f"/events/{id}")
            event = client.get(f"/events/{id}").json()
            assert not event

    def test_event_retention(self):
        app = create_fastapi_app(
            FrigateConfig(**self.minimal_config),
            self.db,
            None,
            None,
            None,
            None,
            None,
            PlusApi(),
            None,
        )
        id = "123456.random"

        with TestClient(app) as client:
            _insert_mock_event(id)
            client.post(f"/events/{id}/retain")
            event = client.get(f"/events/{id}").json()
            assert event
            assert event["id"] == id
            assert event["retain_indefinitely"] is True
            client.delete(f"/events/{id}/retain")
            event = client.get(f"/events/{id}").json()
            assert event
            assert event["id"] == id
            assert event["retain_indefinitely"] is False

    def test_event_time_filtering(self):
        app = create_fastapi_app(
            FrigateConfig(**self.minimal_config),
            self.db,
            None,
            None,
            None,
            None,
            None,
            PlusApi(),
            None,
        )
        morning_id = "123456.random"
        evening_id = "654321.random"
        morning = 1656590400  # 06/30/2022 6 am (GMT)
        evening = 1656633600  # 06/30/2022 6 pm (GMT)

        with TestClient(app) as client:
            _insert_mock_event(morning_id, morning)
            _insert_mock_event(evening_id, evening)
            # both events come back
            events = client.get("/events").json()
            assert events
            assert len(events) == 2
            # morning event is excluded
            events = client.get(
                "/events",
                params={"time_range": "07:00,24:00"},
            ).json()
            assert events
            # assert len(events) == 1
            # evening event is excluded
            events = client.get(
                "/events",
                params={"time_range": "00:00,18:00"},
            ).json()
            assert events
            assert len(events) == 1

    def test_set_delete_sub_label(self):
        app = create_fastapi_app(
            FrigateConfig(**self.minimal_config),
            self.db,
            None,
            None,
            None,
            None,
            None,
            PlusApi(),
            None,
        )
        id = "123456.random"
        sub_label = "sub"

        with TestClient(app) as client:
            _insert_mock_event(id)
            new_sub_label_response = client.post(
                f"/events/{id}/sub_label",
                json={"subLabel": sub_label},
            )
            assert new_sub_label_response.status_code == 200
            event = client.get(f"/events/{id}").json()
            assert event
            assert event["id"] == id
            assert event["sub_label"] == sub_label
            empty_sub_label_response = client.post(
                f"/events/{id}/sub_label",
                json={"subLabel": ""},
            )
            assert empty_sub_label_response.status_code == 200
            event = client.get(f"/events/{id}").json()
            assert event
            assert event["id"] == id
            assert event["sub_label"] == ""

    def test_sub_label_list(self):
        app = create_fastapi_app(
            FrigateConfig(**self.minimal_config),
            self.db,
            None,
            None,
            None,
            None,
            None,
            PlusApi(),
            None,
        )
        id = "123456.random"
        sub_label = "sub"

        with TestClient(app) as client:
            _insert_mock_event(id)
            client.post(
                f"/events/{id}/sub_label",
                json={"subLabel": sub_label},
            )
            sub_labels = client.get("/sub_labels").json()
            assert sub_labels
            assert sub_labels == [sub_label]

    def test_config(self):
<<<<<<< HEAD
        app = create_fastapi_app(
            FrigateConfig(**self.minimal_config).runtime_config(),
=======
        app = create_app(
            FrigateConfig(**self.minimal_config),
>>>>>>> e8763b36
            self.db,
            None,
            None,
            None,
            None,
            None,
            PlusApi(),
            None,
        )

        with TestClient(app) as client:
            config = client.get("/config").json()
            assert config
            assert config["cameras"]["front_door"]

    def test_recordings(self):
<<<<<<< HEAD
        app = create_fastapi_app(
=======
        app = create_app(
>>>>>>> e8763b36
            FrigateConfig(**self.minimal_config),
            self.db,
            None,
            None,
            None,
            None,
            None,
            PlusApi(),
            None,
        )
        id = "123456.random"

        with TestClient(app) as client:
            _insert_mock_recording(id)
            response = client.get("/front_door/recordings")
            assert response.status_code == 200
            recording = response.json()
            assert recording
            assert recording[0]["id"] == id

    def test_stats(self):
        stats = Mock(spec=StatsEmitter)
        stats.get_latest_stats.return_value = self.test_stats
<<<<<<< HEAD
        app = create_fastapi_app(
            FrigateConfig(**self.minimal_config).runtime_config(),
=======
        app = create_app(
            FrigateConfig(**self.minimal_config),
>>>>>>> e8763b36
            self.db,
            None,
            None,
            None,
            None,
            None,
            PlusApi(),
            stats,
        )

        with TestClient(app) as client:
            full_stats = client.get("/stats").json()
            assert full_stats == self.test_stats


def _insert_mock_event(
    id: str,
    start_time: datetime.datetime = datetime.datetime.now().timestamp(),
) -> Event:
    """Inserts a basic event model with a given id."""
    return Event.insert(
        id=id,
        label="Mock",
        camera="front_door",
        start_time=start_time,
        end_time=start_time + 20,
        top_score=100,
        false_positive=False,
        zones=list(),
        thumbnail="",
        region=[],
        box=[],
        area=0,
        has_clip=True,
        has_snapshot=True,
    ).execute()


def _insert_mock_recording(id: str) -> Event:
    """Inserts a basic recording model with a given id."""
    return Recordings.insert(
        id=id,
        camera="front_door",
        path=f"/recordings/{id}",
        start_time=datetime.datetime.now().timestamp() - 60,
        end_time=datetime.datetime.now().timestamp() - 50,
        duration=10,
        motion=True,
        objects=True,
    ).execute()<|MERGE_RESOLUTION|>--- conflicted
+++ resolved
@@ -343,13 +343,8 @@
             assert sub_labels == [sub_label]
 
     def test_config(self):
-<<<<<<< HEAD
-        app = create_fastapi_app(
-            FrigateConfig(**self.minimal_config).runtime_config(),
-=======
-        app = create_app(
-            FrigateConfig(**self.minimal_config),
->>>>>>> e8763b36
+        app = create_fastapi_app(
+            FrigateConfig(**self.minimal_config),
             self.db,
             None,
             None,
@@ -366,11 +361,7 @@
             assert config["cameras"]["front_door"]
 
     def test_recordings(self):
-<<<<<<< HEAD
-        app = create_fastapi_app(
-=======
-        app = create_app(
->>>>>>> e8763b36
+        app = create_fastapi_app(
             FrigateConfig(**self.minimal_config),
             self.db,
             None,
@@ -394,13 +385,8 @@
     def test_stats(self):
         stats = Mock(spec=StatsEmitter)
         stats.get_latest_stats.return_value = self.test_stats
-<<<<<<< HEAD
-        app = create_fastapi_app(
-            FrigateConfig(**self.minimal_config).runtime_config(),
-=======
-        app = create_app(
-            FrigateConfig(**self.minimal_config),
->>>>>>> e8763b36
+        app = create_fastapi_app(
+            FrigateConfig(**self.minimal_config),
             self.db,
             None,
             None,
