--- conflicted
+++ resolved
@@ -1245,7 +1245,30 @@
         runtime_config = frigate_config.runtime_config
         assert runtime_config.cameras["back"].snapshots.retain.default == 1.5
 
-<<<<<<< HEAD
+    def test_fails_on_bad_camera_name(self):
+        config = {
+            "mqtt": {"host": "mqtt"},
+            "snapshots": {"retain": {"default": 1.5}},
+            "cameras": {
+                "back camer#": {
+                    "ffmpeg": {
+                        "inputs": [
+                            {
+                                "path": "rtsp://10.0.0.1:554/video",
+                                "roles": ["detect"],
+                            },
+                        ]
+                    },
+                }
+            },
+        }
+
+        frigate_config = FrigateConfig(**config)
+
+        self.assertRaises(
+            ValidationError, lambda: frigate_config.runtime_config.cameras
+        )
+                        
     @mock.patch(
         "frigate.config.gst_discover",
         return_value={"video": "video/x-h265"},
@@ -1263,20 +1286,10 @@
             "cameras": {
                 "back": {
                     "gstreamer": {
-=======
-    def test_fails_on_bad_camera_name(self):
-        config = {
-            "mqtt": {"host": "mqtt"},
-            "snapshots": {"retain": {"default": 1.5}},
-            "cameras": {
-                "back camer#": {
-                    "ffmpeg": {
->>>>>>> 9ecc7920
-                        "inputs": [
-                            {
-                                "path": "rtsp://10.0.0.1:554/video",
-                                "roles": ["detect"],
-<<<<<<< HEAD
+                        "inputs": [
+                            {
+                                "path": "rtsp://10.0.0.1:554/video",
+                                "roles": ["detect"],
                                 "input_options": ["protocols=tcp"],
                             }
                         ],
@@ -1293,6 +1306,7 @@
                 }
             },
         }
+
         frigate_config = FrigateConfig(**config)
         assert config == frigate_config.dict(exclude_unset=True)
 
@@ -1363,20 +1377,6 @@
         )
         # default rtspsrc arguments
         assert "latency=0" in runtime_config.cameras["back"].decoder_cmds[0]["cmd"]
-=======
-                            },
-                        ]
-                    },
-                }
-            },
-        }
-
-        frigate_config = FrigateConfig(**config)
-
-        self.assertRaises(
-            ValidationError, lambda: frigate_config.runtime_config.cameras
-        )
->>>>>>> 9ecc7920
 
 
 if __name__ == "__main__":
