#!/bin/bash

set -euxo pipefail

NGINX_VERSION="1.25.3"
VOD_MODULE_VERSION="1.31"
SECURE_TOKEN_MODULE_VERSION="1.5"
SET_MISC_MODULE_VERSION="v0.33"
NGX_DEVEL_KIT_VERSION="v0.3.3"

<<<<<<< HEAD
sed -i '/^Types:/s/deb/& deb-src/' /etc/apt/sources.list.d/debian.sources
apt-get update
=======
source /etc/os-release

if [[ "$VERSION_ID" == "12" ]]; then
    sed -i '/^Types:/s/deb/& deb-src/' /etc/apt/sources.list.d/debian.sources
else
    cp /etc/apt/sources.list /etc/apt/sources.list.d/sources-src.list
    sed -i 's|deb http|deb-src http|g' /etc/apt/sources.list.d/sources-src.list
fi
>>>>>>> b3c1b21f

apt-get update
apt-get -yqq build-dep nginx

apt-get -yqq install --no-install-recommends ca-certificates wget
update-ca-certificates -f
apt install -y ccache

export PATH="/usr/lib/ccache:$PATH"

mkdir /tmp/nginx
wget -nv https://nginx.org/download/nginx-${NGINX_VERSION}.tar.gz
tar -zxf nginx-${NGINX_VERSION}.tar.gz -C /tmp/nginx --strip-components=1
rm nginx-${NGINX_VERSION}.tar.gz
mkdir /tmp/nginx-vod-module
wget -nv https://github.com/kaltura/nginx-vod-module/archive/refs/tags/${VOD_MODULE_VERSION}.tar.gz
tar -zxf ${VOD_MODULE_VERSION}.tar.gz -C /tmp/nginx-vod-module --strip-components=1
rm ${VOD_MODULE_VERSION}.tar.gz
    # Patch MAX_CLIPS to allow more clips to be added than the default 128
sed -i 's/MAX_CLIPS (128)/MAX_CLIPS (1080)/g' /tmp/nginx-vod-module/vod/media_set.h
patch -d /tmp/nginx-vod-module/ -p1 << 'EOF'
--- a/vod/avc_hevc_parser.c       2022-06-27 11:38:10.000000000 +0000
+++ b/vod/avc_hevc_parser.c       2023-01-16 11:25:10.900521298 +0000
@@ -3,6 +3,9 @@
 bool_t
 avc_hevc_parser_rbsp_trailing_bits(bit_reader_state_t* reader)
 {
+	// https://github.com/blakeblackshear/frigate/issues/4572
+	return TRUE;
+
 	uint32_t one_bit;

 	if (reader->stream.eof_reached)
EOF


mkdir /tmp/nginx-secure-token-module
wget https://github.com/kaltura/nginx-secure-token-module/archive/refs/tags/${SECURE_TOKEN_MODULE_VERSION}.tar.gz
tar -zxf ${SECURE_TOKEN_MODULE_VERSION}.tar.gz -C /tmp/nginx-secure-token-module --strip-components=1
rm ${SECURE_TOKEN_MODULE_VERSION}.tar.gz

mkdir /tmp/ngx_devel_kit
wget https://github.com/vision5/ngx_devel_kit/archive/refs/tags/${NGX_DEVEL_KIT_VERSION}.tar.gz
tar -zxf ${NGX_DEVEL_KIT_VERSION}.tar.gz -C /tmp/ngx_devel_kit --strip-components=1
rm ${NGX_DEVEL_KIT_VERSION}.tar.gz

mkdir /tmp/nginx-set-misc-module
wget https://github.com/openresty/set-misc-nginx-module/archive/refs/tags/${SET_MISC_MODULE_VERSION}.tar.gz
tar -zxf ${SET_MISC_MODULE_VERSION}.tar.gz -C /tmp/nginx-set-misc-module --strip-components=1
rm ${SET_MISC_MODULE_VERSION}.tar.gz

cd /tmp/nginx

./configure --prefix=/usr/local/nginx \
    --with-file-aio \
    --with-http_sub_module \
    --with-http_ssl_module \
    --with-http_auth_request_module \
    --with-http_realip_module \
    --with-threads \
    --add-module=../ngx_devel_kit \
    --add-module=../nginx-set-misc-module \
    --add-module=../nginx-vod-module \
    --add-module=../nginx-secure-token-module \
    --with-cc-opt="-O3 -Wno-error=implicit-fallthrough"

make CC="ccache gcc" -j$(nproc) && make install
rm -rf /usr/local/nginx/html /usr/local/nginx/conf/*.default<|MERGE_RESOLUTION|>--- conflicted
+++ resolved
@@ -8,10 +8,6 @@
 SET_MISC_MODULE_VERSION="v0.33"
 NGX_DEVEL_KIT_VERSION="v0.3.3"
 
-<<<<<<< HEAD
-sed -i '/^Types:/s/deb/& deb-src/' /etc/apt/sources.list.d/debian.sources
-apt-get update
-=======
 source /etc/os-release
 
 if [[ "$VERSION_ID" == "12" ]]; then
@@ -20,7 +16,6 @@
     cp /etc/apt/sources.list /etc/apt/sources.list.d/sources-src.list
     sed -i 's|deb http|deb-src http|g' /etc/apt/sources.list.d/sources-src.list
 fi
->>>>>>> b3c1b21f
 
 apt-get update
 apt-get -yqq build-dep nginx
