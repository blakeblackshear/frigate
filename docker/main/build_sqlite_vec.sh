--- conflicted
+++ resolved
@@ -4,9 +4,6 @@
 
 SQLITE_VEC_VERSION="0.1.3"
 
-<<<<<<< HEAD
-sed -i '/^Types:/s/deb/& deb-src/' /etc/apt/sources.list.d/debian.sources
-=======
 source /etc/os-release
 
 if [[ "$VERSION_ID" == "12" ]]; then
@@ -16,7 +13,6 @@
     sed -i 's|deb http|deb-src http|g' /etc/apt/sources.list.d/sources-src.list
 fi
 
->>>>>>> b3c1b21f
 apt-get update
 apt-get -yqq build-dep sqlite3 gettext git
 
