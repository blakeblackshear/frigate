--- conflicted
+++ resolved
@@ -11,10 +11,6 @@
 COPY docker/rockchip/requirements-wheels-rk.txt /requirements-wheels-rk.txt
 RUN sed -i "/https:\/\//d" /requirements-wheels.txt
 RUN sed -i "/onnxruntime/d" /requirements-wheels.txt
-<<<<<<< HEAD
-RUN python3 -m pip config set global.break-system-packages true
-=======
->>>>>>> b3c1b21f
 RUN pip3 wheel --wheel-dir=/rk-wheels -c /requirements-wheels.txt -r /requirements-wheels-rk.txt
 RUN rm -rf /rk-wheels/opencv_python-*
 
@@ -23,11 +19,7 @@
 ARG PIP_BREAK_SYSTEM_PACKAGES
 
 RUN --mount=type=bind,from=rk-wheels,source=/rk-wheels,target=/deps/rk-wheels \
-<<<<<<< HEAD
-    pip3 install --no-deps -U /deps/rk-wheels/*.whl --break-system-packages
-=======
     pip3 install --no-deps -U /deps/rk-wheels/*.whl
->>>>>>> b3c1b21f
 
 WORKDIR /opt/frigate/
 COPY --from=rootfs / /
