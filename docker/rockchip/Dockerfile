# syntax=docker/dockerfile:1.6

# https://askubuntu.com/questions/972516/debian-frontend-environment-variable
ARG DEBIAN_FRONTEND=noninteractive

FROM wheels as rk-wheels
COPY docker/main/requirements-wheels.txt /requirements-wheels.txt
COPY docker/rockchip/requirements-wheels-rk.txt /requirements-wheels-rk.txt
RUN sed -i "/https:\/\//d" /requirements-wheels.txt
<<<<<<< HEAD
RUN sed -i "/onnxruntime/d" /requirements-wheels.txt
=======
RUN python3 -m pip config set global.break-system-packages true
>>>>>>> 6f53048b
RUN pip3 wheel --wheel-dir=/rk-wheels -c /requirements-wheels.txt -r /requirements-wheels-rk.txt
RUN rm -rf /rk-wheels/opencv_python-*

FROM deps AS rk-frigate
ARG TARGETARCH

RUN --mount=type=bind,from=rk-wheels,source=/rk-wheels,target=/deps/rk-wheels \
<<<<<<< HEAD
    pip3 install --no-deps -U /deps/rk-wheels/*.whl
=======
    pip3 install -U /deps/rk-wheels/*.whl --break-system-packages
>>>>>>> 6f53048b

WORKDIR /opt/frigate/
COPY --from=rootfs / /
COPY docker/rockchip/COCO /COCO
COPY docker/rockchip/conv2rknn.py /opt/conv2rknn.py

ADD https://github.com/MarcA711/rknn-toolkit2/releases/download/v2.3.0/librknnrt.so /usr/lib/

RUN rm -rf /usr/lib/btbn-ffmpeg/bin/ffmpeg
RUN rm -rf /usr/lib/btbn-ffmpeg/bin/ffprobe
ADD --chmod=111 https://github.com/MarcA711/Rockchip-FFmpeg-Builds/releases/download/6.1-6/ffmpeg /usr/lib/ffmpeg/6.0/bin/
ADD --chmod=111 https://github.com/MarcA711/Rockchip-FFmpeg-Builds/releases/download/6.1-6/ffprobe /usr/lib/ffmpeg/6.0/bin/
ENV PATH="/usr/lib/ffmpeg/6.0/bin/:${PATH}"<|MERGE_RESOLUTION|>--- conflicted
+++ resolved
@@ -7,11 +7,8 @@
 COPY docker/main/requirements-wheels.txt /requirements-wheels.txt
 COPY docker/rockchip/requirements-wheels-rk.txt /requirements-wheels-rk.txt
 RUN sed -i "/https:\/\//d" /requirements-wheels.txt
-<<<<<<< HEAD
 RUN sed -i "/onnxruntime/d" /requirements-wheels.txt
-=======
 RUN python3 -m pip config set global.break-system-packages true
->>>>>>> 6f53048b
 RUN pip3 wheel --wheel-dir=/rk-wheels -c /requirements-wheels.txt -r /requirements-wheels-rk.txt
 RUN rm -rf /rk-wheels/opencv_python-*
 
@@ -19,11 +16,7 @@
 ARG TARGETARCH
 
 RUN --mount=type=bind,from=rk-wheels,source=/rk-wheels,target=/deps/rk-wheels \
-<<<<<<< HEAD
-    pip3 install --no-deps -U /deps/rk-wheels/*.whl
-=======
-    pip3 install -U /deps/rk-wheels/*.whl --break-system-packages
->>>>>>> 6f53048b
+    pip3 install --no-deps -U /deps/rk-wheels/*.whl --break-system-packages
 
 WORKDIR /opt/frigate/
 COPY --from=rootfs / /
