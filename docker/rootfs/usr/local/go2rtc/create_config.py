--- conflicted
+++ resolved
@@ -29,23 +29,16 @@
 elif go2rtc_config["log"].get("format") is None:
     go2rtc_config["log"]["format"] = "text"
 
-# should set default stun server so webrtc can work
 if not go2rtc_config.get("webrtc", {}).get("candidates", []):
-<<<<<<< HEAD
     default_candidates = []
-    # Use FRIGATE_GO2RTC_WEBRTC_CANDIDATE_INTERNAL as candidate if set
+    # use internal candidate if it was discovered when running through the add-on
     internal_candidate = os.environ.get("FRIGATE_GO2RTC_WEBRTC_CANDIDATE_INTERNAL", None)
     if internal_candidate is not None:
         default_candidates.append(internal_candidate)
+    # should set default stun server so webrtc can work
     default_candidates.append("stun:8555")
 
     go2rtc_config["webrtc"] = {"candidates": default_candidates}
-
-# Write YAML config to /dev/shm/go2rtc.yaml
-with open("/dev/shm/go2rtc.yaml", "w") as f:
-    yaml.dump(go2rtc_config, f)
-=======
-    go2rtc_config["webrtc"] = {"candidates": ["stun:8555"]}
 
 # need to replace ffmpeg command when using ffmpeg4
 if not os.path.exists(BTBN_PATH):
@@ -58,5 +51,4 @@
             "rtsp"
         ] = "-fflags nobuffer -flags low_delay -stimeout 5000000 -user_agent go2rtc/ffmpeg -rtsp_transport tcp -i {input}"
 
-print(json.dumps(go2rtc_config))
->>>>>>> 55abdb48
+print(json.dumps(go2rtc_config))