--- conflicted
+++ resolved
@@ -9,7 +9,6 @@
 # Tell S6-Overlay not to restart this service
 s6-svc -O .
 
-<<<<<<< HEAD
 function migrate_db_path() {
     # Find config file in yaml or yml, but prefer yaml
     local config_file="${CONFIG_FILE:-"/config/config.yml"}"
@@ -17,7 +16,7 @@
     if [[ -f "${config_file_yaml}" ]]; then
         config_file="${config_file_yaml}"
     elif [[ ! -f "${config_file}" ]]; then
-        echo "[ERROR] Frigate config file not found" >&2
+        echo "[ERROR] Frigate config file not found"
         return 1
     fi
     unset config_file_yaml
@@ -32,24 +31,21 @@
         if [[ -f "${previous_db_path}" ]]; then
             if mountpoint --quiet "${new_db_dir}"; then
                 # /config is a mount point, move the db
-                echo "[INFO] Moving db from '${previous_db_path}' to the '${new_db_dir}' dir..." >&2
+                echo "[INFO] Moving db from '${previous_db_path}' to the '${new_db_dir}' dir..."
                 # Move all files that starts with frigate.db to the new directory
                 mv -vf "${previous_db_path}"* "${new_db_dir}"
             else
-                echo "[ERROR] Trying to migrate the db path from '${previous_db_path}' to the '${new_db_dir}' dir, but '${new_db_dir}' is not a mountpoint, please mount the '${new_db_dir}' dir" >&2
+                echo "[ERROR] Trying to migrate the db path from '${previous_db_path}' to the '${new_db_dir}' dir, but '${new_db_dir}' is not a mountpoint, please mount the '${new_db_dir}' dir"
                 return 1
             fi
         fi
     fi
 }
 
-echo "[INFO] Preparing Frigate..." >&2
+echo "[INFO] Preparing Frigate..."
 migrate_db_path
 
-echo "[INFO] Starting Frigate..." >&2
-=======
 echo "[INFO] Starting Frigate..."
->>>>>>> fbaab71d
 
 cd /opt/frigate || echo "[ERROR] Failed to change working directory to /opt/frigate"
 
