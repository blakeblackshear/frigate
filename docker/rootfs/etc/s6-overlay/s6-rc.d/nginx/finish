#!/command/with-contenv bash
# shellcheck shell=bash
# Take down the S6 supervision tree when the service fails

set -o errexit -o nounset -o pipefail

# Logs should be sent to stdout so that s6 can collect them

declare exit_code_container
exit_code_container=$(cat /run/s6-linux-init-container-results/exitcode)
readonly exit_code_container
readonly exit_code_service="${1}"
readonly exit_code_signal="${2}"
readonly service="NGINX"

<<<<<<< HEAD
echo "[INFO] Service ${service} exited with code ${exit_code_service} (by signal ${exit_code_signal})" >&2
=======
echo "[INFO] Service ${service} exited with code ${exit_code_service} (by signal ${exit_code_signal})"
>>>>>>> fbaab71d

if [[ "${exit_code_service}" -eq 256 ]]; then
  if [[ "${exit_code_container}" -eq 0 ]]; then
    echo $((128 + exit_code_signal)) >/run/s6-linux-init-container-results/exitcode
  fi
  if [[ "${exit_code_signal}" -eq 15 ]]; then
    exec /run/s6/basedir/bin/halt
  fi
elif [[ "${exit_code_service}" -ne 0 ]]; then
  if [[ "${exit_code_container}" -eq 0 ]]; then
    echo "${exit_code_service}" >/run/s6-linux-init-container-results/exitcode
  fi
  exec /run/s6/basedir/bin/halt
fi<|MERGE_RESOLUTION|>--- conflicted
+++ resolved
@@ -13,11 +13,7 @@
 readonly exit_code_signal="${2}"
 readonly service="NGINX"
 
-<<<<<<< HEAD
-echo "[INFO] Service ${service} exited with code ${exit_code_service} (by signal ${exit_code_signal})" >&2
-=======
 echo "[INFO] Service ${service} exited with code ${exit_code_service} (by signal ${exit_code_signal})"
->>>>>>> fbaab71d
 
 if [[ "${exit_code_service}" -eq 256 ]]; then
   if [[ "${exit_code_container}" -eq 0 ]]; then
