--- conflicted
+++ resolved
@@ -40,12 +40,9 @@
 import { useSearchEffect } from "@/hooks/use-overlay-state";
 import { useSearchParams } from "react-router-dom";
 import { useInitialCameraState } from "@/api/ws";
-<<<<<<< HEAD
 import { isInIframe } from "@/utils/isIFrame";
 import { isPWA } from "@/utils/isPWA";
-=======
 import { useIsAdmin } from "@/hooks/use-is-admin";
->>>>>>> 74ca009b
 
 const allSettingsViews = [
   "UI settings",
