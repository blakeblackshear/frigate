--- conflicted
+++ resolved
@@ -20,15 +20,12 @@
 import { DialogClose } from "../ui/dialog";
 import { LuLogOut, LuSquarePen } from "react-icons/lu";
 import useSWR from "swr";
-<<<<<<< HEAD
 import { t } from "i18next";
 import { Trans } from "react-i18next";
-=======
 import { useState } from "react";
 import axios from "axios";
 import { toast } from "sonner";
 import SetPasswordDialog from "../overlay/SetPasswordDialog";
->>>>>>> cf3c0b2e
 
 type AccountSettingsProps = {
   className?: string;
@@ -100,14 +97,10 @@
       >
         <div className="scrollbar-container w-full flex-col overflow-y-auto overflow-x-hidden">
           <DropdownMenuLabel>
-<<<<<<< HEAD
             {t("menu.user.current", {
               user: profile?.username || t("menu.user.anonymous"),
-            })}
-=======
-            Current User: {profile?.username || "anonymous"}{" "}
+            })}{" "}
             {profile?.role && `(${profile.role})`}
->>>>>>> cf3c0b2e
           </DropdownMenuLabel>
           <DropdownMenuSeparator className={isDesktop ? "mt-3" : "mt-1"} />
           {profile?.username && profile.username !== "anonymous" && (
