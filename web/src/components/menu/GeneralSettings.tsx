import {
  LuActivity,
  LuGithub,
  LuLanguages,
  LuLifeBuoy,
  LuList,
  LuLogOut,
  LuMoon,
  LuSquare,
  LuRotateCw,
  LuSettings,
  LuSun,
  LuSunMoon,
} from "react-icons/lu";
import {
  DropdownMenu,
  DropdownMenuContent,
  DropdownMenuGroup,
  DropdownMenuItem,
  DropdownMenuLabel,
  DropdownMenuPortal,
  DropdownMenuSeparator,
  DropdownMenuSub,
  DropdownMenuSubContent,
  DropdownMenuSubTrigger,
  DropdownMenuTrigger,
} from "../ui/dropdown-menu";
import { Link } from "react-router-dom";
import { CgDarkMode } from "react-icons/cg";
import {
  colorSchemes,
  friendlyColorSchemeName,
  useTheme,
} from "@/context/theme-provider";
import { IoColorPalette } from "react-icons/io5";
import { useState } from "react";
import { useRestart } from "@/api/ws";
import {
  Tooltip,
  TooltipContent,
  TooltipTrigger,
} from "@/components/ui/tooltip";
import { isDesktop, isMobile } from "react-device-detect";
import { Drawer, DrawerContent, DrawerTrigger } from "../ui/drawer";
import {
  Dialog,
  DialogClose,
  DialogContent,
  DialogPortal,
  DialogTrigger,
} from "../ui/dialog";
import { TooltipPortal } from "@radix-ui/react-tooltip";
import { cn } from "@/lib/utils";
import useSWR from "swr";
import RestartDialog from "../overlay/dialog/RestartDialog";
<<<<<<< HEAD
import { t } from "i18next";
import { Trans } from "react-i18next";
import { useLanguage } from "@/context/language-provider";
=======
import { useIsAdmin } from "@/hooks/use-is-admin";
import SetPasswordDialog from "../overlay/SetPasswordDialog";
import { toast } from "sonner";
import axios from "axios";
>>>>>>> cf3c0b2e

type GeneralSettingsProps = {
  className?: string;
};

export default function GeneralSettings({ className }: GeneralSettingsProps) {
  const { data: profile } = useSWR("profile");
  const { data: config } = useSWR("config");
  const logoutUrl = config?.proxy?.logout_url || "/api/logout";

<<<<<<< HEAD
  // settings

  const { language, setLanguage, systemLanguage } = useLanguage();
=======
>>>>>>> cf3c0b2e
  const { theme, colorScheme, setTheme, setColorScheme } = useTheme();
  const [restartDialogOpen, setRestartDialogOpen] = useState(false);
  const [passwordDialogOpen, setPasswordDialogOpen] = useState(false);
  const { send: sendRestart } = useRestart();

  const isAdmin = useIsAdmin();

  const Container = isDesktop ? DropdownMenu : Drawer;
  const Trigger = isDesktop ? DropdownMenuTrigger : DrawerTrigger;
  const Content = isDesktop ? DropdownMenuContent : DrawerContent;
  const MenuItem = isDesktop ? DropdownMenuItem : DialogClose;
  const SubItem = isDesktop ? DropdownMenuSub : Dialog;
  const SubItemTrigger = isDesktop ? DropdownMenuSubTrigger : DialogTrigger;
  const SubItemContent = isDesktop ? DropdownMenuSubContent : DialogContent;
  const Portal = isDesktop ? DropdownMenuPortal : DialogPortal;

  const handlePasswordSave = async (password: string) => {
    if (!profile?.username || profile.username === "anonymous") return;
    axios
      .put(`users/${profile.username}/password`, { password })
      .then((response) => {
        if (response.status === 200) {
          setPasswordDialogOpen(false);
          toast.success("Password updated successfully.", {
            position: "top-center",
          });
        }
      })
      .catch((error) => {
        const errorMessage =
          error.response?.data?.message ||
          error.response?.data?.detail ||
          "Unknown error";
        toast.error(`Error setting password: ${errorMessage}`, {
          position: "top-center",
        });
      });
  };

  return (
    <>
      <Container modal={!isDesktop}>
        <Trigger>
          <Tooltip>
            <TooltipTrigger asChild>
              <div
                className={cn(
                  "flex flex-col items-center justify-center",
                  isDesktop
                    ? "cursor-pointer rounded-lg bg-secondary text-secondary-foreground hover:bg-muted"
                    : "text-secondary-foreground",
                  className,
                )}
              >
                <LuSettings className="size-5 md:m-[6px]" />
              </div>
            </TooltipTrigger>
            <TooltipPortal>
              <TooltipContent side="right">
                <p>
                  <Trans>menu.settings</Trans>
                </p>
              </TooltipContent>
            </TooltipPortal>
          </Tooltip>
        </Trigger>
        <Content
          style={
            isDesktop
              ? {
                  maxHeight:
                    "var(--radix-dropdown-menu-content-available-height)",
                }
              : {}
          }
          className={
            isDesktop
              ? "scrollbar-container mr-5 w-72 overflow-y-auto"
              : "max-h-[75dvh] overflow-hidden p-2"
          }
        >
          <div className="scrollbar-container w-full flex-col overflow-y-auto overflow-x-hidden">
            {isMobile && (
              <div className="mb-2">
                <DropdownMenuLabel>
                  Current User: {profile?.username || "anonymous"}{" "}
                  {profile?.role && `(${profile.role})`}
                </DropdownMenuLabel>
                <DropdownMenuSeparator
                  className={isDesktop ? "mt-3" : "mt-1"}
                />
                {profile?.username && profile.username !== "anonymous" && (
                  <MenuItem
                    className={
                      isDesktop
                        ? "cursor-pointer"
                        : "flex items-center p-2 text-sm"
                    }
                    aria-label="Set Password"
                    onClick={() => setPasswordDialogOpen(true)}
                  >
                    <LuSquarePen className="mr-2 size-4" />
                    <span>Set Password</span>
                  </MenuItem>
                )}
                <MenuItem
                  className={
                    isDesktop
                      ? "cursor-pointer"
                      : "flex items-center p-2 text-sm"
                  }
                  aria-label="Log out"
                >
                  <a className="flex" href={logoutUrl}>
                    <LuLogOut className="mr-2 size-4" />
                    <span>Logout</span>
                  </a>
                </MenuItem>
              </div>
            )}
            {isAdmin && (
              <>
                <DropdownMenuLabel>System</DropdownMenuLabel>
                <DropdownMenuSeparator />
                <DropdownMenuGroup className={isDesktop ? "" : "flex flex-col"}>
                  <Link to="/system#general">
                    <MenuItem
                      className={
                        isDesktop
                          ? "cursor-pointer"
                          : "flex w-full items-center p-2 text-sm"
                      }
                      aria-label="System metrics"
                    >
                      <LuActivity className="mr-2 size-4" />
                      <span>System metrics</span>
                    </MenuItem>
                  </Link>
                  <Link to="/logs">
                    <MenuItem
                      className={
                        isDesktop
                          ? "cursor-pointer"
                          : "flex w-full items-center p-2 text-sm"
                      }
                      aria-label="System logs"
                    >
                      <LuList className="mr-2 size-4" />
                      <span>System logs</span>
                    </MenuItem>
                  </Link>
                </DropdownMenuGroup>
              </>
            )}
<<<<<<< HEAD
            <DropdownMenuLabel>
              <Trans>system</Trans>
            </DropdownMenuLabel>
            <DropdownMenuSeparator />
            <DropdownMenuGroup className={isDesktop ? "" : "flex flex-col"}>
              <Link to="/system#general">
                <MenuItem
                  className={
                    isDesktop
                      ? "cursor-pointer"
                      : "flex w-full items-center p-2 text-sm"
                  }
                  aria-label="System metrics"
                >
                  <LuActivity className="mr-2 size-4" />
                  <span>
                    <Trans>menu.systemMetrics</Trans>
                  </span>
                </MenuItem>
              </Link>
              <Link to="/logs">
                <MenuItem
                  className={
                    isDesktop
                      ? "cursor-pointer"
                      : "flex w-full items-center p-2 text-sm"
                  }
                  aria-label="System logs"
                >
                  <LuList className="mr-2 size-4" />
                  <span>
                    <Trans>menu.systemLogs</Trans>
                  </span>
                </MenuItem>
              </Link>
            </DropdownMenuGroup>
            <DropdownMenuLabel className={isDesktop ? "mt-3" : "mt-1"}>
              <Trans>menu.configuration</Trans>
=======
            <DropdownMenuLabel
              className={isDesktop && isAdmin ? "mt-3" : "mt-1"}
            >
              Configuration
>>>>>>> cf3c0b2e
            </DropdownMenuLabel>
            <DropdownMenuSeparator />
            <DropdownMenuGroup>
              <Link to="/settings">
                <MenuItem
                  className={
                    isDesktop
                      ? "cursor-pointer"
                      : "flex w-full items-center p-2 text-sm"
                  }
                  aria-label="Settings"
                >
                  <LuSettings className="mr-2 size-4" />
                  <span>
                    <Trans>menu.settings</Trans>
                  </span>
                </MenuItem>
              </Link>
<<<<<<< HEAD
              <Link to="/config">
                <MenuItem
                  className={
                    isDesktop
                      ? "cursor-pointer"
                      : "flex w-full items-center p-2 text-sm"
                  }
                  aria-label="Configuration editor"
                >
                  <LuSquare className="mr-2 size-4" />
                  <span>
                    <Trans>menu.configurationEditor</Trans>
                  </span>
                </MenuItem>
              </Link>
              <SubItem>
                <SubItemTrigger
                  className={
                    isDesktop
                      ? "cursor-pointer"
                      : "flex items-center p-2 text-sm"
                  }
                >
                  <LuLanguages className="mr-2 size-4" />
                  <span>
                    <Trans>menu.languages</Trans>
                  </span>
                </SubItemTrigger>
                <Portal>
                  <SubItemContent
                    className={
                      isDesktop ? "" : "w-[92%] rounded-lg md:rounded-2xl"
                    }
                  >
                    <span tabIndex={0} className="sr-only" />
                    <MenuItem
                      className={
                        isDesktop
                          ? "cursor-pointer"
                          : "flex items-center p-2 text-sm"
                      }
                      aria-label="Light mode"
                      onClick={() => setLanguage("en")}
                    >
                      {language === "en" ? (
                        <>
                          <LuSun className="mr-2 size-4 rotate-0 scale-100 transition-all dark:-rotate-90 dark:scale-0" />
                          <Trans>menu.language.en</Trans>
                        </>
                      ) : (
                        <span className="ml-6 mr-2">
                          <Trans>menu.language.en</Trans>
                        </span>
                      )}
                    </MenuItem>
                    <MenuItem
                      className={
                        isDesktop
                          ? "cursor-pointer"
                          : "flex items-center p-2 text-sm"
                      }
                      aria-label="Dark mode"
                      onClick={() => setLanguage("zh-CN")}
                    >
                      {language === "zh-CN" ? (
                        <>
                          <LuMoon className="mr-2 size-4 rotate-90 scale-0 transition-all dark:rotate-0 dark:scale-100" />
                          <Trans>menu.language.zhCN</Trans>
                        </>
                      ) : (
                        <span className="ml-6 mr-2">
                          <Trans>menu.language.zhCN</Trans>
                        </span>
                      )}
                    </MenuItem>
                    <MenuItem
                      className={
                        isDesktop
                          ? "cursor-pointer"
                          : "flex items-center p-2 text-sm"
                      }
                      aria-label="Use the system settings for light or dark mode"
                      onClick={() => setLanguage(systemLanguage)}
                    >
                      {language === systemLanguage ? (
                        <>
                          <CgDarkMode className="mr-2 size-4 scale-100 transition-all" />
                          <Trans>menu.withSystem</Trans>
                        </>
                      ) : (
                        <span className="ml-6 mr-2">
                          <Trans>menu.withSystem</Trans>
                        </span>
                      )}
                    </MenuItem>
                  </SubItemContent>
                </Portal>
              </SubItem>
              <DropdownMenuLabel className={isDesktop ? "mt-3" : "mt-1"}>
                <Trans>menu.appearance</Trans>
              </DropdownMenuLabel>
              <DropdownMenuSeparator />
              <SubItem>
                <SubItemTrigger
                  className={
                    isDesktop
                      ? "cursor-pointer"
                      : "flex items-center p-2 text-sm"
                  }
                >
                  <LuSunMoon className="mr-2 size-4" />
                  <span>
                    <Trans>menu.darkMode.label</Trans>
                  </span>
                </SubItemTrigger>
                <Portal>
                  <SubItemContent
                    className={
                      isDesktop ? "" : "w-[92%] rounded-lg md:rounded-2xl"
                    }
                  >
                    <span tabIndex={0} className="sr-only" />
=======
              {isAdmin && (
                <>
                  <Link to="/config">
>>>>>>> cf3c0b2e
                    <MenuItem
                      className={
                        isDesktop
                          ? "cursor-pointer"
                          : "flex w-full items-center p-2 text-sm"
                      }
                      aria-label="Configuration editor"
                    >
<<<<<<< HEAD
                      {theme === "light" ? (
                        <>
                          <LuSun className="mr-2 size-4 rotate-0 scale-100 transition-all dark:-rotate-90 dark:scale-0" />
                          <Trans>menu.darkMode.light</Trans>
                        </>
                      ) : (
                        <span className="ml-6 mr-2">
                          <Trans>menu.darkMode.light</Trans>
                        </span>
                      )}
                    </MenuItem>
                    <MenuItem
                      className={
                        isDesktop
                          ? "cursor-pointer"
                          : "flex items-center p-2 text-sm"
                      }
                      aria-label="Dark mode"
                      onClick={() => setTheme("dark")}
                    >
                      {theme === "dark" ? (
                        <>
                          <LuMoon className="mr-2 size-4 rotate-90 scale-0 transition-all dark:rotate-0 dark:scale-100" />
                          <Trans>menu.darkMode.dark</Trans>
                        </>
                      ) : (
                        <span className="ml-6 mr-2">
                          <Trans>menu.darkMode.dark</Trans>
                        </span>
                      )}
=======
                      <LuSquarePen className="mr-2 size-4" />
                      <span>Configuration editor</span>
>>>>>>> cf3c0b2e
                    </MenuItem>
                  </Link>
                </>
              )}
            </DropdownMenuGroup>
            <DropdownMenuLabel className={isDesktop ? "mt-3" : "mt-1"}>
              Appearance
            </DropdownMenuLabel>
            <DropdownMenuSeparator />
            <SubItem>
              <SubItemTrigger
                className={
                  isDesktop ? "cursor-pointer" : "flex items-center p-2 text-sm"
                }
              >
                <LuSunMoon className="mr-2 size-4" />
                <span>Dark Mode</span>
              </SubItemTrigger>
              <Portal>
                <SubItemContent
                  className={
                    isDesktop ? "" : "w-[92%] rounded-lg md:rounded-2xl"
                  }
                >
                  <span tabIndex={0} className="sr-only" />
                  <MenuItem
                    className={
                      isDesktop
                        ? "cursor-pointer"
                        : "flex items-center p-2 text-sm"
                    }
                    aria-label="Light mode"
                    onClick={() => setTheme("light")}
                  >
                    {theme === "light" ? (
                      <>
                        <LuSun className="mr-2 size-4 rotate-0 scale-100 transition-all dark:-rotate-90 dark:scale-0" />
                        Light
                      </>
                    ) : (
                      <span className="ml-6 mr-2">Light</span>
                    )}
                  </MenuItem>
                  <MenuItem
                    className={
                      isDesktop
                        ? "cursor-pointer"
                        : "flex items-center p-2 text-sm"
                    }
                    aria-label="Dark mode"
                    onClick={() => setTheme("dark")}
                  >
                    {theme === "dark" ? (
                      <>
                        <LuMoon className="mr-2 size-4 rotate-90 scale-0 transition-all dark:rotate-0 dark:scale-100" />
                        Dark
                      </>
                    ) : (
                      <span className="ml-6 mr-2">Dark</span>
                    )}
                  </MenuItem>
                  <MenuItem
                    className={
                      isDesktop
                        ? "cursor-pointer"
                        : "flex items-center p-2 text-sm"
                    }
                    aria-label="Use the system settings for light or dark mode"
                    onClick={() => setTheme("system")}
                  >
                    {theme === "system" ? (
                      <>
                        <CgDarkMode className="mr-2 size-4 scale-100 transition-all" />
                        System
                      </>
                    ) : (
                      <span className="ml-6 mr-2">System</span>
                    )}
                  </MenuItem>
                </SubItemContent>
              </Portal>
            </SubItem>
            <SubItem>
              <SubItemTrigger
                className={
                  isDesktop ? "cursor-pointer" : "flex items-center p-2 text-sm"
                }
              >
                <LuSunMoon className="mr-2 size-4" />
                <span>Theme</span>
              </SubItemTrigger>
              <Portal>
                <SubItemContent
                  className={
                    isDesktop ? "" : "w-[92%] rounded-lg md:rounded-2xl"
                  }
                >
                  <span tabIndex={0} className="sr-only" />
                  {colorSchemes.map((scheme) => (
                    <MenuItem
                      key={scheme}
                      className={
                        isDesktop
                          ? "cursor-pointer"
                          : "flex items-center p-2 text-sm"
                      }
                      aria-label={`Color scheme - ${scheme}`}
                      onClick={() => setColorScheme(scheme)}
                    >
                      {scheme === colorScheme ? (
                        <>
<<<<<<< HEAD
                          <CgDarkMode className="mr-2 size-4 scale-100 transition-all" />
                          <Trans>menu.withSystem</Trans>
                        </>
                      ) : (
                        <span className="ml-6 mr-2">
                          <Trans>menu.withSystem</Trans>
                        </span>
                      )}
                    </MenuItem>
                  </SubItemContent>
                </Portal>
              </SubItem>
              <SubItem>
                <SubItemTrigger
                  className={
                    isDesktop
                      ? "cursor-pointer"
                      : "flex items-center p-2 text-sm"
                  }
                >
                  <LuSunMoon className="mr-2 size-4" />
                  <span>
                    <Trans>menu.theme.label</Trans>
                  </span>
                </SubItemTrigger>
                <Portal>
                  <SubItemContent
                    className={
                      isDesktop ? "" : "w-[92%] rounded-lg md:rounded-2xl"
                    }
                  >
                    <span tabIndex={0} className="sr-only" />
                    {colorSchemes.map((scheme) => (
                      <MenuItem
                        key={scheme}
                        className={
                          isDesktop
                            ? "cursor-pointer"
                            : "flex items-center p-2 text-sm"
                        }
                        aria-label={`Color scheme - ${scheme}`}
                        onClick={() => setColorScheme(scheme)}
                      >
                        {scheme === colorScheme ? (
                          <>
                            <IoColorPalette className="mr-2 size-4 rotate-0 scale-100 transition-all" />
                            <Trans>{friendlyColorSchemeName(scheme)}</Trans>
                          </>
                        ) : (
                          <span className="ml-6 mr-2">
                            <Trans>{friendlyColorSchemeName(scheme)}</Trans>
                          </span>
                        )}
                      </MenuItem>
                    ))}
                  </SubItemContent>
                </Portal>
              </SubItem>
            </DropdownMenuGroup>
=======
                          <IoColorPalette className="mr-2 size-4 rotate-0 scale-100 transition-all" />
                          {friendlyColorSchemeName(scheme)}
                        </>
                      ) : (
                        <span className="ml-6 mr-2">
                          {friendlyColorSchemeName(scheme)}
                        </span>
                      )}
                    </MenuItem>
                  ))}
                </SubItemContent>
              </Portal>
            </SubItem>
>>>>>>> cf3c0b2e
            <DropdownMenuLabel className={isDesktop ? "mt-3" : "mt-1"}>
              <Trans>menu.help</Trans>
            </DropdownMenuLabel>
            <DropdownMenuSeparator />
            <a href="https://docs.frigate.video" target="_blank">
              <MenuItem
                className={
                  isDesktop ? "cursor-pointer" : "flex items-center p-2 text-sm"
                }
                aria-label={t("menu.documentation.label")}
              >
                <LuLifeBuoy className="mr-2 size-4" />
                <span>
                  <Trans>menu.documentation</Trans>
                </span>
              </MenuItem>
            </a>
            <a
              href="https://github.com/blakeblackshear/frigate"
              target="_blank"
            >
              <MenuItem
                className={
                  isDesktop ? "cursor-pointer" : "flex items-center p-2 text-sm"
                }
                aria-label="Frigate Github"
              >
                <LuGithub className="mr-2 size-4" />
                <span>GitHub</span>
              </MenuItem>
            </a>
<<<<<<< HEAD
            <DropdownMenuSeparator className={isDesktop ? "mt-3" : "mt-1"} />
            <MenuItem
              className={
                isDesktop ? "cursor-pointer" : "flex items-center p-2 text-sm"
              }
              aria-label={t("restart")}
              onClick={() => setRestartDialogOpen(true)}
            >
              <LuRotateCw className="mr-2 size-4" />
              <span>
                <Trans>menu.restart</Trans>
              </span>
            </MenuItem>
=======
            {isAdmin && (
              <>
                <DropdownMenuSeparator
                  className={isDesktop ? "mt-3" : "mt-1"}
                />
                <MenuItem
                  className={
                    isDesktop
                      ? "cursor-pointer"
                      : "flex items-center p-2 text-sm"
                  }
                  aria-label="Restart Frigate"
                  onClick={() => setRestartDialogOpen(true)}
                >
                  <LuRotateCw className="mr-2 size-4" />
                  <span>Restart Frigate</span>
                </MenuItem>
              </>
            )}
>>>>>>> cf3c0b2e
          </div>
        </Content>
      </Container>
      <RestartDialog
        isOpen={restartDialogOpen}
        onClose={() => setRestartDialogOpen(false)}
        onRestart={() => sendRestart("restart")}
      />
      <SetPasswordDialog
        show={passwordDialogOpen}
        onSave={handlePasswordSave}
        onCancel={() => setPasswordDialogOpen(false)}
        username={profile?.username}
      />
    </>
  );
}<|MERGE_RESOLUTION|>--- conflicted
+++ resolved
@@ -6,7 +6,7 @@
   LuList,
   LuLogOut,
   LuMoon,
-  LuSquare,
+  LuSquarePen,
   LuRotateCw,
   LuSettings,
   LuSun,
@@ -53,16 +53,13 @@
 import { cn } from "@/lib/utils";
 import useSWR from "swr";
 import RestartDialog from "../overlay/dialog/RestartDialog";
-<<<<<<< HEAD
 import { t } from "i18next";
 import { Trans } from "react-i18next";
 import { useLanguage } from "@/context/language-provider";
-=======
 import { useIsAdmin } from "@/hooks/use-is-admin";
 import SetPasswordDialog from "../overlay/SetPasswordDialog";
 import { toast } from "sonner";
 import axios from "axios";
->>>>>>> cf3c0b2e
 
 type GeneralSettingsProps = {
   className?: string;
@@ -73,12 +70,9 @@
   const { data: config } = useSWR("config");
   const logoutUrl = config?.proxy?.logout_url || "/api/logout";
 
-<<<<<<< HEAD
   // settings
 
   const { language, setLanguage, systemLanguage } = useLanguage();
-=======
->>>>>>> cf3c0b2e
   const { theme, colorScheme, setTheme, setColorScheme } = useTheme();
   const [restartDialogOpen, setRestartDialogOpen] = useState(false);
   const [passwordDialogOpen, setPasswordDialogOpen] = useState(false);
@@ -201,7 +195,7 @@
             )}
             {isAdmin && (
               <>
-                <DropdownMenuLabel>System</DropdownMenuLabel>
+                <DropdownMenuLabel><Trans>menu.system</Trans></DropdownMenuLabel>
                 <DropdownMenuSeparator />
                 <DropdownMenuGroup className={isDesktop ? "" : "flex flex-col"}>
                   <Link to="/system#general">
@@ -214,7 +208,7 @@
                       aria-label="System metrics"
                     >
                       <LuActivity className="mr-2 size-4" />
-                      <span>System metrics</span>
+                      <span><Trans>menu.systemMetrics</Trans></span>
                     </MenuItem>
                   </Link>
                   <Link to="/logs">
@@ -227,57 +221,16 @@
                       aria-label="System logs"
                     >
                       <LuList className="mr-2 size-4" />
-                      <span>System logs</span>
+                      <span><Trans>menu.systemLogs</Trans></span>
                     </MenuItem>
                   </Link>
                 </DropdownMenuGroup>
               </>
             )}
-<<<<<<< HEAD
-            <DropdownMenuLabel>
-              <Trans>system</Trans>
-            </DropdownMenuLabel>
-            <DropdownMenuSeparator />
-            <DropdownMenuGroup className={isDesktop ? "" : "flex flex-col"}>
-              <Link to="/system#general">
-                <MenuItem
-                  className={
-                    isDesktop
-                      ? "cursor-pointer"
-                      : "flex w-full items-center p-2 text-sm"
-                  }
-                  aria-label="System metrics"
-                >
-                  <LuActivity className="mr-2 size-4" />
-                  <span>
-                    <Trans>menu.systemMetrics</Trans>
-                  </span>
-                </MenuItem>
-              </Link>
-              <Link to="/logs">
-                <MenuItem
-                  className={
-                    isDesktop
-                      ? "cursor-pointer"
-                      : "flex w-full items-center p-2 text-sm"
-                  }
-                  aria-label="System logs"
-                >
-                  <LuList className="mr-2 size-4" />
-                  <span>
-                    <Trans>menu.systemLogs</Trans>
-                  </span>
-                </MenuItem>
-              </Link>
-            </DropdownMenuGroup>
-            <DropdownMenuLabel className={isDesktop ? "mt-3" : "mt-1"}>
-              <Trans>menu.configuration</Trans>
-=======
             <DropdownMenuLabel
               className={isDesktop && isAdmin ? "mt-3" : "mt-1"}
             >
-              Configuration
->>>>>>> cf3c0b2e
+              <Trans>menu.configuration</Trans>
             </DropdownMenuLabel>
             <DropdownMenuSeparator />
             <DropdownMenuGroup>
@@ -296,134 +249,9 @@
                   </span>
                 </MenuItem>
               </Link>
-<<<<<<< HEAD
-              <Link to="/config">
-                <MenuItem
-                  className={
-                    isDesktop
-                      ? "cursor-pointer"
-                      : "flex w-full items-center p-2 text-sm"
-                  }
-                  aria-label="Configuration editor"
-                >
-                  <LuSquare className="mr-2 size-4" />
-                  <span>
-                    <Trans>menu.configurationEditor</Trans>
-                  </span>
-                </MenuItem>
-              </Link>
-              <SubItem>
-                <SubItemTrigger
-                  className={
-                    isDesktop
-                      ? "cursor-pointer"
-                      : "flex items-center p-2 text-sm"
-                  }
-                >
-                  <LuLanguages className="mr-2 size-4" />
-                  <span>
-                    <Trans>menu.languages</Trans>
-                  </span>
-                </SubItemTrigger>
-                <Portal>
-                  <SubItemContent
-                    className={
-                      isDesktop ? "" : "w-[92%] rounded-lg md:rounded-2xl"
-                    }
-                  >
-                    <span tabIndex={0} className="sr-only" />
-                    <MenuItem
-                      className={
-                        isDesktop
-                          ? "cursor-pointer"
-                          : "flex items-center p-2 text-sm"
-                      }
-                      aria-label="Light mode"
-                      onClick={() => setLanguage("en")}
-                    >
-                      {language === "en" ? (
-                        <>
-                          <LuSun className="mr-2 size-4 rotate-0 scale-100 transition-all dark:-rotate-90 dark:scale-0" />
-                          <Trans>menu.language.en</Trans>
-                        </>
-                      ) : (
-                        <span className="ml-6 mr-2">
-                          <Trans>menu.language.en</Trans>
-                        </span>
-                      )}
-                    </MenuItem>
-                    <MenuItem
-                      className={
-                        isDesktop
-                          ? "cursor-pointer"
-                          : "flex items-center p-2 text-sm"
-                      }
-                      aria-label="Dark mode"
-                      onClick={() => setLanguage("zh-CN")}
-                    >
-                      {language === "zh-CN" ? (
-                        <>
-                          <LuMoon className="mr-2 size-4 rotate-90 scale-0 transition-all dark:rotate-0 dark:scale-100" />
-                          <Trans>menu.language.zhCN</Trans>
-                        </>
-                      ) : (
-                        <span className="ml-6 mr-2">
-                          <Trans>menu.language.zhCN</Trans>
-                        </span>
-                      )}
-                    </MenuItem>
-                    <MenuItem
-                      className={
-                        isDesktop
-                          ? "cursor-pointer"
-                          : "flex items-center p-2 text-sm"
-                      }
-                      aria-label="Use the system settings for light or dark mode"
-                      onClick={() => setLanguage(systemLanguage)}
-                    >
-                      {language === systemLanguage ? (
-                        <>
-                          <CgDarkMode className="mr-2 size-4 scale-100 transition-all" />
-                          <Trans>menu.withSystem</Trans>
-                        </>
-                      ) : (
-                        <span className="ml-6 mr-2">
-                          <Trans>menu.withSystem</Trans>
-                        </span>
-                      )}
-                    </MenuItem>
-                  </SubItemContent>
-                </Portal>
-              </SubItem>
-              <DropdownMenuLabel className={isDesktop ? "mt-3" : "mt-1"}>
-                <Trans>menu.appearance</Trans>
-              </DropdownMenuLabel>
-              <DropdownMenuSeparator />
-              <SubItem>
-                <SubItemTrigger
-                  className={
-                    isDesktop
-                      ? "cursor-pointer"
-                      : "flex items-center p-2 text-sm"
-                  }
-                >
-                  <LuSunMoon className="mr-2 size-4" />
-                  <span>
-                    <Trans>menu.darkMode.label</Trans>
-                  </span>
-                </SubItemTrigger>
-                <Portal>
-                  <SubItemContent
-                    className={
-                      isDesktop ? "" : "w-[92%] rounded-lg md:rounded-2xl"
-                    }
-                  >
-                    <span tabIndex={0} className="sr-only" />
-=======
               {isAdmin && (
                 <>
                   <Link to="/config">
->>>>>>> cf3c0b2e
                     <MenuItem
                       className={
                         isDesktop
@@ -432,48 +260,15 @@
                       }
                       aria-label="Configuration editor"
                     >
-<<<<<<< HEAD
-                      {theme === "light" ? (
-                        <>
-                          <LuSun className="mr-2 size-4 rotate-0 scale-100 transition-all dark:-rotate-90 dark:scale-0" />
-                          <Trans>menu.darkMode.light</Trans>
-                        </>
-                      ) : (
-                        <span className="ml-6 mr-2">
-                          <Trans>menu.darkMode.light</Trans>
-                        </span>
-                      )}
-                    </MenuItem>
-                    <MenuItem
-                      className={
-                        isDesktop
-                          ? "cursor-pointer"
-                          : "flex items-center p-2 text-sm"
-                      }
-                      aria-label="Dark mode"
-                      onClick={() => setTheme("dark")}
-                    >
-                      {theme === "dark" ? (
-                        <>
-                          <LuMoon className="mr-2 size-4 rotate-90 scale-0 transition-all dark:rotate-0 dark:scale-100" />
-                          <Trans>menu.darkMode.dark</Trans>
-                        </>
-                      ) : (
-                        <span className="ml-6 mr-2">
-                          <Trans>menu.darkMode.dark</Trans>
-                        </span>
-                      )}
-=======
                       <LuSquarePen className="mr-2 size-4" />
-                      <span>Configuration editor</span>
->>>>>>> cf3c0b2e
+                      <span><Trans>menu.configurationEditor</Trans></span>
                     </MenuItem>
                   </Link>
                 </>
               )}
             </DropdownMenuGroup>
             <DropdownMenuLabel className={isDesktop ? "mt-3" : "mt-1"}>
-              Appearance
+              <Trans>menu.appearance</Trans>
             </DropdownMenuLabel>
             <DropdownMenuSeparator />
             <SubItem>
@@ -483,7 +278,7 @@
                 }
               >
                 <LuSunMoon className="mr-2 size-4" />
-                <span>Dark Mode</span>
+                <span><Trans>menu.darkMode.label</Trans></span>
               </SubItemTrigger>
               <Portal>
                 <SubItemContent
@@ -504,10 +299,10 @@
                     {theme === "light" ? (
                       <>
                         <LuSun className="mr-2 size-4 rotate-0 scale-100 transition-all dark:-rotate-90 dark:scale-0" />
-                        Light
+                        <Trans>menu.darkMode.light</Trans>
                       </>
                     ) : (
-                      <span className="ml-6 mr-2">Light</span>
+                      <span className="ml-6 mr-2"><Trans>menu.darkMode.light</Trans></span>
                     )}
                   </MenuItem>
                   <MenuItem
@@ -522,10 +317,10 @@
                     {theme === "dark" ? (
                       <>
                         <LuMoon className="mr-2 size-4 rotate-90 scale-0 transition-all dark:rotate-0 dark:scale-100" />
-                        Dark
+                        <Trans>menu.darkMode.dark</Trans>
                       </>
                     ) : (
-                      <span className="ml-6 mr-2">Dark</span>
+                      <span className="ml-6 mr-2"><Trans>menu.darkMode.dark</Trans></span>
                     )}
                   </MenuItem>
                   <MenuItem
@@ -540,10 +335,10 @@
                     {theme === "system" ? (
                       <>
                         <CgDarkMode className="mr-2 size-4 scale-100 transition-all" />
-                        System
+                        <Trans>menu.withSystem</Trans>
                       </>
                     ) : (
-                      <span className="ml-6 mr-2">System</span>
+                      <span className="ml-6 mr-2"><Trans>menu.withSystem</Trans></span>
                     )}
                   </MenuItem>
                 </SubItemContent>
@@ -556,7 +351,7 @@
                 }
               >
                 <LuSunMoon className="mr-2 size-4" />
-                <span>Theme</span>
+                <span><Trans>menu.theme.label</Trans></span>
               </SubItemTrigger>
               <Portal>
                 <SubItemContent
@@ -578,73 +373,12 @@
                     >
                       {scheme === colorScheme ? (
                         <>
-<<<<<<< HEAD
-                          <CgDarkMode className="mr-2 size-4 scale-100 transition-all" />
-                          <Trans>menu.withSystem</Trans>
+                          <IoColorPalette className="mr-2 size-4 rotate-0 scale-100 transition-all" />
+                          <Trans>{friendlyColorSchemeName(scheme)}</Trans>
                         </>
                       ) : (
                         <span className="ml-6 mr-2">
-                          <Trans>menu.withSystem</Trans>
-                        </span>
-                      )}
-                    </MenuItem>
-                  </SubItemContent>
-                </Portal>
-              </SubItem>
-              <SubItem>
-                <SubItemTrigger
-                  className={
-                    isDesktop
-                      ? "cursor-pointer"
-                      : "flex items-center p-2 text-sm"
-                  }
-                >
-                  <LuSunMoon className="mr-2 size-4" />
-                  <span>
-                    <Trans>menu.theme.label</Trans>
-                  </span>
-                </SubItemTrigger>
-                <Portal>
-                  <SubItemContent
-                    className={
-                      isDesktop ? "" : "w-[92%] rounded-lg md:rounded-2xl"
-                    }
-                  >
-                    <span tabIndex={0} className="sr-only" />
-                    {colorSchemes.map((scheme) => (
-                      <MenuItem
-                        key={scheme}
-                        className={
-                          isDesktop
-                            ? "cursor-pointer"
-                            : "flex items-center p-2 text-sm"
-                        }
-                        aria-label={`Color scheme - ${scheme}`}
-                        onClick={() => setColorScheme(scheme)}
-                      >
-                        {scheme === colorScheme ? (
-                          <>
-                            <IoColorPalette className="mr-2 size-4 rotate-0 scale-100 transition-all" />
-                            <Trans>{friendlyColorSchemeName(scheme)}</Trans>
-                          </>
-                        ) : (
-                          <span className="ml-6 mr-2">
-                            <Trans>{friendlyColorSchemeName(scheme)}</Trans>
-                          </span>
-                        )}
-                      </MenuItem>
-                    ))}
-                  </SubItemContent>
-                </Portal>
-              </SubItem>
-            </DropdownMenuGroup>
-=======
-                          <IoColorPalette className="mr-2 size-4 rotate-0 scale-100 transition-all" />
-                          {friendlyColorSchemeName(scheme)}
-                        </>
-                      ) : (
-                        <span className="ml-6 mr-2">
-                          {friendlyColorSchemeName(scheme)}
+                          <Trans>{friendlyColorSchemeName(scheme)}</Trans>
                         </span>
                       )}
                     </MenuItem>
@@ -652,7 +386,6 @@
                 </SubItemContent>
               </Portal>
             </SubItem>
->>>>>>> cf3c0b2e
             <DropdownMenuLabel className={isDesktop ? "mt-3" : "mt-1"}>
               <Trans>menu.help</Trans>
             </DropdownMenuLabel>
@@ -684,21 +417,6 @@
                 <span>GitHub</span>
               </MenuItem>
             </a>
-<<<<<<< HEAD
-            <DropdownMenuSeparator className={isDesktop ? "mt-3" : "mt-1"} />
-            <MenuItem
-              className={
-                isDesktop ? "cursor-pointer" : "flex items-center p-2 text-sm"
-              }
-              aria-label={t("restart")}
-              onClick={() => setRestartDialogOpen(true)}
-            >
-              <LuRotateCw className="mr-2 size-4" />
-              <span>
-                <Trans>menu.restart</Trans>
-              </span>
-            </MenuItem>
-=======
             {isAdmin && (
               <>
                 <DropdownMenuSeparator
@@ -714,11 +432,10 @@
                   onClick={() => setRestartDialogOpen(true)}
                 >
                   <LuRotateCw className="mr-2 size-4" />
-                  <span>Restart Frigate</span>
+                  <span><Trans>menu.restart</Trans></span>
                 </MenuItem>
               </>
             )}
->>>>>>> cf3c0b2e
           </div>
         </Content>
       </Container>
