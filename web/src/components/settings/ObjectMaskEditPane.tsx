import Heading from "../ui/heading";
import { Separator } from "../ui/separator";
import { Button } from "@/components/ui/button";
import {
  Select,
  SelectContent,
  SelectGroup,
  SelectItem,
  SelectSeparator,
  SelectTrigger,
  SelectValue,
} from "@/components/ui/select";
import {
  Form,
  FormControl,
  FormDescription,
  FormField,
  FormItem,
  FormLabel,
  FormMessage,
} from "@/components/ui/form";
import { useCallback, useEffect, useMemo } from "react";
import { FrigateConfig } from "@/types/frigateConfig";
import useSWR from "swr";
import { zodResolver } from "@hookform/resolvers/zod";
import { useForm } from "react-hook-form";
import { z } from "zod";
import { ObjectMaskFormValuesType, Polygon } from "@/types/canvas";
import PolygonEditControls from "./PolygonEditControls";
import { FaCheckCircle } from "react-icons/fa";
import {
  flattenPoints,
  interpolatePoints,
  parseCoordinates,
} from "@/utils/canvasUtil";
import axios from "axios";
import { toast } from "sonner";
import { Toaster } from "../ui/sonner";
import ActivityIndicator from "../indicators/activity-indicator";
import { getAttributeLabels } from "@/utils/iconUtil";
import { t } from "i18next";
import { Trans } from "react-i18next";

type ObjectMaskEditPaneProps = {
  polygons?: Polygon[];
  setPolygons: React.Dispatch<React.SetStateAction<Polygon[]>>;
  activePolygonIndex?: number;
  scaledWidth?: number;
  scaledHeight?: number;
  isLoading: boolean;
  setIsLoading: React.Dispatch<React.SetStateAction<boolean>>;
  onSave?: () => void;
  onCancel?: () => void;
  snapPoints: boolean;
  setSnapPoints: React.Dispatch<React.SetStateAction<boolean>>;
};

export default function ObjectMaskEditPane({
  polygons,
  setPolygons,
  activePolygonIndex,
  scaledWidth,
  scaledHeight,
  isLoading,
  setIsLoading,
  onSave,
  onCancel,
  snapPoints,
  setSnapPoints,
}: ObjectMaskEditPaneProps) {
  const { data: config, mutate: updateConfig } =
    useSWR<FrigateConfig>("config");

  const polygon = useMemo(() => {
    if (polygons && activePolygonIndex !== undefined) {
      return polygons[activePolygonIndex];
    } else {
      return null;
    }
  }, [polygons, activePolygonIndex]);

  const cameraConfig = useMemo(() => {
    if (polygon?.camera && config) {
      return config.cameras[polygon.camera];
    }
  }, [polygon, config]);

  const defaultName = useMemo(() => {
    if (!polygons) {
      return;
    }

    const count = polygons.filter((poly) => poly.type == "object_mask").length;

    let objectType = "";
    const objects = polygon?.objects[0];
    if (objects === undefined) {
      objectType = "all objects";
    } else {
      objectType = objects;
    }

    return `Object Mask ${count + 1} (${objectType})`;
  }, [polygons, polygon]);

  const formSchema = z
    .object({
      objects: z.string(),
      polygon: z.object({ isFinished: z.boolean(), name: z.string() }),
    })
    .refine(() => polygon?.isFinished === true, {
      message: t("masksAndZones.polygonDrawing.error.mustBeFinished", {ns: "views/settings"}),
      path: ["polygon.isFinished"],
    });

  const form = useForm<z.infer<typeof formSchema>>({
    resolver: zodResolver(formSchema),
    mode: "onChange",
    defaultValues: {
      objects: polygon?.objects[0] ?? "all_labels",
      polygon: { isFinished: polygon?.isFinished ?? false, name: defaultName },
    },
  });

  const saveToConfig = useCallback(
    async (
      { objects: form_objects }: ObjectMaskFormValuesType, // values submitted via the form
    ) => {
      if (!scaledWidth || !scaledHeight || !polygon || !cameraConfig) {
        return;
      }

      const coordinates = flattenPoints(
        interpolatePoints(polygon.points, scaledWidth, scaledHeight, 1, 1),
      ).join(",");

      let queryString = "";
      let configObject;
      let createFilter = false;
      let globalMask = false;
      let filteredMask = [coordinates];
      const editingMask = polygon.name.length > 0;

      // global mask on camera for all objects
      if (form_objects == "all_labels") {
        configObject = cameraConfig.objects.mask;
        globalMask = true;
      } else {
        if (
          cameraConfig.objects.filters[form_objects] &&
          cameraConfig.objects.filters[form_objects].mask !== null
        ) {
          configObject = cameraConfig.objects.filters[form_objects].mask;
        } else {
          createFilter = true;
        }
      }

      if (!createFilter) {
        let index = Array.isArray(configObject)
          ? configObject.length
          : configObject
            ? 1
            : 0;

        // editing existing mask, not creating a new one
        if (editingMask) {
          index = polygon.typeIndex;
        }

        filteredMask = (
          Array.isArray(configObject) ? configObject : [configObject as string]
        ).filter((_, currentIndex) => currentIndex !== index);

        filteredMask.splice(index, 0, coordinates);
      }

      queryString = filteredMask
        .map((pointsArray) => {
          const coordinates = flattenPoints(parseCoordinates(pointsArray)).join(
            ",",
          );
          return globalMask
            ? `cameras.${polygon?.camera}.objects.mask=${coordinates}&`
            : `cameras.${polygon?.camera}.objects.filters.${form_objects}.mask=${coordinates}&`;
        })
        .join("");

      if (!queryString) {
        return;
      }

      axios
        .put(`config/set?${queryString}`, {
          requires_restart: 0,
        })
        .then((res) => {
          if (res.status === 200) {
            toast.success(
              polygon.name
                ? t(
                    "masksAndZones.objectMasks.toast.success",
                    {
                      polygonName: polygon.name,
                      ns: "views/settings"
                    },
                  )
                : t(
                    "masksAndZones.objectMasks.toast.success.noName",
                    {
                      ns: "views/settings"
                    }
                  ),
              {
                position: "top-center",
              },
            );
            updateConfig();
          } else {
            toast.error(
              t("toast.save.error", {
                errorMessage: res.statusText,
              }),
              {
                position: "top-center",
              },
            );
          }
        })
        .catch((error) => {
<<<<<<< HEAD
          toast.error(
            t("toast.save.error", {
              errorMessage: error.response.data.message,
            }),
            { position: "top-center" },
          );
=======
          const errorMessage =
            error.response?.data?.message ||
            error.response?.data?.detail ||
            "Unknown error";
          toast.error(`Failed to save config changes: ${errorMessage}`, {
            position: "top-center",
          });
>>>>>>> cf3c0b2e
        })
        .finally(() => {
          setIsLoading(false);
        });
    },
    [
      updateConfig,
      polygon,
      scaledWidth,
      scaledHeight,
      setIsLoading,
      cameraConfig,
    ],
  );

  function onSubmit(values: z.infer<typeof formSchema>) {
    if (activePolygonIndex === undefined || !values || !polygons) {
      return;
    }
    setIsLoading(true);

    saveToConfig(values as ObjectMaskFormValuesType);
    if (onSave) {
      onSave();
    }
  }

  useEffect(() => {
    document.title = t(
      "masksAndZones.objectMasks.documentTitle",
      {
        ns: "views/settings"
      }
    );
  }, []);

  if (!polygon) {
    return;
  }

  return (
    <>
      <Toaster position="top-center" closeButton={true} />
      <Heading as="h3" className="my-2">
        {polygon.name.length
          ? t("masksAndZones.objectMasks.edit", {
              ns: "views/settings"
          })
          : t("masksAndZones.objectMasks.add", {
              ns: "views/settings"
          })}
      </Heading>
      <div className="my-2 text-sm text-muted-foreground">
        <p>
          <Trans ns="views/settings">
            masksAndZones.objectMasks.context
          </Trans>
        </p>
      </div>
      <Separator className="my-3 bg-secondary" />
      {polygons && activePolygonIndex !== undefined && (
        <div className="my-2 flex w-full flex-row justify-between text-sm">
          <div className="my-1 inline-flex">
            {t("masksAndZones.objectMasks.point", {
              count: polygons[activePolygonIndex].points.length,
              ns: "views/settings"
            })}
            {polygons[activePolygonIndex].isFinished && (
              <FaCheckCircle className="ml-2 size-5" />
            )}
          </div>
          <PolygonEditControls
            polygons={polygons}
            setPolygons={setPolygons}
            activePolygonIndex={activePolygonIndex}
            snapPoints={snapPoints}
            setSnapPoints={setSnapPoints}
          />
        </div>
      )}
      <div className="mb-3 text-sm text-muted-foreground">
        <Trans ns="views/settings">
          masksAndZones.objectMasks.clickDrawPolygon
        </Trans>
      </div>

      <Separator className="my-3 bg-secondary" />

      <Form {...form}>
        <form
          onSubmit={form.handleSubmit(onSubmit)}
          className="flex flex-1 flex-col space-y-6"
        >
          <div>
            <FormField
              control={form.control}
              name="polygon.name"
              render={() => (
                <FormItem>
                  <FormMessage />
                </FormItem>
              )}
            />
            <FormField
              control={form.control}
              name="objects"
              render={({ field }) => (
                <FormItem>
                  <FormLabel>
                    <Trans ns="views/settings">
                      masksAndZones.objectMasks.objects
                    </Trans>
                  </FormLabel>
                  <Select
                    onValueChange={field.onChange}
                    defaultValue={field.value}
                    disabled={polygon.name.length != 0}
                  >
                    <FormControl>
                      <SelectTrigger>
                        <SelectValue placeholder="Select an object type" />
                      </SelectTrigger>
                    </FormControl>
                    <SelectContent>
                      <ZoneObjectSelector camera={polygon.camera} />
                    </SelectContent>
                  </Select>
                  <FormDescription>
                    <Trans ns="views/settings">
                      masksAndZones.objectMasks.objects.desc
                    </Trans>
                  </FormDescription>
                  <FormMessage />
                </FormItem>
              )}
            />
            <FormField
              control={form.control}
              name="polygon.isFinished"
              render={() => (
                <FormItem>
                  <FormMessage />
                </FormItem>
              )}
            />
          </div>
          <div className="flex flex-1 flex-col justify-end">
            <div className="flex flex-row gap-2 pt-5">
              <Button
                className="flex flex-1"
                aria-label="Cancel"
                onClick={onCancel}
              >
                <Trans>button.cancel</Trans>
              </Button>
              <Button
                variant="select"
                disabled={isLoading}
                className="flex flex-1"
                aria-label="Save"
                type="submit"
              >
                {isLoading ? (
                  <div className="flex flex-row items-center gap-2">
                    <ActivityIndicator />
                    <span>
                      <Trans>button.saving</Trans>
                    </span>
                  </div>
                ) : (
                  <Trans>button.save</Trans>
                )}
              </Button>
            </div>
          </div>
        </form>
      </Form>
    </>
  );
}

type ZoneObjectSelectorProps = {
  camera: string;
};

export function ZoneObjectSelector({ camera }: ZoneObjectSelectorProps) {
  const { data: config } = useSWR<FrigateConfig>("config");

  const attributeLabels = useMemo(() => {
    if (!config) {
      return [];
    }

    return getAttributeLabels(config);
  }, [config]);

  const cameraConfig = useMemo(() => {
    if (config && camera) {
      return config.cameras[camera];
    }
  }, [config, camera]);

  const allLabels = useMemo<string[]>(() => {
    if (!config || !cameraConfig) {
      return [];
    }

    const labels = new Set<string>();

    Object.values(config.cameras).forEach((camera) => {
      camera.objects.track.forEach((label) => {
        if (!attributeLabels.includes(label)) {
          labels.add(label);
        }
      });
    });

    cameraConfig.objects.track.forEach((label) => {
      if (!attributeLabels.includes(label)) {
        labels.add(label);
      }
    });

    return [...labels].sort();
  }, [config, cameraConfig, attributeLabels]);

  return (
    <>
      <SelectGroup>
        <SelectItem value="all_labels">
          <Trans ns="views/settings">
            masksAndZones.objectMasks.objects.allObjectTypes
          </Trans>
        </SelectItem>
        <SelectSeparator className="bg-secondary" />
        {allLabels.map((item) => (
          <SelectItem key={item} value={item}>
            {t(item, {ns: "objects"})}
          </SelectItem>
        ))}
      </SelectGroup>
    </>
  );
}<|MERGE_RESOLUTION|>--- conflicted
+++ resolved
@@ -228,22 +228,15 @@
           }
         })
         .catch((error) => {
-<<<<<<< HEAD
-          toast.error(
-            t("toast.save.error", {
-              errorMessage: error.response.data.message,
-            }),
-            { position: "top-center" },
-          );
-=======
           const errorMessage =
             error.response?.data?.message ||
             error.response?.data?.detail ||
             "Unknown error";
-          toast.error(`Failed to save config changes: ${errorMessage}`, {
+          toast.error(t("toast.save.error", {
+            errorMessage
+          }), {
             position: "top-center",
           });
->>>>>>> cf3c0b2e
         })
         .finally(() => {
           setIsLoading(false);
