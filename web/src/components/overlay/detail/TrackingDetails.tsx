import useSWR from "swr";
import { useCallback, useEffect, useMemo, useRef, useState } from "react";
import { Event } from "@/types/event";
import ActivityIndicator from "@/components/indicators/activity-indicator";
import { Button } from "@/components/ui/button";
import { TrackingDetailsSequence } from "@/types/timeline";
import Heading from "@/components/ui/heading";
import { FrigateConfig } from "@/types/frigateConfig";
import { formatUnixTimestampToDateTime } from "@/utils/dateUtil";
import { getIconForLabel } from "@/utils/iconUtil";
import { LuCircle, LuFolderX, LuSettings } from "react-icons/lu";
import { cn } from "@/lib/utils";
import {
  Tooltip,
  TooltipContent,
  TooltipTrigger,
} from "@/components/ui/tooltip";
import { AnnotationSettingsPane } from "./AnnotationSettingsPane";
import { TooltipPortal } from "@radix-ui/react-tooltip";
import HlsVideoPlayer from "@/components/player/HlsVideoPlayer";
import { baseUrl } from "@/api/baseUrl";
import { REVIEW_PADDING } from "@/types/review";
import { ASPECT_VERTICAL_LAYOUT, ASPECT_WIDE_LAYOUT } from "@/types/record";
import {
  DropdownMenu,
  DropdownMenuTrigger,
  DropdownMenuContent,
  DropdownMenuItem,
  DropdownMenuPortal,
} from "@/components/ui/dropdown-menu";
import { Link, useNavigate } from "react-router-dom";
import { getLifecycleItemDescription } from "@/utils/lifecycleUtil";
import { useTranslation } from "react-i18next";
import { getTranslatedLabel } from "@/utils/i18n";
import { resolveZoneName } from "@/hooks/use-zone-friendly-name";
import { Badge } from "@/components/ui/badge";
import { HiDotsHorizontal } from "react-icons/hi";
import axios from "axios";
import { toast } from "sonner";
import { useDetailStream } from "@/context/detail-stream-context";
import { isDesktop, isIOS, isMobileOnly, isSafari } from "react-device-detect";
import Chip from "@/components/indicators/Chip";
import { FaDownload, FaHistory } from "react-icons/fa";
import { useApiHost } from "@/api";
import ImageLoadingIndicator from "@/components/indicators/ImageLoadingIndicator";
import ObjectTrackOverlay from "../ObjectTrackOverlay";

type TrackingDetailsProps = {
  className?: string;
  event: Event;
  fullscreen?: boolean;
  tabs?: React.ReactNode;
};

export function TrackingDetails({
  className,
  event,
  tabs,
}: TrackingDetailsProps) {
  const videoRef = useRef<HTMLVideoElement | null>(null);
  const { t } = useTranslation(["views/explore"]);
  const navigate = useNavigate();
  const apiHost = useApiHost();
  const imgRef = useRef<HTMLImageElement | null>(null);
  const [imgLoaded, setImgLoaded] = useState(false);
  const [displaySource, _setDisplaySource] = useState<"video" | "image">(
    "video",
  );
  const { setSelectedObjectIds, annotationOffset, setAnnotationOffset } =
    useDetailStream();

  // manualOverride holds a record-stream timestamp explicitly chosen by the
  // user (eg, clicking a lifecycle row). When null we display `currentTime`.
  const [manualOverride, setManualOverride] = useState<number | null>(null);

  // event.start_time is detect time, convert to record, then subtract padding
  const [currentTime, setCurrentTime] = useState(
    (event.start_time ?? 0) + annotationOffset / 1000 - REVIEW_PADDING,
  );

  const { data: eventSequence } = useSWR<TrackingDetailsSequence[]>([
    "timeline",
    {
      source_id: event.id,
    },
  ]);

  const { data: config } = useSWR<FrigateConfig>("config");

<<<<<<< HEAD
  eventSequence?.map((event) => {
    event.data.zones_friendly_names = event.data?.zones?.map((zone) => {
      return resolveZoneName(config, zone);
    });
  });

=======
  // Use manualOverride (set when seeking in image mode) if present so
  // lifecycle rows and overlays follow image-mode seeks. Otherwise fall
  // back to currentTime used for video mode.
>>>>>>> e1bc7360
  const effectiveTime = useMemo(() => {
    const displayedRecordTime = manualOverride ?? currentTime;
    return displayedRecordTime - annotationOffset / 1000;
  }, [manualOverride, currentTime, annotationOffset]);

  const containerRef = useRef<HTMLDivElement | null>(null);
  const [_selectedZone, setSelectedZone] = useState("");
  const [_lifecycleZones, setLifecycleZones] = useState<string[]>([]);
  const [showControls, setShowControls] = useState(false);
  const [showZones, setShowZones] = useState(true);
  const [seekToTimestamp, setSeekToTimestamp] = useState<number | null>(null);

  const aspectRatio = useMemo(() => {
    if (!config) {
      return 16 / 9;
    }

    return (
      config.cameras[event.camera].detect.width /
      config.cameras[event.camera].detect.height
    );
  }, [config, event]);

  const label = event.sub_label
    ? event.sub_label
    : getTranslatedLabel(event.label);

  const getZoneColor = useCallback(
    (zoneName: string) => {
      const zoneColor =
        config?.cameras?.[event.camera]?.zones?.[zoneName]?.color;
      if (zoneColor) {
        const reversed = [...zoneColor].reverse();
        return reversed;
      }
    },
    [config, event],
  );

  // Set the selected object ID in the context so ObjectTrackOverlay can display it
  useEffect(() => {
    setSelectedObjectIds([event.id]);
  }, [event.id, setSelectedObjectIds]);

  const handleLifecycleClick = useCallback(
    (item: TrackingDetailsSequence) => {
      if (!videoRef.current && !imgRef.current) return;

      // Convert lifecycle timestamp (detect stream) to record stream time
      const targetTimeRecord = item.timestamp + annotationOffset / 1000;

      if (displaySource === "image") {
        // For image mode: set a manual override timestamp and update
        // currentTime so overlays render correctly.
        setManualOverride(targetTimeRecord);
        setCurrentTime(targetTimeRecord);
        return;
      }

      // For video mode: convert to video-relative time and seek player
      const eventStartRecord =
        (event.start_time ?? 0) + annotationOffset / 1000;
      const videoStartTime = eventStartRecord - REVIEW_PADDING;
      const relativeTime = targetTimeRecord - videoStartTime;

      if (videoRef.current) {
        videoRef.current.currentTime = relativeTime;
      }
    },
    [event.start_time, annotationOffset, displaySource],
  );

  const formattedStart = config
    ? formatUnixTimestampToDateTime(event.start_time ?? 0, {
        timezone: config.ui.timezone,
        date_format:
          config.ui.time_format == "24hour"
            ? t("time.formattedTimestamp.24hour", {
                ns: "common",
              })
            : t("time.formattedTimestamp.12hour", {
                ns: "common",
              }),
        time_style: "medium",
        date_style: "medium",
      })
    : "";

  const formattedEnd = config
    ? formatUnixTimestampToDateTime(event.end_time ?? 0, {
        timezone: config.ui.timezone,
        date_format:
          config.ui.time_format == "24hour"
            ? t("time.formattedTimestamp.24hour", {
                ns: "common",
              })
            : t("time.formattedTimestamp.12hour", {
                ns: "common",
              }),
        time_style: "medium",
        date_style: "medium",
      })
    : "";

  useEffect(() => {
    if (!eventSequence || eventSequence.length === 0) return;
    setLifecycleZones(eventSequence[0]?.data.zones);
  }, [eventSequence]);

  useEffect(() => {
    if (seekToTimestamp === null) return;

    if (displaySource === "image") {
      // For image mode, set the manual override so the snapshot updates to
      // the exact record timestamp.
      setManualOverride(seekToTimestamp);
      setSeekToTimestamp(null);
      return;
    }

    // seekToTimestamp is a record stream timestamp
    // event.start_time is detect stream time, convert to record
    // The video clip starts at (eventStartRecord - REVIEW_PADDING)
    if (!videoRef.current) return;
    const eventStartRecord = event.start_time + annotationOffset / 1000;
    const videoStartTime = eventStartRecord - REVIEW_PADDING;
    const relativeTime = seekToTimestamp - videoStartTime;
    if (relativeTime >= 0) {
      videoRef.current.currentTime = relativeTime;
    }
    setSeekToTimestamp(null);
  }, [
    seekToTimestamp,
    event.start_time,
    annotationOffset,
    apiHost,
    event.camera,
    displaySource,
  ]);

  const isWithinEventRange =
    effectiveTime !== undefined &&
    event.start_time !== undefined &&
    event.end_time !== undefined &&
    effectiveTime >= event.start_time &&
    effectiveTime <= event.end_time;

  // Calculate how far down the blue line should extend based on effectiveTime
  const calculateLineHeight = useCallback(() => {
    if (!eventSequence || eventSequence.length === 0 || !isWithinEventRange) {
      return 0;
    }

    const currentTime = effectiveTime ?? 0;

    // Find which events have been passed
    let lastPassedIndex = -1;
    for (let i = 0; i < eventSequence.length; i++) {
      if (currentTime >= (eventSequence[i].timestamp ?? 0)) {
        lastPassedIndex = i;
      } else {
        break;
      }
    }

    // No events passed yet
    if (lastPassedIndex < 0) return 0;

    // All events passed
    if (lastPassedIndex >= eventSequence.length - 1) return 100;

    // Calculate percentage based on item position, not time
    // Each item occupies an equal visual space regardless of time gaps
    const itemPercentage = 100 / (eventSequence.length - 1);

    // Find progress between current and next event for smooth transition
    const currentEvent = eventSequence[lastPassedIndex];
    const nextEvent = eventSequence[lastPassedIndex + 1];
    const currentTimestamp = currentEvent.timestamp ?? 0;
    const nextTimestamp = nextEvent.timestamp ?? 0;

    // Calculate interpolation between the two events
    const timeBetween = nextTimestamp - currentTimestamp;
    const timeElapsed = currentTime - currentTimestamp;
    const interpolation = timeBetween > 0 ? timeElapsed / timeBetween : 0;

    // Base position plus interpolated progress to next item
    return Math.min(
      100,
      lastPassedIndex * itemPercentage + interpolation * itemPercentage,
    );
  }, [eventSequence, effectiveTime, isWithinEventRange]);

  const blueLineHeight = calculateLineHeight();

  const videoSource = useMemo(() => {
    // event.start_time and event.end_time are in DETECT stream time
    // Convert to record stream time, then create video clip with padding
    const eventStartRecord = event.start_time + annotationOffset / 1000;
    const eventEndRecord =
      (event.end_time ?? Date.now() / 1000) + annotationOffset / 1000;
    const startTime = eventStartRecord - REVIEW_PADDING;
    const endTime = eventEndRecord + REVIEW_PADDING;
    const playlist = `${baseUrl}vod/${event.camera}/start/${startTime}/end/${endTime}/index.m3u8`;

    return {
      playlist,
      startPosition: 0,
    };
  }, [event, annotationOffset]);

  // Determine camera aspect ratio category
  const cameraAspect = useMemo(() => {
    if (!aspectRatio) {
      return "normal";
    } else if (aspectRatio > ASPECT_WIDE_LAYOUT) {
      return "wide";
    } else if (aspectRatio < ASPECT_VERTICAL_LAYOUT) {
      return "tall";
    } else {
      return "normal";
    }
  }, [aspectRatio]);

  const handleSeekToTime = useCallback((timestamp: number, _play?: boolean) => {
    // Set the target timestamp to seek to
    setSeekToTimestamp(timestamp);
  }, []);

  const handleTimeUpdate = useCallback(
    (time: number) => {
      // event.start_time is detect stream time, convert to record
      const eventStartRecord = event.start_time + annotationOffset / 1000;
      const videoStartTime = eventStartRecord - REVIEW_PADDING;
      const absoluteTime = time + videoStartTime;

      setCurrentTime(absoluteTime);
    },
    [event.start_time, annotationOffset],
  );

  const [src, setSrc] = useState(
    `${apiHost}api/${event.camera}/recordings/${currentTime + REVIEW_PADDING}/snapshot.jpg?height=500`,
  );
  const [hasError, setHasError] = useState(false);

  // Derive the record timestamp to display: manualOverride if present,
  // otherwise use currentTime.
  const displayedRecordTime = manualOverride ?? currentTime;

  useEffect(() => {
    if (displayedRecordTime) {
      const newSrc = `${apiHost}api/${event.camera}/recordings/${displayedRecordTime}/snapshot.jpg?height=500`;
      setSrc(newSrc);
    }
    setImgLoaded(false);
    setHasError(false);

    // we know that these deps are correct
    // eslint-disable-next-line react-hooks/exhaustive-deps
  }, [displayedRecordTime]);

  if (!config) {
    return <ActivityIndicator />;
  }

  return (
    <div
      className={cn(
        isDesktop
          ? "flex size-full gap-4 overflow-hidden"
          : "flex size-full flex-col gap-2",
        className,
      )}
    >
      <span tabIndex={0} className="sr-only" />

      <div
        className={cn(
          "flex items-center justify-center",
          isDesktop && "overflow-hidden",
          cameraAspect === "tall" ? "max-h-[50dvh] lg:max-h-[70dvh]" : "w-full",
          cameraAspect === "tall" && isMobileOnly && "w-full",
          cameraAspect !== "tall" && isDesktop && "flex-[3]",
        )}
        style={{ aspectRatio: aspectRatio }}
        ref={containerRef}
      >
        <div
          className={cn(
            "relative",
            cameraAspect === "tall" ? "h-full" : "w-full",
          )}
        >
          {displaySource == "video" && (
            <HlsVideoPlayer
              videoRef={videoRef}
              containerRef={containerRef}
              visible={true}
              currentSource={videoSource}
              hotKeys={false}
              supportsFullscreen={false}
              fullscreen={false}
              frigateControls={true}
              onTimeUpdate={handleTimeUpdate}
              onSeekToTime={handleSeekToTime}
              isDetailMode={true}
              camera={event.camera}
              currentTimeOverride={currentTime}
            />
          )}
          {displaySource == "image" && (
            <>
              <ImageLoadingIndicator
                className="absolute inset-0"
                imgLoaded={imgLoaded}
              />
              {hasError && (
                <div className="relative aspect-video">
                  <div className="flex flex-col items-center justify-center p-20 text-center">
                    <LuFolderX className="size-16" />
                    {t("objectLifecycle.noImageFound")}
                  </div>
                </div>
              )}
              <div
                className={cn("relative", imgLoaded ? "visible" : "invisible")}
              >
                <div className="absolute z-50 size-full">
                  <ObjectTrackOverlay
                    key={`overlay-${displayedRecordTime}`}
                    camera={event.camera}
                    showBoundingBoxes={true}
                    currentTime={displayedRecordTime}
                    videoWidth={imgRef?.current?.naturalWidth ?? 0}
                    videoHeight={imgRef?.current?.naturalHeight ?? 0}
                    className="absolute inset-0 z-10"
                    onSeekToTime={handleSeekToTime}
                  />
                </div>
                <img
                  key={event.id}
                  ref={imgRef}
                  className={cn(
                    "max-h-[50dvh] max-w-full select-none rounded-lg object-contain",
                  )}
                  loading={isSafari ? "eager" : "lazy"}
                  style={
                    isIOS
                      ? {
                          WebkitUserSelect: "none",
                          WebkitTouchCallout: "none",
                        }
                      : undefined
                  }
                  draggable={false}
                  src={src}
                  onLoad={() => setImgLoaded(true)}
                  onError={() => setHasError(true)}
                />
              </div>
            </>
          )}
          <div
            className={cn(
              "absolute top-2 z-[5] flex items-center gap-2",
              isIOS ? "right-8" : "right-2",
            )}
          >
            {event && (
              <Tooltip>
                <TooltipTrigger>
                  <Chip
                    className="cursor-pointer rounded-md bg-gray-500 bg-gradient-to-br from-gray-400 to-gray-500"
                    onClick={() => {
                      if (event?.id) {
                        const params = new URLSearchParams({
                          id: event.id,
                        }).toString();
                        navigate(`/review?${params}`);
                      }
                    }}
                  >
                    <FaHistory className="size-4 text-white" />
                  </Chip>
                </TooltipTrigger>
                <TooltipPortal>
                  <TooltipContent>
                    {t("itemMenu.viewInHistory.label")}
                  </TooltipContent>
                </TooltipPortal>
              </Tooltip>
            )}
            <Tooltip>
              <TooltipTrigger asChild>
                <a
                  download
                  href={`${baseUrl}api/${event.camera}/start/${event.start_time - REVIEW_PADDING}/end/${(event.end_time ?? Date.now() / 1000) + REVIEW_PADDING}/clip.mp4`}
                >
                  <Chip className="cursor-pointer rounded-md bg-gray-500 bg-gradient-to-br from-gray-400 to-gray-500">
                    <FaDownload className="size-4 text-white" />
                  </Chip>
                </a>
              </TooltipTrigger>
              <TooltipPortal>
                <TooltipContent>
                  {t("button.download", { ns: "common" })}
                </TooltipContent>
              </TooltipPortal>
            </Tooltip>
          </div>
        </div>
      </div>

      <div className={cn(isDesktop && "flex-[2] overflow-hidden")}>
        {isDesktop && tabs && <div className="mb-4">{tabs}</div>}
        <div
          className={cn(
            isDesktop && "scrollbar-container h-full overflow-y-auto",
          )}
        >
          <div className="flex flex-row items-center justify-between">
            <Heading as="h4">{t("trackingDetails.title")}</Heading>

            <div className="flex flex-row gap-2">
              <Tooltip>
                <TooltipTrigger asChild>
                  <Button
                    variant={showControls ? "select" : "default"}
                    className="size-7 p-1.5"
                    aria-label={t("trackingDetails.adjustAnnotationSettings")}
                  >
                    <LuSettings
                      className="size-5"
                      onClick={() => setShowControls(!showControls)}
                    />
                  </Button>
                </TooltipTrigger>
                <TooltipPortal>
                  <TooltipContent>
                    {t("trackingDetails.adjustAnnotationSettings")}
                  </TooltipContent>
                </TooltipPortal>
              </Tooltip>
            </div>
          </div>
          <div className="flex flex-row items-center justify-between">
            <div className="mb-2 text-sm text-muted-foreground">
              {t("trackingDetails.scrollViewTips")}
            </div>
            <div className="min-w-20 text-right text-sm text-muted-foreground">
              {t("trackingDetails.count", {
                first: eventSequence?.length ?? 0,
                second: eventSequence?.length ?? 0,
              })}
            </div>
          </div>
          {config?.cameras[event.camera]?.onvif.autotracking
            .enabled_in_config && (
            <div className="-mt-2 mb-2 text-sm text-danger">
              {t("trackingDetails.autoTrackingTips")}
            </div>
          )}
          {showControls && (
            <AnnotationSettingsPane
              event={event}
              showZones={showZones}
              setShowZones={setShowZones}
              annotationOffset={annotationOffset}
              setAnnotationOffset={(value) => {
                if (typeof value === "function") {
                  const newValue = value(annotationOffset);
                  setAnnotationOffset(newValue);
                } else {
                  setAnnotationOffset(value);
                }
              }}
            />
          )}

          <div className="mt-4">
            <div
              className={cn(
                "rounded-md bg-secondary p-3 outline outline-[3px] -outline-offset-[2.8px] outline-transparent duration-500",
              )}
            >
              <div className="flex w-full items-center justify-between">
                <div
                  className="flex items-center gap-2 font-medium"
                  onClick={(e) => {
                    e.stopPropagation();
                    // event.start_time is detect time, convert to record
                    handleSeekToTime(
                      (event.start_time ?? 0) + annotationOffset / 1000,
                    );
                  }}
                  role="button"
                >
                  <div
                    className={cn(
                      "relative ml-2 rounded-full bg-muted-foreground p-2",
                    )}
                  >
                    {getIconForLabel(
                      event.sub_label ? event.label + "-verified" : event.label,
                      "size-4 text-white",
                    )}
                  </div>
                  <div className="flex items-center gap-2">
                    <span className="capitalize">{label}</span>
                    <span className="text-secondary-foreground">
                      {formattedStart ?? ""} - {formattedEnd ?? ""}
                    </span>
                    {event.data?.recognized_license_plate && (
                      <>
                        <span className="text-secondary-foreground">·</span>
                        <div className="text-sm text-secondary-foreground">
                          <Link
                            to={`/explore?recognized_license_plate=${event.data.recognized_license_plate}`}
                            className="text-sm"
                          >
                            {event.data.recognized_license_plate}
                          </Link>
                        </div>
                      </>
                    )}
                  </div>
                </div>
              </div>

              <div className="mt-2">
                {!eventSequence ? (
                  <ActivityIndicator className="size-2" size={2} />
                ) : eventSequence.length === 0 ? (
                  <div className="py-2 text-muted-foreground">
                    {t("detail.noObjectDetailData", { ns: "views/events" })}
                  </div>
                ) : (
                  <div className="-pb-2 relative mx-0">
                    <div className="absolute -top-2 bottom-8 left-6 z-0 w-0.5 -translate-x-1/2 bg-secondary-foreground" />
                    {isWithinEventRange && (
                      <div
                        className="absolute left-6 top-2 z-[5] max-h-[calc(100%-3rem)] w-0.5 -translate-x-1/2 bg-selected transition-all duration-300"
                        style={{ height: `${blueLineHeight}%` }}
                      />
                    )}
                    <div className="space-y-2">
                      {eventSequence.map((item, idx) => {
                        const isActive =
                          Math.abs(
                            (effectiveTime ?? 0) - (item.timestamp ?? 0),
                          ) <= 0.5;
                        const formattedEventTimestamp = config
                          ? formatUnixTimestampToDateTime(item.timestamp ?? 0, {
                              timezone: config.ui.timezone,
                              date_format:
                                config.ui.time_format == "24hour"
                                  ? t(
                                      "time.formattedTimestampHourMinuteSecond.24hour",
                                      { ns: "common" },
                                    )
                                  : t(
                                      "time.formattedTimestampHourMinuteSecond.12hour",
                                      { ns: "common" },
                                    ),
                              time_style: "medium",
                              date_style: "medium",
                            })
                          : "";

                        const ratio =
                          Array.isArray(item.data.box) &&
                          item.data.box.length >= 4
                            ? (
                                aspectRatio *
                                (item.data.box[2] / item.data.box[3])
                              ).toFixed(2)
                            : "N/A";
                        const areaPx =
                          Array.isArray(item.data.box) &&
                          item.data.box.length >= 4
                            ? Math.round(
                                (config.cameras[event.camera]?.detect?.width ??
                                  0) *
                                  (config.cameras[event.camera]?.detect
                                    ?.height ?? 0) *
                                  (item.data.box[2] * item.data.box[3]),
                              )
                            : undefined;
                        const areaPct =
                          Array.isArray(item.data.box) &&
                          item.data.box.length >= 4
                            ? (item.data.box[2] * item.data.box[3]).toFixed(4)
                            : undefined;

                        return (
                          <LifecycleIconRow
                            key={`${item.timestamp}-${item.source_id ?? ""}-${idx}`}
                            item={item}
                            isActive={isActive}
                            formattedEventTimestamp={formattedEventTimestamp}
                            ratio={ratio}
                            areaPx={areaPx}
                            areaPct={areaPct}
                            onClick={() => handleLifecycleClick(item)}
                            setSelectedZone={setSelectedZone}
                            getZoneColor={getZoneColor}
                            effectiveTime={effectiveTime}
                            isTimelineActive={isWithinEventRange}
                          />
                        );
                      })}
                    </div>
                  </div>
                )}
              </div>
            </div>
          </div>
        </div>
      </div>
    </div>
  );
}

type LifecycleIconRowProps = {
  item: TrackingDetailsSequence;
  isActive?: boolean;
  formattedEventTimestamp: string;
  ratio: string;
  areaPx?: number;
  areaPct?: string;
  onClick: () => void;
  setSelectedZone: (z: string) => void;
  getZoneColor: (zoneName: string) => number[] | undefined;
  effectiveTime?: number;
  isTimelineActive?: boolean;
};

function LifecycleIconRow({
  item,
  isActive,
  formattedEventTimestamp,
  ratio,
  areaPx,
  areaPct,
  onClick,
  setSelectedZone,
  getZoneColor,
  effectiveTime,
  isTimelineActive,
}: LifecycleIconRowProps) {
  const { t } = useTranslation(["views/explore", "components/player"]);
  const { data: config } = useSWR<FrigateConfig>("config");
  const [isOpen, setIsOpen] = useState(false);

  const navigate = useNavigate();

  return (
    <div
      role="button"
      onClick={onClick}
      className={cn(
        "rounded-md p-2 pr-0 text-sm text-primary-variant",
        isActive && "bg-secondary-highlight font-semibold text-primary",
        !isActive && "duration-500",
      )}
    >
      <div className="flex items-center gap-2">
        <div className="relative ml-2 flex size-4 items-center justify-center">
          <LuCircle
            className={cn(
              "relative z-10 size-2.5 fill-secondary-foreground stroke-none",
              (isActive || (effectiveTime ?? 0) >= (item?.timestamp ?? 0)) &&
                isTimelineActive &&
                "fill-selected duration-300",
            )}
          />
        </div>

        <div className="ml-2 flex w-full min-w-0 flex-1">
          <div className="flex flex-col">
            <div className="text-md flex items-start break-words text-left">
              {getLifecycleItemDescription(item)}
            </div>
            <div className="mt-1 flex flex-wrap items-center gap-2 text-xs text-secondary-foreground md:gap-5">
              <div className="flex items-center gap-1">
                <span className="text-primary-variant">
                  {t("trackingDetails.lifecycleItemDesc.header.ratio")}
                </span>
                <span className="font-medium text-primary">{ratio}</span>
              </div>
              <div className="flex items-center gap-1">
                <span className="text-primary-variant">
                  {t("trackingDetails.lifecycleItemDesc.header.area")}
                </span>
                {areaPx !== undefined && areaPct !== undefined ? (
                  <span className="font-medium text-primary">
                    {t("information.pixels", { ns: "common", area: areaPx })} ·{" "}
                    {areaPct}%
                  </span>
                ) : (
                  <span>N/A</span>
                )}
              </div>

              {item.data?.zones && item.data.zones.length > 0 && (
                <div className="flex flex-wrap items-center gap-2">
                  {item.data.zones.map((zone, zidx) => {
                    const color = getZoneColor(zone)?.join(",") ?? "0,0,0";
                    return (
                      <Badge
                        key={`${zone}-${zidx}`}
                        variant="outline"
                        className="inline-flex cursor-pointer items-center gap-2"
                        onClick={(e: React.MouseEvent) => {
                          e.stopPropagation();
                          setSelectedZone(zone);
                        }}
                        style={{
                          borderColor: `rgba(${color}, 0.6)`,
                          background: `rgba(${color}, 0.08)`,
                        }}
                      >
                        <span
                          className="size-1 rounded-full"
                          style={{
                            display: "inline-block",
                            width: 10,
                            height: 10,
                            backgroundColor: `rgb(${color})`,
                          }}
                        />
                        <span className="smart-capitalize">
                          {item.data?.zones_friendly_names?.[zidx] ??
                            zone.replaceAll("_", " ")}
                        </span>
                      </Badge>
                    );
                  })}
                </div>
              )}
            </div>
          </div>
        </div>
        <div className="ml-3 flex-shrink-0 px-1 text-right text-xs text-primary-variant">
          <div className="flex flex-row items-center gap-3">
            <div className="whitespace-nowrap">{formattedEventTimestamp}</div>
            {(config?.plus?.enabled || item.data.box) && (
              <DropdownMenu open={isOpen} onOpenChange={setIsOpen}>
                <DropdownMenuTrigger>
                  <div className="rounded p-1 pr-2" role="button">
                    <HiDotsHorizontal className="size-4 text-muted-foreground" />
                  </div>
                </DropdownMenuTrigger>
                <DropdownMenuPortal>
                  <DropdownMenuContent>
                    {config?.plus?.enabled && (
                      <DropdownMenuItem
                        className="cursor-pointer"
                        onSelect={async () => {
                          const resp = await axios.post(
                            `/${item.camera}/plus/${item.timestamp}`,
                          );

                          if (resp && resp.status == 200) {
                            toast.success(
                              t("toast.success.submittedFrigatePlus", {
                                ns: "components/player",
                              }),
                              {
                                position: "top-center",
                              },
                            );
                          } else {
                            toast.success(
                              t("toast.error.submitFrigatePlusFailed", {
                                ns: "components/player",
                              }),
                              {
                                position: "top-center",
                              },
                            );
                          }
                        }}
                      >
                        {t("itemMenu.submitToPlus.label")}
                      </DropdownMenuItem>
                    )}
                    {item.data.box && (
                      <DropdownMenuItem
                        className="cursor-pointer"
                        onSelect={() => {
                          setIsOpen(false);
                          setTimeout(() => {
                            navigate(
                              `/settings?page=masksAndZones&camera=${item.camera}&object_mask=${item.data.box}`,
                            );
                          }, 0);
                        }}
                      >
                        {t("trackingDetails.createObjectMask")}
                      </DropdownMenuItem>
                    )}
                  </DropdownMenuContent>
                </DropdownMenuPortal>
              </DropdownMenu>
            )}
          </div>
        </div>
      </div>
    </div>
  );
}<|MERGE_RESOLUTION|>--- conflicted
+++ resolved
@@ -87,18 +87,15 @@
 
   const { data: config } = useSWR<FrigateConfig>("config");
 
-<<<<<<< HEAD
   eventSequence?.map((event) => {
     event.data.zones_friendly_names = event.data?.zones?.map((zone) => {
       return resolveZoneName(config, zone);
     });
   });
-
-=======
+  
   // Use manualOverride (set when seeking in image mode) if present so
   // lifecycle rows and overlays follow image-mode seeks. Otherwise fall
   // back to currentTime used for video mode.
->>>>>>> e1bc7360
   const effectiveTime = useMemo(() => {
     const displayedRecordTime = manualOverride ?? currentTime;
     return displayedRecordTime - annotationOffset / 1000;
