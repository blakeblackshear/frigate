import useSWR from "swr";
import { useCallback, useEffect, useMemo, useRef, useState } from "react";
import { Event } from "@/types/event";
import ActivityIndicator from "@/components/indicators/activity-indicator";
import { Button } from "@/components/ui/button";
import { ObjectLifecycleSequence } from "@/types/timeline";
import Heading from "@/components/ui/heading";
import { ReviewDetailPaneType } from "@/types/review";
import { FrigateConfig } from "@/types/frigateConfig";
import { formatUnixTimestampToDateTime } from "@/utils/dateUtil";
import { getIconForLabel } from "@/utils/iconUtil";
import {
  LuCircle,
  LuCircleDot,
  LuEar,
  LuFolderX,
  LuPlay,
  LuSettings,
  LuTruck,
} from "react-icons/lu";
import { IoMdArrowRoundBack, IoMdExit } from "react-icons/io";
import {
  MdFaceUnlock,
  MdOutlineLocationOn,
  MdOutlinePictureInPictureAlt,
} from "react-icons/md";
import { cn } from "@/lib/utils";
import { useApiHost } from "@/api";
import { isDesktop, isIOS, isSafari } from "react-device-detect";
import ImageLoadingIndicator from "@/components/indicators/ImageLoadingIndicator";
import {
  Tooltip,
  TooltipContent,
  TooltipTrigger,
} from "@/components/ui/tooltip";
import { AnnotationSettingsPane } from "./AnnotationSettingsPane";
import { TooltipPortal } from "@radix-ui/react-tooltip";
import {
  ContextMenu,
  ContextMenuContent,
  ContextMenuItem,
  ContextMenuTrigger,
} from "@/components/ui/context-menu";
import { useNavigate } from "react-router-dom";
import { ObjectPath } from "./ObjectPath";
import { getLifecycleItemDescription } from "@/utils/lifecycleUtil";
import { IoPlayCircleOutline } from "react-icons/io5";
import { Trans, useTranslation } from "react-i18next";
import { getTranslatedLabel } from "@/utils/i18n";
<<<<<<< HEAD
import { resolveZoneName } from "@/hooks/use-zone-friendly-name";
=======
import { Badge } from "@/components/ui/badge";
>>>>>>> 9ec65d7a

type ObjectLifecycleProps = {
  className?: string;
  event: Event;
  fullscreen?: boolean;
  setPane: React.Dispatch<React.SetStateAction<ReviewDetailPaneType>>;
};

export default function ObjectLifecycle({
  className,
  event,
  fullscreen = false,
  setPane,
}: ObjectLifecycleProps) {
  const { t } = useTranslation(["views/explore"]);
  const { data: config } = useSWR<FrigateConfig>("config");
  const { data: eventSequence } = useSWR<ObjectLifecycleSequence[]>([
    "timeline",
    {
      source_id: event.id,
    },
  ]);

  eventSequence?.map((event) => {
    event.data.zones_friendly_names = event.data?.zones?.map((zone) => {
      return resolveZoneName(config, zone);
    });
  });

  const apiHost = useApiHost();
  const navigate = useNavigate();

  const [imgLoaded, setImgLoaded] = useState(false);
  const imgRef = useRef<HTMLImageElement>(null);

  const [selectedZone, setSelectedZone] = useState("");
  const [lifecycleZones, setLifecycleZones] = useState<string[]>([]);
  const [showControls, setShowControls] = useState(false);
  const [showZones, setShowZones] = useState(true);

  const aspectRatio = useMemo(() => {
    if (!config) {
      return 16 / 9;
    }

    return (
      config.cameras[event.camera].detect.width /
      config.cameras[event.camera].detect.height
    );
  }, [config, event]);

  const getZoneColor = useCallback(
    (zoneName: string) => {
      const zoneColor =
        config?.cameras?.[event.camera]?.zones?.[zoneName]?.color;
      if (zoneColor) {
        const reversed = [...zoneColor].reverse();
        return reversed;
      }
    },
    [config, event],
  );

  const getObjectColor = useCallback(
    (label: string) => {
      const objectColor = config?.model?.colormap[label];
      if (objectColor) {
        const reversed = [...objectColor].reverse();
        return reversed;
      }
    },
    [config],
  );

  const getZonePolygon = useCallback(
    (zoneName: string) => {
      if (!imgRef.current || !config) {
        return;
      }
      const zonePoints =
        config?.cameras[event.camera].zones[zoneName].coordinates;
      const imgElement = imgRef.current;
      const imgRect = imgElement.getBoundingClientRect();

      return zonePoints
        .split(",")
        .map(Number.parseFloat)
        .reduce((acc, value, index) => {
          const isXCoordinate = index % 2 === 0;
          const coordinate = isXCoordinate
            ? value * imgRect.width
            : value * imgRect.height;
          acc.push(coordinate);
          return acc;
        }, [] as number[])
        .join(",");
    },
    [config, imgRef, event],
  );

  const [boxStyle, setBoxStyle] = useState<React.CSSProperties | null>(null);
  const [attributeBoxStyle, setAttributeBoxStyle] =
    useState<React.CSSProperties | null>(null);

  const configAnnotationOffset = useMemo(() => {
    if (!config) {
      return 0;
    }

    return config.cameras[event.camera]?.detect?.annotation_offset || 0;
  }, [config, event]);

  const [annotationOffset, setAnnotationOffset] = useState<number>(
    configAnnotationOffset,
  );

  const savedPathPoints = useMemo(() => {
    return (
      event.data.path_data?.map(([coords, timestamp]: [number[], number]) => ({
        x: coords[0],
        y: coords[1],
        timestamp,
        lifecycle_item: undefined,
      })) || []
    );
  }, [event.data.path_data]);

  const eventSequencePoints = useMemo(() => {
    return (
      eventSequence
        ?.filter((event) => event.data.box !== undefined)
        .map((event) => {
          const [left, top, width, height] = event.data.box!;

          return {
            x: left + width / 2, // Center x-coordinate
            y: top + height, // Bottom y-coordinate
            timestamp: event.timestamp,
            lifecycle_item: event,
          };
        }) || []
    );
  }, [eventSequence]);

  // final object path with timeline points included
  const pathPoints = useMemo(() => {
    // don't display a path if we don't have any saved path points
    if (
      savedPathPoints.length === 0 ||
      config?.cameras[event.camera]?.onvif.autotracking.enabled_in_config
    )
      return [];
    return [...savedPathPoints, ...eventSequencePoints].sort(
      (a, b) => a.timestamp - b.timestamp,
    );
  }, [savedPathPoints, eventSequencePoints, config, event]);

  const [timeIndex, setTimeIndex] = useState(0);

  const handleSetBox = useCallback(
    (box: number[], attrBox: number[] | undefined) => {
      if (imgRef.current && Array.isArray(box) && box.length === 4) {
        const imgElement = imgRef.current;
        const imgRect = imgElement.getBoundingClientRect();

        const style = {
          left: `${box[0] * imgRect.width}px`,
          top: `${box[1] * imgRect.height}px`,
          width: `${box[2] * imgRect.width}px`,
          height: `${box[3] * imgRect.height}px`,
          borderColor: `rgb(${getObjectColor(event.label)?.join(",")})`,
        };

        if (attrBox) {
          const attrStyle = {
            left: `${attrBox[0] * imgRect.width}px`,
            top: `${attrBox[1] * imgRect.height}px`,
            width: `${attrBox[2] * imgRect.width}px`,
            height: `${attrBox[3] * imgRect.height}px`,
            borderColor: `rgb(${getObjectColor(event.label)?.join(",")})`,
          };
          setAttributeBoxStyle(attrStyle);
        } else {
          setAttributeBoxStyle(null);
        }

        setBoxStyle(style);
      }
    },
    [imgRef, event, getObjectColor],
  );

  // image

  const [src, setSrc] = useState(
    `${apiHost}api/${event.camera}/recordings/${event.start_time + annotationOffset / 1000}/snapshot.jpg?height=500`,
  );
  const [hasError, setHasError] = useState(false);

  useEffect(() => {
    if (timeIndex) {
      const newSrc = `${apiHost}api/${event.camera}/recordings/${timeIndex + annotationOffset / 1000}/snapshot.jpg?height=500`;
      setSrc(newSrc);
    }
    setImgLoaded(false);
    setHasError(false);
    // we know that these deps are correct
    // eslint-disable-next-line react-hooks/exhaustive-deps
  }, [timeIndex, annotationOffset]);

  // carousels

  // Selected lifecycle item index; -1 when viewing a path-only point

  const handlePathPointClick = useCallback(
    (index: number) => {
      if (!eventSequence) return;
      const sequenceIndex = eventSequence.findIndex(
        (item) => item.timestamp === pathPoints[index].timestamp,
      );
      if (sequenceIndex !== -1) {
        setTimeIndex(eventSequence[sequenceIndex].timestamp);
        handleSetBox(
          eventSequence[sequenceIndex]?.data.box ?? [],
          eventSequence[sequenceIndex]?.data?.attribute_box,
        );
        setLifecycleZones(eventSequence[sequenceIndex]?.data.zones);
      } else {
        // click on a normal path point, not a lifecycle point
        setTimeIndex(pathPoints[index].timestamp);
        setBoxStyle(null);
        setLifecycleZones([]);
      }
    },
    [eventSequence, pathPoints, handleSetBox],
  );

  const formattedStart = config
    ? formatUnixTimestampToDateTime(event.start_time ?? 0, {
        timezone: config.ui.timezone,
        date_format:
          config.ui.time_format == "24hour"
            ? t("time.formattedTimestampHourMinuteSecond.24hour", {
                ns: "common",
              })
            : t("time.formattedTimestampHourMinuteSecond.12hour", {
                ns: "common",
              }),
        time_style: "medium",
        date_style: "medium",
      })
    : "";

  const formattedEnd = config
    ? formatUnixTimestampToDateTime(event.end_time ?? 0, {
        timezone: config.ui.timezone,
        date_format:
          config.ui.time_format == "24hour"
            ? t("time.formattedTimestampHourMinuteSecond.24hour", {
                ns: "common",
              })
            : t("time.formattedTimestampHourMinuteSecond.12hour", {
                ns: "common",
              }),
        time_style: "medium",
        date_style: "medium",
      })
    : "";

  useEffect(() => {
    if (!eventSequence || eventSequence.length === 0) return;
    // If timeIndex hasn't been set to a non-zero value, prefer the first lifecycle timestamp
    if (!timeIndex) {
      setTimeIndex(eventSequence[0].timestamp);
      handleSetBox(
        eventSequence[0]?.data.box ?? [],
        eventSequence[0]?.data?.attribute_box,
      );
      setLifecycleZones(eventSequence[0]?.data.zones);
    }
  }, [eventSequence, timeIndex, handleSetBox]);

  // When timeIndex changes or image finishes loading, sync the box/zones to matching lifecycle, else clear
  useEffect(() => {
    if (!eventSequence || timeIndex == null) return;
    const idx = eventSequence.findIndex((i) => i.timestamp === timeIndex);
    if (idx !== -1) {
      if (imgLoaded) {
        handleSetBox(
          eventSequence[idx]?.data.box ?? [],
          eventSequence[idx]?.data?.attribute_box,
        );
      }
      setLifecycleZones(eventSequence[idx]?.data.zones);
    } else {
      // Non-lifecycle point (e.g., saved path point)
      setBoxStyle(null);
      setLifecycleZones([]);
    }
  }, [timeIndex, imgLoaded, eventSequence, handleSetBox]);

  const selectedLifecycle = useMemo(() => {
    if (!eventSequence || eventSequence.length === 0) return undefined;
    const idx = eventSequence.findIndex((i) => i.timestamp === timeIndex);
    return idx !== -1 ? eventSequence[idx] : eventSequence[0];
  }, [eventSequence, timeIndex]);

  const selectedIndex = useMemo(() => {
    if (!eventSequence || eventSequence.length === 0) return 0;
    const idx = eventSequence.findIndex((i) => i.timestamp === timeIndex);
    return idx === -1 ? 0 : idx;
  }, [eventSequence, timeIndex]);

  // Calculate how far down the blue line should extend based on timeIndex
  const calculateLineHeight = () => {
    if (!eventSequence || eventSequence.length === 0) return 0;

    const currentTime = timeIndex ?? 0;

    // Find which events have been passed
    let lastPassedIndex = -1;
    for (let i = 0; i < eventSequence.length; i++) {
      if (currentTime >= (eventSequence[i].timestamp ?? 0)) {
        lastPassedIndex = i;
      } else {
        break;
      }
    }

    // No events passed yet
    if (lastPassedIndex < 0) return 0;

    // All events passed
    if (lastPassedIndex >= eventSequence.length - 1) return 100;

    // Calculate percentage based on item position, not time
    // Each item occupies an equal visual space regardless of time gaps
    const itemPercentage = 100 / (eventSequence.length - 1);

    // Find progress between current and next event for smooth transition
    const currentEvent = eventSequence[lastPassedIndex];
    const nextEvent = eventSequence[lastPassedIndex + 1];
    const currentTimestamp = currentEvent.timestamp ?? 0;
    const nextTimestamp = nextEvent.timestamp ?? 0;

    // Calculate interpolation between the two events
    const timeBetween = nextTimestamp - currentTimestamp;
    const timeElapsed = currentTime - currentTimestamp;
    const interpolation = timeBetween > 0 ? timeElapsed / timeBetween : 0;

    // Base position plus interpolated progress to next item
    return Math.min(
      100,
      lastPassedIndex * itemPercentage + interpolation * itemPercentage,
    );
  };

  const blueLineHeight = calculateLineHeight();

  if (!config) {
    return <ActivityIndicator />;
  }

  return (
    <div className={className}>
      {!fullscreen && (
        <div className={cn("flex items-center gap-2")}>
          <Button
            className="mb-2 mt-3 flex items-center gap-2.5 rounded-lg md:mt-0"
            aria-label={t("label.back", { ns: "common" })}
            size="sm"
            onClick={() => setPane("overview")}
          >
            <IoMdArrowRoundBack className="size-5 text-secondary-foreground" />
            {isDesktop && (
              <div className="text-primary">
                {t("button.back", { ns: "common" })}
              </div>
            )}
          </Button>
        </div>
      )}

      <div
        className={cn(
          "relative mx-auto flex max-h-[50dvh] flex-row justify-center",
        )}
        style={{
          aspectRatio: !imgLoaded ? aspectRatio : undefined,
        }}
      >
        <ImageLoadingIndicator
          className="absolute inset-0"
          imgLoaded={imgLoaded}
        />
        {hasError && (
          <div className="relative aspect-video">
            <div className="flex flex-col items-center justify-center p-20 text-center">
              <LuFolderX className="size-16" />
              {t("objectLifecycle.noImageFound")}
            </div>
          </div>
        )}
        <div
          className={cn(
            "relative inline-block",
            imgLoaded ? "visible" : "invisible",
          )}
        >
          <ContextMenu>
            <ContextMenuTrigger>
              <img
                key={event.id}
                ref={imgRef}
                className={cn(
                  "max-h-[50dvh] max-w-full select-none rounded-lg object-contain",
                )}
                loading={isSafari ? "eager" : "lazy"}
                style={
                  isIOS
                    ? {
                        WebkitUserSelect: "none",
                        WebkitTouchCallout: "none",
                      }
                    : undefined
                }
                draggable={false}
                src={src}
                onLoad={() => setImgLoaded(true)}
                onError={() => setHasError(true)}
              />

              {showZones &&
                imgRef.current?.width &&
                imgRef.current?.height &&
                lifecycleZones?.map((zone) => (
                  <div
                    className="absolute inset-0 flex items-center justify-center"
                    style={{
                      width: imgRef.current?.clientWidth,
                      height: imgRef.current?.clientHeight,
                    }}
                    key={zone}
                  >
                    <svg
                      viewBox={`0 0 ${imgRef.current?.width} ${imgRef.current?.height}`}
                      className="absolute inset-0"
                    >
                      <polygon
                        points={getZonePolygon(zone)}
                        className="fill-none stroke-2"
                        style={{
                          stroke: `rgb(${getZoneColor(zone)?.join(",")})`,
                          fill:
                            selectedZone == zone
                              ? `rgba(${getZoneColor(zone)?.join(",")}, 0.5)`
                              : `rgba(${getZoneColor(zone)?.join(",")}, 0.3)`,
                          strokeWidth: selectedZone == zone ? 4 : 2,
                        }}
                      />
                    </svg>
                  </div>
                ))}

              {boxStyle && (
                <div className="absolute border-2" style={boxStyle}>
                  <div className="absolute bottom-[-3px] left-1/2 h-[5px] w-[5px] -translate-x-1/2 transform bg-yellow-500" />
                </div>
              )}
              {attributeBoxStyle && (
                <div className="absolute border-2" style={attributeBoxStyle} />
              )}
              {imgRef.current?.width &&
                imgRef.current?.height &&
                pathPoints &&
                pathPoints.length > 0 && (
                  <div
                    className="absolute inset-0 flex items-center justify-center"
                    style={{
                      width: imgRef.current?.clientWidth,
                      height: imgRef.current?.clientHeight,
                    }}
                    key="path"
                  >
                    <svg
                      viewBox={`0 0 ${imgRef.current?.width} ${imgRef.current?.height}`}
                      className="absolute inset-0"
                    >
                      <ObjectPath
                        positions={pathPoints}
                        color={getObjectColor(event.label)}
                        width={2}
                        imgRef={imgRef}
                        onPointClick={handlePathPointClick}
                      />
                    </svg>
                  </div>
                )}
            </ContextMenuTrigger>
            <ContextMenuContent>
              <ContextMenuItem>
                <div
                  className="flex w-full cursor-pointer items-center justify-start gap-2 p-2"
                  onClick={() =>
                    navigate(
                      `/settings?page=masksAndZones&camera=${event.camera}&object_mask=${selectedLifecycle?.data.box}`,
                    )
                  }
                >
                  <div className="text-primary">
                    {t("objectLifecycle.createObjectMask")}
                  </div>
                </div>
              </ContextMenuItem>
            </ContextMenuContent>
          </ContextMenu>
        </div>
      </div>

      <div className="mt-3 flex flex-row items-center justify-between">
        <Heading as="h4">{t("objectLifecycle.title")}</Heading>

        <div className="flex flex-row gap-2">
          <Tooltip>
            <TooltipTrigger asChild>
              <Button
                variant={showControls ? "select" : "default"}
                className="size-7 p-1.5"
                aria-label={t("objectLifecycle.adjustAnnotationSettings")}
              >
                <LuSettings
                  className="size-5"
                  onClick={() => setShowControls(!showControls)}
                />
              </Button>
            </TooltipTrigger>
            <TooltipPortal>
              <TooltipContent>
                {t("objectLifecycle.adjustAnnotationSettings")}
              </TooltipContent>
            </TooltipPortal>
          </Tooltip>
        </div>
      </div>
      <div className="flex flex-row items-center justify-between">
        <div className="mb-2 text-sm text-muted-foreground">
          {t("objectLifecycle.scrollViewTips")}
        </div>
        <div className="min-w-20 text-right text-sm text-muted-foreground">
          {t("objectLifecycle.count", {
            first: selectedIndex + 1,
            second: eventSequence?.length ?? 0,
          })}
        </div>
      </div>
      {config?.cameras[event.camera]?.onvif.autotracking.enabled_in_config && (
        <div className="-mt-2 mb-2 text-sm text-danger">
          {t("objectLifecycle.autoTrackingTips")}
        </div>
      )}
      {showControls && (
        <AnnotationSettingsPane
          event={event}
          showZones={showZones}
          setShowZones={setShowZones}
          annotationOffset={annotationOffset}
          setAnnotationOffset={setAnnotationOffset}
        />
      )}

      <div className="mt-4">
        <div
          className={cn(
            "rounded-md bg-secondary p-3 outline outline-[3px] -outline-offset-[2.8px] outline-transparent duration-500",
          )}
        >
          <div className="flex w-full items-center justify-between">
            <div
              className="flex items-center gap-2 font-medium"
              onClick={(e) => {
                e.stopPropagation();
                setTimeIndex(event.start_time ?? 0);
              }}
              role="button"
            >
              <div className={cn("ml-1 rounded-full bg-muted-foreground p-2")}>
                {getIconForLabel(
                  event.label,
                  "size-6 text-primary dark:text-white",
                )}
              </div>
              <div className="flex items-end gap-2">
                <span>{getTranslatedLabel(event.label)}</span>
                <span className="text-secondary-foreground">
                  {formattedStart ?? ""} - {formattedEnd ?? ""}
                </span>
              </div>
            </div>
          </div>

          <div className="mt-2">
            {!eventSequence ? (
              <ActivityIndicator className="size-2" size={2} />
            ) : eventSequence.length === 0 ? (
              <div className="py-2 text-muted-foreground">
                {t("detail.noObjectDetailData", { ns: "views/events" })}
              </div>
            ) : (
<<<<<<< HEAD
              <div className="mx-2 mt-4 space-y-2">
                {eventSequence.map((item, idx) => {
                  const isActive =
                    Math.abs((timeIndex ?? 0) - (item.timestamp ?? 0)) <= 0.5;
                  const formattedEventTimestamp = config
                    ? formatUnixTimestampToDateTime(item.timestamp ?? 0, {
                        timezone: config.ui.timezone,
                        date_format:
                          config.ui.time_format == "24hour"
                            ? t(
                                "time.formattedTimestampHourMinuteSecond.24hour",
                                { ns: "common" },
                              )
                            : t(
                                "time.formattedTimestampHourMinuteSecond.12hour",
                                { ns: "common" },
                              ),
                        time_style: "medium",
                        date_style: "medium",
                      })
                    : "";

                  const ratio =
                    Array.isArray(item.data.box) && item.data.box.length >= 4
                      ? (
                          aspectRatio *
                          (item.data.box[2] / item.data.box[3])
                        ).toFixed(2)
                      : "N/A";
                  const areaPx =
                    Array.isArray(item.data.box) && item.data.box.length >= 4
                      ? Math.round(
                          (config.cameras[event.camera]?.detect?.width ?? 0) *
                            (config.cameras[event.camera]?.detect?.height ??
                              0) *
                            (item.data.box[2] * item.data.box[3]),
                        )
                      : undefined;
                  const areaPct =
                    Array.isArray(item.data.box) && item.data.box.length >= 4
                      ? (item.data.box[2] * item.data.box[3]).toFixed(4)
                      : undefined;

                  return (
                    <div
                      key={`${item.timestamp}-${item.source_id ?? ""}-${idx}`}
                      role="button"
                      onClick={() => {
                        setTimeIndex(item.timestamp ?? 0);
                        handleSetBox(
                          item.data.box ?? [],
                          item.data.attribute_box,
                        );
                        setLifecycleZones(item.data.zones);
                        setSelectedZone("");
                      }}
                      className={cn(
                        "flex cursor-pointer flex-col gap-1 rounded-md p-2 text-sm text-primary-variant",
                        isActive
                          ? "bg-secondary-highlight font-semibold text-primary outline-[1.5px] -outline-offset-[1.1px] outline-primary/40 dark:font-normal"
                          : "duration-500",
                      )}
                    >
                      <div className="flex items-center gap-2">
                        <div className="flex size-7 items-center justify-center">
                          <LifecycleIcon
                            lifecycleItem={item}
                            className="size-5"
                          />
                        </div>
                        <div className="flex w-full flex-row justify-between">
                          <Trans>
                            <div>{getLifecycleItemDescription(item)}</div>
                          </Trans>
                          <div className={cn("p-1 text-sm")}>
                            {formattedEventTimestamp}
                          </div>
                        </div>
                      </div>

                      <div className="ml-8 mt-1 flex flex-wrap items-center gap-3 text-sm text-secondary-foreground">
                        <div className="flex flex-col gap-1">
                          <div className="flex items-center gap-1">
                            <span className="text-muted-foreground">
                              {t(
                                "objectLifecycle.lifecycleItemDesc.header.ratio",
                              )}
                            </span>
                            <span className="font-medium text-foreground">
                              {ratio}
                            </span>
                          </div>

                          <div className="flex items-center gap-1">
                            <span className="text-muted-foreground">
                              {t(
                                "objectLifecycle.lifecycleItemDesc.header.area",
                              )}
                            </span>
                            {areaPx !== undefined && areaPct !== undefined ? (
                              <span className="font-medium text-foreground">
                                px: {areaPx} · %: {areaPct}
                              </span>
                            ) : (
                              <span>N/A</span>
                            )}
                          </div>
                          {item.class_type === "entered_zone" && (
                            <div className="flex items-center gap-2">
                              <span className="text-muted-foreground">
                                {t(
                                  "objectLifecycle.lifecycleItemDesc.header.zones",
                                )}
                              </span>
                              <div className="flex flex-wrap items-center gap-2">
                                {item.data.zones.map((zone, zidx) => (
                                  <div
                                    key={`${zone}-${zidx}`}
                                    className="flex cursor-pointer items-center gap-1"
                                    onClick={(e) => {
                                      e.stopPropagation();
                                      setSelectedZone(zone);
                                    }}
                                  >
                                    <div
                                      className="size-3 rounded"
                                      style={{
                                        backgroundColor: `rgb(${getZoneColor(zone)})`,
                                      }}
                                    />
                                    <span className="smart-capitalize">
                                      {item.data?.zones_friendly_names?.[
                                        zidx
                                      ] ?? zone.replaceAll("_", " ")}
                                    </span>
                                  </div>
                                ))}
                              </div>
                            </div>
                          )}
                        </div>
                      </div>
                    </div>
                  );
                })}
=======
              <div className="-pb-2 relative mx-2">
                <div className="absolute -top-2 bottom-8 left-4 z-0 w-0.5 -translate-x-1/2 bg-secondary-foreground" />
                <div
                  className="absolute left-4 top-2 z-[5] max-h-[calc(100%-3rem)] w-0.5 -translate-x-1/2 bg-selected transition-all duration-300"
                  style={{ height: `${blueLineHeight}%` }}
                />
                <div className="space-y-2">
                  {eventSequence.map((item, idx) => {
                    const isActive =
                      Math.abs((timeIndex ?? 0) - (item.timestamp ?? 0)) <= 0.5;
                    const formattedEventTimestamp = config
                      ? formatUnixTimestampToDateTime(item.timestamp ?? 0, {
                          timezone: config.ui.timezone,
                          date_format:
                            config.ui.time_format == "24hour"
                              ? t(
                                  "time.formattedTimestampHourMinuteSecond.24hour",
                                  { ns: "common" },
                                )
                              : t(
                                  "time.formattedTimestampHourMinuteSecond.12hour",
                                  { ns: "common" },
                                ),
                          time_style: "medium",
                          date_style: "medium",
                        })
                      : "";

                    const ratio =
                      Array.isArray(item.data.box) && item.data.box.length >= 4
                        ? (
                            aspectRatio *
                            (item.data.box[2] / item.data.box[3])
                          ).toFixed(2)
                        : "N/A";
                    const areaPx =
                      Array.isArray(item.data.box) && item.data.box.length >= 4
                        ? Math.round(
                            (config.cameras[event.camera]?.detect?.width ?? 0) *
                              (config.cameras[event.camera]?.detect?.height ??
                                0) *
                              (item.data.box[2] * item.data.box[3]),
                          )
                        : undefined;
                    const areaPct =
                      Array.isArray(item.data.box) && item.data.box.length >= 4
                        ? (item.data.box[2] * item.data.box[3]).toFixed(4)
                        : undefined;

                    return (
                      <LifecycleIconRow
                        key={`${item.timestamp}-${item.source_id ?? ""}-${idx}`}
                        item={item}
                        isActive={isActive}
                        formattedEventTimestamp={formattedEventTimestamp}
                        ratio={ratio}
                        areaPx={areaPx}
                        areaPct={areaPct}
                        onClick={() => {
                          setTimeIndex(item.timestamp ?? 0);
                          handleSetBox(
                            item.data.box ?? [],
                            item.data.attribute_box,
                          );
                          setLifecycleZones(item.data.zones);
                          setSelectedZone("");
                        }}
                        setSelectedZone={setSelectedZone}
                        getZoneColor={getZoneColor}
                      />
                    );
                  })}
                </div>
>>>>>>> 9ec65d7a
              </div>
            )}
          </div>
        </div>
      </div>
    </div>
  );
}

type GetTimelineIconParams = {
  lifecycleItem: ObjectLifecycleSequence;
  className?: string;
};

export function LifecycleIcon({
  lifecycleItem,
  className,
}: GetTimelineIconParams) {
  switch (lifecycleItem.class_type) {
    case "visible":
      return <LuPlay className={cn(className)} />;
    case "gone":
      return <IoMdExit className={cn(className)} />;
    case "active":
      return <IoPlayCircleOutline className={cn(className)} />;
    case "stationary":
      return <LuCircle className={cn(className)} />;
    case "entered_zone":
      return <MdOutlineLocationOn className={cn(className)} />;
    case "attribute":
      switch (lifecycleItem.data?.attribute) {
        case "face":
          return <MdFaceUnlock className={cn(className)} />;
        case "license_plate":
          return <MdOutlinePictureInPictureAlt className={cn(className)} />;
        default:
          return <LuTruck className={cn(className)} />;
      }
    case "heard":
      return <LuEar className={cn(className)} />;
    case "external":
      return <LuCircleDot className={cn(className)} />;
    default:
      return null;
  }
}

type LifecycleIconRowProps = {
  item: ObjectLifecycleSequence;
  isActive?: boolean;
  formattedEventTimestamp: string;
  ratio: string;
  areaPx?: number;
  areaPct?: string;
  onClick: () => void;
  setSelectedZone: (z: string) => void;
  getZoneColor: (zoneName: string) => number[] | undefined;
};

function LifecycleIconRow({
  item,
  isActive,
  formattedEventTimestamp,
  ratio,
  areaPx,
  areaPct,
  onClick,
  setSelectedZone,
  getZoneColor,
}: LifecycleIconRowProps) {
  const { t } = useTranslation(["views/explore"]);

  return (
    <div
      role="button"
      onClick={onClick}
      className={cn(
        "rounded-md p-2 text-sm text-primary-variant",
        isActive && "bg-secondary-highlight font-semibold text-primary",
        !isActive && "duration-500",
      )}
    >
      <div className="flex items-center gap-2">
        <div className="relative flex size-4 items-center justify-center">
          <LuCircle
            className={cn(
              "relative z-10 ml-[1px] size-2.5 fill-secondary-foreground stroke-none",
              isActive && "fill-selected duration-300",
            )}
          />
        </div>

        <div className="flex w-full flex-row justify-between">
          <div className="flex flex-col">
            <div>{getLifecycleItemDescription(item)}</div>
            <div className="mt-1 flex flex-wrap items-center gap-2 text-sm text-secondary-foreground md:gap-5">
              <div className="flex items-center gap-1">
                <span className="text-primary-variant">
                  {t("objectLifecycle.lifecycleItemDesc.header.ratio")}
                </span>
                <span className="font-medium text-primary">{ratio}</span>
              </div>
              <div className="flex items-center gap-1">
                <span className="text-primary-variant">
                  {t("objectLifecycle.lifecycleItemDesc.header.area")}
                </span>
                {areaPx !== undefined && areaPct !== undefined ? (
                  <span className="font-medium text-primary">
                    {t("information.pixels", { ns: "common", area: areaPx })} ·{" "}
                    {areaPct}%
                  </span>
                ) : (
                  <span>N/A</span>
                )}
              </div>

              {item.data?.zones && item.data.zones.length > 0 && (
                <div className="flex flex-wrap items-center gap-2">
                  {item.data.zones.map((zone, zidx) => {
                    const color = getZoneColor(zone)?.join(",") ?? "0,0,0";
                    return (
                      <Badge
                        key={`${zone}-${zidx}`}
                        variant="outline"
                        className="inline-flex cursor-pointer items-center gap-2"
                        onClick={(e: React.MouseEvent) => {
                          e.stopPropagation();
                          setSelectedZone(zone);
                        }}
                        style={{
                          borderColor: `rgba(${color}, 0.6)`,
                          background: `rgba(${color}, 0.08)`,
                        }}
                      >
                        <span
                          className="size-1 rounded-full"
                          style={{
                            display: "inline-block",
                            width: 10,
                            height: 10,
                            backgroundColor: `rgb(${color})`,
                          }}
                        />
                        <span className="smart-capitalize">
                          {zone.replaceAll("_", " ")}
                        </span>
                      </Badge>
                    );
                  })}
                </div>
              )}
            </div>
          </div>

          <div className={cn("p-1 text-sm")}>{formattedEventTimestamp}</div>
        </div>
      </div>
    </div>
  );
}<|MERGE_RESOLUTION|>--- conflicted
+++ resolved
@@ -47,11 +47,8 @@
 import { IoPlayCircleOutline } from "react-icons/io5";
 import { Trans, useTranslation } from "react-i18next";
 import { getTranslatedLabel } from "@/utils/i18n";
-<<<<<<< HEAD
 import { resolveZoneName } from "@/hooks/use-zone-friendly-name";
-=======
 import { Badge } from "@/components/ui/badge";
->>>>>>> 9ec65d7a
 
 type ObjectLifecycleProps = {
   className?: string;
@@ -660,153 +657,6 @@
                 {t("detail.noObjectDetailData", { ns: "views/events" })}
               </div>
             ) : (
-<<<<<<< HEAD
-              <div className="mx-2 mt-4 space-y-2">
-                {eventSequence.map((item, idx) => {
-                  const isActive =
-                    Math.abs((timeIndex ?? 0) - (item.timestamp ?? 0)) <= 0.5;
-                  const formattedEventTimestamp = config
-                    ? formatUnixTimestampToDateTime(item.timestamp ?? 0, {
-                        timezone: config.ui.timezone,
-                        date_format:
-                          config.ui.time_format == "24hour"
-                            ? t(
-                                "time.formattedTimestampHourMinuteSecond.24hour",
-                                { ns: "common" },
-                              )
-                            : t(
-                                "time.formattedTimestampHourMinuteSecond.12hour",
-                                { ns: "common" },
-                              ),
-                        time_style: "medium",
-                        date_style: "medium",
-                      })
-                    : "";
-
-                  const ratio =
-                    Array.isArray(item.data.box) && item.data.box.length >= 4
-                      ? (
-                          aspectRatio *
-                          (item.data.box[2] / item.data.box[3])
-                        ).toFixed(2)
-                      : "N/A";
-                  const areaPx =
-                    Array.isArray(item.data.box) && item.data.box.length >= 4
-                      ? Math.round(
-                          (config.cameras[event.camera]?.detect?.width ?? 0) *
-                            (config.cameras[event.camera]?.detect?.height ??
-                              0) *
-                            (item.data.box[2] * item.data.box[3]),
-                        )
-                      : undefined;
-                  const areaPct =
-                    Array.isArray(item.data.box) && item.data.box.length >= 4
-                      ? (item.data.box[2] * item.data.box[3]).toFixed(4)
-                      : undefined;
-
-                  return (
-                    <div
-                      key={`${item.timestamp}-${item.source_id ?? ""}-${idx}`}
-                      role="button"
-                      onClick={() => {
-                        setTimeIndex(item.timestamp ?? 0);
-                        handleSetBox(
-                          item.data.box ?? [],
-                          item.data.attribute_box,
-                        );
-                        setLifecycleZones(item.data.zones);
-                        setSelectedZone("");
-                      }}
-                      className={cn(
-                        "flex cursor-pointer flex-col gap-1 rounded-md p-2 text-sm text-primary-variant",
-                        isActive
-                          ? "bg-secondary-highlight font-semibold text-primary outline-[1.5px] -outline-offset-[1.1px] outline-primary/40 dark:font-normal"
-                          : "duration-500",
-                      )}
-                    >
-                      <div className="flex items-center gap-2">
-                        <div className="flex size-7 items-center justify-center">
-                          <LifecycleIcon
-                            lifecycleItem={item}
-                            className="size-5"
-                          />
-                        </div>
-                        <div className="flex w-full flex-row justify-between">
-                          <Trans>
-                            <div>{getLifecycleItemDescription(item)}</div>
-                          </Trans>
-                          <div className={cn("p-1 text-sm")}>
-                            {formattedEventTimestamp}
-                          </div>
-                        </div>
-                      </div>
-
-                      <div className="ml-8 mt-1 flex flex-wrap items-center gap-3 text-sm text-secondary-foreground">
-                        <div className="flex flex-col gap-1">
-                          <div className="flex items-center gap-1">
-                            <span className="text-muted-foreground">
-                              {t(
-                                "objectLifecycle.lifecycleItemDesc.header.ratio",
-                              )}
-                            </span>
-                            <span className="font-medium text-foreground">
-                              {ratio}
-                            </span>
-                          </div>
-
-                          <div className="flex items-center gap-1">
-                            <span className="text-muted-foreground">
-                              {t(
-                                "objectLifecycle.lifecycleItemDesc.header.area",
-                              )}
-                            </span>
-                            {areaPx !== undefined && areaPct !== undefined ? (
-                              <span className="font-medium text-foreground">
-                                px: {areaPx} · %: {areaPct}
-                              </span>
-                            ) : (
-                              <span>N/A</span>
-                            )}
-                          </div>
-                          {item.class_type === "entered_zone" && (
-                            <div className="flex items-center gap-2">
-                              <span className="text-muted-foreground">
-                                {t(
-                                  "objectLifecycle.lifecycleItemDesc.header.zones",
-                                )}
-                              </span>
-                              <div className="flex flex-wrap items-center gap-2">
-                                {item.data.zones.map((zone, zidx) => (
-                                  <div
-                                    key={`${zone}-${zidx}`}
-                                    className="flex cursor-pointer items-center gap-1"
-                                    onClick={(e) => {
-                                      e.stopPropagation();
-                                      setSelectedZone(zone);
-                                    }}
-                                  >
-                                    <div
-                                      className="size-3 rounded"
-                                      style={{
-                                        backgroundColor: `rgb(${getZoneColor(zone)})`,
-                                      }}
-                                    />
-                                    <span className="smart-capitalize">
-                                      {item.data?.zones_friendly_names?.[
-                                        zidx
-                                      ] ?? zone.replaceAll("_", " ")}
-                                    </span>
-                                  </div>
-                                ))}
-                              </div>
-                            </div>
-                          )}
-                        </div>
-                      </div>
-                    </div>
-                  );
-                })}
-=======
               <div className="-pb-2 relative mx-2">
                 <div className="absolute -top-2 bottom-8 left-4 z-0 w-0.5 -translate-x-1/2 bg-secondary-foreground" />
                 <div
@@ -880,7 +730,6 @@
                     );
                   })}
                 </div>
->>>>>>> 9ec65d7a
               </div>
             )}
           </div>
@@ -975,7 +824,9 @@
 
         <div className="flex w-full flex-row justify-between">
           <div className="flex flex-col">
-            <div>{getLifecycleItemDescription(item)}</div>
+            <Trans>
+              <div>{getLifecycleItemDescription(item)}</div>
+            </Trans>
             <div className="mt-1 flex flex-wrap items-center gap-2 text-sm text-secondary-foreground md:gap-5">
               <div className="flex items-center gap-1">
                 <span className="text-primary-variant">
@@ -1025,7 +876,9 @@
                           }}
                         />
                         <span className="smart-capitalize">
-                          {zone.replaceAll("_", " ")}
+                          {item.data?.zones_friendly_names?.[
+                            zidx
+                          ] ?? zone.replaceAll("_", " ")}
                         </span>
                       </Badge>
                     );
