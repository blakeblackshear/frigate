"use client";

import { Button } from "../ui/button";
import { Input } from "../ui/input";
import { useState, useEffect } from "react";
import {
  Dialog,
  DialogContent,
  DialogDescription,
  DialogFooter,
  DialogHeader,
  DialogTitle,
} from "../ui/dialog";
<<<<<<< HEAD
import { Trans } from "react-i18next";
=======
import { Label } from "../ui/label";
import { LuCheck, LuX } from "react-icons/lu";
>>>>>>> cf3c0b2e

type SetPasswordProps = {
  show: boolean;
  onSave: (password: string) => void;
  onCancel: () => void;
  username?: string;
};

export default function SetPasswordDialog({
  show,
  onSave,
  onCancel,
  username,
}: SetPasswordProps) {
  const [password, setPassword] = useState<string>("");
  const [confirmPassword, setConfirmPassword] = useState<string>("");
  const [passwordStrength, setPasswordStrength] = useState<number>(0);
  const [error, setError] = useState<string | null>(null);

  // Reset state when dialog opens/closes
  useEffect(() => {
    if (show) {
      setPassword("");
      setConfirmPassword("");
      setError(null);
    }
  }, [show]);

  // Simple password strength calculation
  useEffect(() => {
    if (!password) {
      setPasswordStrength(0);
      return;
    }

    let strength = 0;
    // Length check
    if (password.length >= 8) strength += 1;
    // Contains number
    if (/\d/.test(password)) strength += 1;
    // Contains special char
    if (/[!@#$%^&*(),.?":{}|<>]/.test(password)) strength += 1;
    // Contains uppercase
    if (/[A-Z]/.test(password)) strength += 1;

    setPasswordStrength(strength);
  }, [password]);

  const handleSave = () => {
    if (!password) {
      setError("Password cannot be empty");
      return;
    }

    if (password !== confirmPassword) {
      setError("Passwords do not match");
      return;
    }

    onSave(password);
  };

  const getStrengthLabel = () => {
    if (!password) return "";
    if (passwordStrength <= 1) return "Weak";
    if (passwordStrength === 2) return "Medium";
    if (passwordStrength === 3) return "Strong";
    return "Very Strong";
  };

  const getStrengthColor = () => {
    if (!password) return "bg-gray-200";
    if (passwordStrength <= 1) return "bg-red-500";
    if (passwordStrength === 2) return "bg-yellow-500";
    if (passwordStrength === 3) return "bg-green-500";
    return "bg-green-600";
  };

  return (
    <Dialog open={show} onOpenChange={onCancel}>
<<<<<<< HEAD
      <DialogContent onOpenAutoFocus={(e) => e.preventDefault()}>
        <DialogHeader>
          <DialogTitle>
            <Trans ns="views/settings">users.dialog.setPassword.title</Trans>
          </DialogTitle>
        </DialogHeader>
        <Input
          className="text-md w-full border border-input bg-background p-2 hover:bg-accent hover:text-accent-foreground dark:[color-scheme:dark]"
          type="password"
          value={password}
          onChange={(event) => setPassword(event.target.value)}
        />
        <DialogFooter>
          <Button
            className="flex items-center gap-1"
            aria-label="Save Password"
            variant="select"
            size="sm"
            onClick={() => {
              onSave(password!);
            }}
          >
            <Trans>button.save</Trans>
          </Button>
=======
      <DialogContent className="sm:max-w-[425px]">
        <DialogHeader className="space-y-2">
          <DialogTitle>
            {username ? `Update Password for ${username}` : "Set Password"}
          </DialogTitle>
          <DialogDescription>
            Create a strong password to secure this account.
          </DialogDescription>
        </DialogHeader>

        <div className="space-y-4 py-4">
          <div className="space-y-2">
            <Label htmlFor="password">New Password</Label>
            <Input
              id="password"
              className="h-10"
              type="password"
              value={password}
              onChange={(event) => {
                setPassword(event.target.value);
                setError(null);
              }}
              placeholder="Enter new password"
              autoFocus
            />

            {/* Password strength indicator */}
            {password && (
              <div className="mt-2 space-y-1">
                <div className="flex h-1.5 w-full overflow-hidden rounded-full bg-secondary-foreground">
                  <div
                    className={`${getStrengthColor()} transition-all duration-300`}
                    style={{ width: `${(passwordStrength / 3) * 100}%` }}
                  />
                </div>
                <p className="text-xs text-muted-foreground">
                  Password strength:{" "}
                  <span className="font-medium">{getStrengthLabel()}</span>
                </p>
              </div>
            )}
          </div>

          <div className="space-y-2">
            <Label htmlFor="confirm-password">Confirm Password</Label>
            <Input
              id="confirm-password"
              className="h-10"
              type="password"
              value={confirmPassword}
              onChange={(event) => {
                setConfirmPassword(event.target.value);
                setError(null);
              }}
              placeholder="Confirm new password"
            />

            {/* Password match indicator */}
            {password && confirmPassword && (
              <div className="mt-1 flex items-center gap-1.5 text-xs">
                {password === confirmPassword ? (
                  <>
                    <LuCheck className="size-3.5 text-green-500" />
                    <span className="text-green-600">Passwords match</span>
                  </>
                ) : (
                  <>
                    <LuX className="size-3.5 text-red-500" />
                    <span className="text-red-600">Passwords don't match</span>
                  </>
                )}
              </div>
            )}
          </div>

          {error && (
            <div className="rounded-md bg-destructive/10 p-3 text-sm text-destructive">
              {error}
            </div>
          )}
        </div>

        <DialogFooter className="flex flex-col-reverse gap-2 sm:flex-row sm:justify-end">
          <div className="flex flex-1 flex-col justify-end">
            <div className="flex flex-row gap-2 pt-5">
              <Button
                className="flex flex-1"
                aria-label="Cancel"
                onClick={onCancel}
                type="button"
              >
                Cancel
              </Button>
              <Button
                variant="select"
                aria-label="Save"
                className="flex flex-1"
                onClick={handleSave}
                disabled={!password || password !== confirmPassword}
              >
                Save
              </Button>
            </div>
          </div>
>>>>>>> cf3c0b2e
        </DialogFooter>
      </DialogContent>
    </Dialog>
  );
}<|MERGE_RESOLUTION|>--- conflicted
+++ resolved
@@ -11,12 +11,10 @@
   DialogHeader,
   DialogTitle,
 } from "../ui/dialog";
-<<<<<<< HEAD
 import { Trans } from "react-i18next";
-=======
 import { Label } from "../ui/label";
 import { LuCheck, LuX } from "react-icons/lu";
->>>>>>> cf3c0b2e
+import { t } from "i18next";
 
 type SetPasswordProps = {
   show: boolean;
@@ -97,45 +95,19 @@
 
   return (
     <Dialog open={show} onOpenChange={onCancel}>
-<<<<<<< HEAD
-      <DialogContent onOpenAutoFocus={(e) => e.preventDefault()}>
-        <DialogHeader>
-          <DialogTitle>
-            <Trans ns="views/settings">users.dialog.setPassword.title</Trans>
-          </DialogTitle>
-        </DialogHeader>
-        <Input
-          className="text-md w-full border border-input bg-background p-2 hover:bg-accent hover:text-accent-foreground dark:[color-scheme:dark]"
-          type="password"
-          value={password}
-          onChange={(event) => setPassword(event.target.value)}
-        />
-        <DialogFooter>
-          <Button
-            className="flex items-center gap-1"
-            aria-label="Save Password"
-            variant="select"
-            size="sm"
-            onClick={() => {
-              onSave(password!);
-            }}
-          >
-            <Trans>button.save</Trans>
-          </Button>
-=======
       <DialogContent className="sm:max-w-[425px]">
         <DialogHeader className="space-y-2">
           <DialogTitle>
-            {username ? `Update Password for ${username}` : "Set Password"}
+            {username ? t("users.dialog.passwordSetting.updatePassword", {username, ns: "views/settings"}) : t("users.dialog.passwordSetting.setPassword", {ns: "views/settings"})}
           </DialogTitle>
           <DialogDescription>
-            Create a strong password to secure this account.
+            <Trans ns="views/settings">users.dialog.passwordSetting.desc</Trans>
           </DialogDescription>
         </DialogHeader>
 
         <div className="space-y-4 py-4">
           <div className="space-y-2">
-            <Label htmlFor="password">New Password</Label>
+            <Label htmlFor="password"><Trans ns="views/settings">users.dialog.form.newPassword</Trans></Label>
             <Input
               id="password"
               className="h-10"
@@ -145,7 +117,7 @@
                 setPassword(event.target.value);
                 setError(null);
               }}
-              placeholder="Enter new password"
+              placeholder={t("users.dialog.form.newPassword.placeholder", {ns: "views/settings"})}
               autoFocus
             />
 
@@ -167,7 +139,7 @@
           </div>
 
           <div className="space-y-2">
-            <Label htmlFor="confirm-password">Confirm Password</Label>
+            <Label htmlFor="confirm-password"><Trans ns="views/settings">users.dialog.form.password.confirm</Trans></Label>
             <Input
               id="confirm-password"
               className="h-10"
@@ -186,12 +158,12 @@
                 {password === confirmPassword ? (
                   <>
                     <LuCheck className="size-3.5 text-green-500" />
-                    <span className="text-green-600">Passwords match</span>
+                    <span className="text-green-600"><Trans ns="views/settings">users.dialog.form.password.match</Trans></span>
                   </>
                 ) : (
                   <>
                     <LuX className="size-3.5 text-red-500" />
-                    <span className="text-red-600">Passwords don't match</span>
+                    <span className="text-red-600"><Trans ns="views/settings">users.dialog.form.password.notMatch</Trans></span>
                   </>
                 )}
               </div>
@@ -214,7 +186,7 @@
                 onClick={onCancel}
                 type="button"
               >
-                Cancel
+                <Trans>button.cancel</Trans>
               </Button>
               <Button
                 variant="select"
@@ -223,11 +195,10 @@
                 onClick={handleSave}
                 disabled={!password || password !== confirmPassword}
               >
-                Save
+                <Trans>button.save</Trans>
               </Button>
             </div>
           </div>
->>>>>>> cf3c0b2e
         </DialogFooter>
       </DialogContent>
     </Dialog>
