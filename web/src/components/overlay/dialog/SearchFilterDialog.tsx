--- conflicted
+++ resolved
@@ -33,9 +33,7 @@
   TooltipProvider,
   TooltipTrigger,
 } from "@/components/ui/tooltip";
-<<<<<<< HEAD
 import { Trans, useTranslation } from "react-i18next";
-=======
 import {
   Command,
   CommandEmpty,
@@ -44,7 +42,6 @@
   CommandList,
 } from "@/components/ui/command";
 import { LuCheck } from "react-icons/lu";
->>>>>>> b8f2d8fb
 
 type SearchFilterDialogProps = {
   config?: FrigateConfig;
