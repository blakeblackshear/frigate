--- conflicted
+++ resolved
@@ -602,15 +602,11 @@
       <div className="flex w-full flex-row justify-between">
         <Tooltip>
           <TooltipTrigger>
-<<<<<<< HEAD
-            <Trans>
-              <span>{getLifecycleItemDescription(item)}</span>
-            </Trans>
-=======
             <div className="flex items-start text-left">
-              {getLifecycleItemDescription(item)}
+              <Trans>
+                {getLifecycleItemDescription(item)}
+              </Trans>
             </div>
->>>>>>> 9ec65d7a
           </TooltipTrigger>
           <TooltipContent>
             <div className="mt-1 flex flex-wrap items-start gap-3 text-sm text-secondary-foreground">
