import { useEffect, useMemo, useRef, useState } from "react";
import { ObjectLifecycleSequence } from "@/types/timeline";
import { getLifecycleItemDescription } from "@/utils/lifecycleUtil";
import { useDetailStream } from "@/context/detail-stream-context";
import scrollIntoView from "scroll-into-view-if-needed";
import useUserInteraction from "@/hooks/use-user-interaction";
import {
  formatUnixTimestampToDateTime,
  getDurationFromTimestamps,
} from "@/utils/dateUtil";
import { Trans, useTranslation } from "react-i18next";
import AnnotationOffsetSlider from "@/components/overlay/detail/AnnotationOffsetSlider";
import { FrigateConfig } from "@/types/frigateConfig";
import useSWR from "swr";
import ActivityIndicator from "../indicators/activity-indicator";
import { Event } from "@/types/event";
import { getIconForLabel } from "@/utils/iconUtil";
import { ReviewSegment } from "@/types/review";
import { LuChevronDown, LuCircle, LuChevronRight } from "react-icons/lu";
import { getTranslatedLabel } from "@/utils/i18n";
import EventMenu from "@/components/timeline/EventMenu";
import { FrigatePlusDialog } from "@/components/overlay/dialog/FrigatePlusDialog";
import { cn } from "@/lib/utils";
<<<<<<< HEAD
import { resolveZoneName } from "@/hooks/use-zone-friendly-name";
=======
import { Tooltip, TooltipContent, TooltipTrigger } from "../ui/tooltip";
>>>>>>> 49f5d595

type DetailStreamProps = {
  reviewItems?: ReviewSegment[];
  currentTime: number;
  isPlaying?: boolean;
  onSeek: (timestamp: number, play?: boolean) => void;
};

export default function DetailStream({
  reviewItems,
  currentTime,
  isPlaying = false,
  onSeek,
}: DetailStreamProps) {
  const { data: config } = useSWR<FrigateConfig>("config");
  const { t } = useTranslation("views/events");
  const { annotationOffset } = useDetailStream();
  const scrollRef = useRef<HTMLDivElement>(null);

  const [activeReviewId, setActiveReviewId] = useState<string | undefined>(
    undefined,
  );
  const { userInteracting, setProgrammaticScroll } = useUserInteraction({
    elementRef: scrollRef,
  });

  const effectiveTime = currentTime + annotationOffset / 1000;
  const [upload, setUpload] = useState<Event | undefined>(undefined);

  const onSeekCheckPlaying = (timestamp: number) => {
    onSeek(timestamp, isPlaying);
  };

  // Ensure we initialize the active review when reviewItems first arrive.
  // This helps when the component mounts while the video is already
  // playing — it guarantees the matching review is highlighted right
  // away instead of waiting for a future effectiveTime change.
  useEffect(() => {
    if (!reviewItems || reviewItems.length === 0) return;
    if (activeReviewId) return;

    let target: ReviewSegment | undefined;
    let closest: { r: ReviewSegment; diff: number } | undefined;

    for (const r of reviewItems) {
      const start = r.start_time ?? 0;
      const end = r.end_time ?? r.start_time ?? start;
      if (effectiveTime >= start && effectiveTime <= end) {
        target = r;
        break;
      }
      const mid = (start + end) / 2;
      const diff = Math.abs(effectiveTime - mid);
      if (!closest || diff < closest.diff) closest = { r, diff };
    }

    if (!target && closest) target = closest.r;

    if (target) {
      const start = target.start_time ?? 0;
      setActiveReviewId(
        `review-${target.id ?? target.start_time ?? Math.floor(start)}`,
      );
    }
  }, [reviewItems, activeReviewId, effectiveTime]);

  // Auto-scroll to current time
  useEffect(() => {
    if (!scrollRef.current || userInteracting || !isPlaying) return;
    // Prefer the review whose range contains the effectiveTime. If none
    // contains it, pick the nearest review (by mid-point distance). This is
    // robust to unordered reviewItems and avoids always picking the last
    // element.
    const items = reviewItems ?? [];
    if (items.length === 0) return;

    let target: ReviewSegment | undefined;
    let closest: { r: ReviewSegment; diff: number } | undefined;

    for (const r of items) {
      const start = r.start_time ?? 0;
      const end = r.end_time ?? r.start_time ?? start;
      if (effectiveTime >= start && effectiveTime <= end) {
        target = r;
        break;
      }
      const mid = (start + end) / 2;
      const diff = Math.abs(effectiveTime - mid);
      if (!closest || diff < closest.diff) closest = { r, diff };
    }

    if (!target && closest) target = closest.r;

    if (target) {
      const start = target.start_time ?? 0;
      const id = `review-${target.id ?? target.start_time ?? Math.floor(start)}`;
      const element = scrollRef.current.querySelector(
        `[data-review-id="${id}"]`,
      ) as HTMLElement;
      if (element) {
        // Only scroll if element is completely out of view
        const containerRect = scrollRef.current.getBoundingClientRect();
        const elementRect = element.getBoundingClientRect();
        const isFullyInvisible =
          elementRect.bottom < containerRect.top ||
          elementRect.top > containerRect.bottom;

        if (isFullyInvisible) {
          setProgrammaticScroll();
          scrollIntoView(element, {
            scrollMode: "if-needed",
            behavior: "smooth",
          });
        }
      }
    }
  }, [
    reviewItems,
    effectiveTime,
    annotationOffset,
    userInteracting,
    setProgrammaticScroll,
    isPlaying,
  ]);

  // Auto-select active review based on effectiveTime (if inside a review range)
  useEffect(() => {
    if (!reviewItems || reviewItems.length === 0) return;
    for (const r of reviewItems) {
      const start = r.start_time ?? 0;
      const end = r.end_time ?? r.start_time ?? start;
      if (effectiveTime >= start && effectiveTime <= end) {
        setActiveReviewId(
          `review-${r.id ?? r.start_time ?? Math.floor(start)}`,
        );
        return;
      }
    }
  }, [effectiveTime, reviewItems]);

  if (!config) {
    return <ActivityIndicator />;
  }

  return (
    <div className="relative">
      <FrigatePlusDialog
        upload={upload}
        onClose={() => setUpload(undefined)}
        onEventUploaded={() => setUpload(undefined)}
      />

      <div
        ref={scrollRef}
        className="scrollbar-container h-[calc(100vh-70px)] overflow-y-auto"
      >
        <div className="space-y-4 py-2">
          {reviewItems?.length === 0 ? (
            <div className="py-8 text-center text-muted-foreground">
              {t("detail.noDataFound")}
            </div>
          ) : (
            reviewItems?.map((review: ReviewSegment) => {
              const id = `review-${review.id ?? review.start_time ?? Math.floor(review.start_time ?? 0)}`;
              return (
                <ReviewGroup
                  key={id}
                  id={id}
                  review={review}
                  config={config}
                  onSeek={onSeekCheckPlaying}
                  effectiveTime={effectiveTime}
                  isActive={activeReviewId == id}
                  onActivate={() => setActiveReviewId(id)}
                  onOpenUpload={(e) => setUpload(e)}
                />
              );
            })
          )}
        </div>
      </div>

      <AnnotationOffsetSlider />
    </div>
  );
}

type ReviewGroupProps = {
  review: ReviewSegment;
  id: string;
  config: FrigateConfig;
  onSeek: (timestamp: number, play?: boolean) => void;
  isActive?: boolean;
  onActivate?: () => void;
  onOpenUpload?: (e: Event) => void;
  effectiveTime?: number;
};

function ReviewGroup({
  review,
  id,
  config,
  onSeek,
  isActive = false,
  onActivate,
  onOpenUpload,
  effectiveTime,
}: ReviewGroupProps) {
  const { t } = useTranslation("views/events");
  const [open, setOpen] = useState(false);
  const start = review.start_time ?? 0;

  const displayTime = formatUnixTimestampToDateTime(start, {
    timezone: config.ui.timezone,
    date_format:
      config.ui.time_format == "24hour"
        ? t("time.formattedTimestampHourMinuteSecond.24hour", { ns: "common" })
        : t("time.formattedTimestampHourMinuteSecond.12hour", { ns: "common" }),
    time_style: "medium",
    date_style: "medium",
  });

  const shouldFetchEvents = review?.data?.detections?.length > 0;

  const { data: fetchedEvents, isValidating } = useSWR<Event[]>(
    shouldFetchEvents
      ? ["event_ids", { ids: review.data.detections.join(",") }]
      : null,
  );

  const rawIconLabels: string[] = [
    ...(fetchedEvents
      ? fetchedEvents.map((e) => e.label)
      : (review.data?.objects ?? [])),
    ...(review.data?.audio ?? []),
  ];

  // limit to 5 icons
  const seen = new Set<string>();
  const iconLabels: string[] = [];
  for (const lbl of rawIconLabels) {
    if (!seen.has(lbl)) {
      seen.add(lbl);
      iconLabels.push(lbl);
      if (iconLabels.length >= 5) break;
    }
  }

  const reviewInfo = useMemo(() => {
    const objectCount = fetchedEvents
      ? fetchedEvents.length
      : (review.data.objects ?? []).length;

    return `${objectCount} ${t("detail.trackedObject", { count: objectCount })}`;
  }, [review, t, fetchedEvents]);

  const reviewDuration = useMemo(
    () =>
      getDurationFromTimestamps(
        review.start_time,
        review.end_time ?? null,
        true,
      ),
    [review.start_time, review.end_time],
  );

  return (
    <div
      data-review-id={id}
      className={`cursor-pointer rounded-lg bg-secondary p-3 outline outline-[3px] -outline-offset-[2.8px] ${
        isActive
          ? "shadow-selected outline-selected"
          : "outline-transparent duration-500"
      }`}
    >
      <div
        className="flex items-center justify-between"
        onClick={() => {
          onActivate?.();
          onSeek(start);
        }}
      >
        <div className="ml-1 flex flex-col items-start gap-1.5">
          <div className="flex flex-row gap-3">
            <div className="text-sm font-medium">{displayTime}</div>
            <div className="flex items-center gap-2">
              {iconLabels.slice(0, 5).map((lbl, idx) => (
                <div
                  key={`${lbl}-${idx}`}
                  className="rounded-full bg-muted-foreground p-1"
                >
                  {getIconForLabel(lbl, "size-3 text-primary dark:text-white")}
                </div>
              ))}
            </div>
          </div>
          <div className="flex flex-col gap-0.5">
            {review.data.metadata?.title && (
              <div className="mb-1 text-sm text-primary-variant">
                {review.data.metadata.title}
              </div>
            )}
            <div className="flex flex-row items-center gap-1.5">
              <div className="text-xs text-primary-variant">{reviewInfo}</div>

              {reviewDuration && (
                <>
                  <span className="text-[5px] text-primary-variant">•</span>
                  <div className="text-xs text-primary-variant">
                    {reviewDuration}
                  </div>
                </>
              )}
            </div>
          </div>
        </div>
        <div
          onClick={(e) => {
            e.stopPropagation();
            setOpen((v) => !v);
          }}
          aria-label={open ? "Collapse" : "Expand"}
          className="ml-2 inline-flex items-center justify-center rounded p-1 hover:bg-secondary/10"
        >
          {open ? (
            <LuChevronDown className="size-4 text-primary-variant" />
          ) : (
            <LuChevronRight className="size-4 text-primary-variant" />
          )}
        </div>
      </div>

      {open && (
        <div className="mt-2 space-y-0.5">
          {shouldFetchEvents && isValidating && !fetchedEvents ? (
            <ActivityIndicator />
          ) : (
            (fetchedEvents || []).map((event, index) => {
              return (
                <div
                  key={`event-${event.id}-${index}`}
                  className="border-b border-secondary-highlight pb-0.5 last:border-0 last:pb-0"
                >
                  <EventList
                    key={event.id}
                    event={event}
                    effectiveTime={effectiveTime}
                    onSeek={onSeek}
                    onOpenUpload={onOpenUpload}
                  />
                </div>
              );
            })
          )}
          {review.data.audio && review.data.audio.length > 0 && (
            <div className="space-y-1">
              {review.data.audio.map((audioLabel) => (
                <div
                  key={audioLabel}
                  className="rounded-md bg-secondary p-2 outline outline-[3px] -outline-offset-[2.8px] outline-transparent duration-500"
                >
                  <div className="ml-1.5 flex items-center gap-2 text-sm font-medium">
                    <div className="rounded-full bg-muted-foreground p-1">
                      {getIconForLabel(
                        audioLabel,
                        "size-3 text-primary dark:text-white",
                      )}
                    </div>
                    <span>{getTranslatedLabel(audioLabel)}</span>
                  </div>
                </div>
              ))}
            </div>
          )}
        </div>
      )}
    </div>
  );
}

type EventListProps = {
  event: Event;
  effectiveTime?: number;
  onSeek: (ts: number, play?: boolean) => void;
  onOpenUpload?: (e: Event) => void;
};
function EventList({
  event,
  effectiveTime,
  onSeek,
  onOpenUpload,
}: EventListProps) {
  const { data: config } = useSWR<FrigateConfig>("config");

  const { selectedObjectId, setSelectedObjectId } = useDetailStream();

  const handleObjectSelect = (event: Event | undefined) => {
    if (event) {
      onSeek(event.start_time ?? 0);
      setSelectedObjectId(event.id);
    } else {
      setSelectedObjectId(undefined);
    }
  };

  // Clear selectedObjectId when effectiveTime has passed this event's end_time
  useEffect(() => {
    if (selectedObjectId === event.id && effectiveTime && event.end_time) {
      if (effectiveTime >= event.end_time) {
        setSelectedObjectId(undefined);
      }
    }
  }, [
    selectedObjectId,
    event.id,
    event.end_time,
    effectiveTime,
    setSelectedObjectId,
  ]);

  return (
    <>
      <div
        className={cn(
          "rounded-md bg-secondary p-2 outline outline-[3px] -outline-offset-[2.8px]",
          event.id == selectedObjectId
            ? "bg-secondary-highlight shadow-selected outline-selected"
            : "outline-transparent duration-500",
          event.id != selectedObjectId &&
            (effectiveTime ?? 0) >= (event.start_time ?? 0) - 0.5 &&
            (effectiveTime ?? 0) <=
              (event.end_time ?? event.start_time ?? 0) + 0.5 &&
            "bg-secondary-highlight",
        )}
      >
        <div className="ml-1.5 flex w-full items-center justify-between">
          <div
            className="flex items-center gap-2 text-sm font-medium"
            onClick={(e) => {
              e.stopPropagation();
              handleObjectSelect(
                event.id == selectedObjectId ? undefined : event,
              );
            }}
            role="button"
          >
            <div
              className={cn(
                "rounded-full p-1",
                event.id == selectedObjectId
                  ? "bg-selected"
                  : "bg-muted-foreground",
              )}
            >
              {getIconForLabel(
                event.label,
                "size-3 text-primary dark:text-white",
              )}
            </div>
            <div className="flex items-end gap-2">
              <span>{getTranslatedLabel(event.label)}</span>
            </div>
          </div>
          <div className="mr-2 flex flex-1 flex-row justify-end">
            <EventMenu
              event={event}
              config={config}
              onOpenUpload={(e) => onOpenUpload?.(e)}
              selectedObjectId={selectedObjectId}
              setSelectedObjectId={handleObjectSelect}
            />
          </div>
        </div>

        <div className="mt-2">
          <ObjectTimeline
            eventId={event.id}
            onSeek={onSeek}
            effectiveTime={effectiveTime}
          />
        </div>
      </div>
    </>
  );
}

type LifecycleItemProps = {
  item: ObjectLifecycleSequence;
  isActive?: boolean;
  onSeek?: (timestamp: number, play?: boolean) => void;
  effectiveTime?: number;
};

function LifecycleItem({
  item,
  isActive,
  onSeek,
  effectiveTime,
}: LifecycleItemProps) {
  const { t } = useTranslation("views/events");
  const { data: config } = useSWR<FrigateConfig>("config");

<<<<<<< HEAD
  event.data.zones_friendly_names = event?.data?.zones?.map((zone) => {
    return resolveZoneName(config, zone);
  });
=======
  const aspectRatio = useMemo(() => {
    if (!config || !item?.camera) {
      return 16 / 9;
    }

    return (
      config.cameras[item.camera].detect.width /
      config.cameras[item.camera].detect.height
    );
  }, [config, item]);
>>>>>>> 49f5d595

  const formattedEventTimestamp = config
    ? formatUnixTimestampToDateTime(item?.timestamp ?? 0, {
        timezone: config.ui.timezone,
        date_format:
          config.ui.time_format == "24hour"
            ? t("time.formattedTimestampHourMinuteSecond.24hour", {
                ns: "common",
              })
            : t("time.formattedTimestampHourMinuteSecond.12hour", {
                ns: "common",
              }),
        time_style: "medium",
        date_style: "medium",
      })
    : "";

  const ratio =
    Array.isArray(item?.data.box) && item?.data.box.length >= 4
      ? (aspectRatio * (item?.data.box[2] / item?.data.box[3])).toFixed(2)
      : "N/A";
  const areaPx =
    Array.isArray(item?.data.box) && item?.data.box.length >= 4
      ? Math.round(
          (config?.cameras[item?.camera]?.detect?.width ?? 0) *
            (config?.cameras[item?.camera]?.detect?.height ?? 0) *
            (item?.data.box[2] * item?.data.box[3]),
        )
      : undefined;
  const areaPct =
    Array.isArray(item?.data.box) && item?.data.box.length >= 4
      ? (item?.data.box[2] * item?.data.box[3]).toFixed(4)
      : undefined;

  return (
    <div
      role="button"
      onClick={() => {
        onSeek?.(item.timestamp ?? 0, false);
      }}
      className={cn(
        "flex cursor-pointer items-center gap-2 text-sm text-primary-variant",
        isActive
          ? "font-semibold text-primary dark:font-normal"
          : "duration-500",
      )}
    >
      <div className="relative flex size-4 items-center justify-center">
        <LuCircle
          className={cn(
            "relative z-10 ml-[1px] size-2.5 fill-secondary-foreground stroke-none",
            (isActive || (effectiveTime ?? 0) >= (item?.timestamp ?? 0)) &&
              "fill-selected duration-300",
          )}
        />
      </div>
      <div className="flex w-full flex-row justify-between">
<<<<<<< HEAD
        <Trans>
          <div>{getLifecycleItemDescription(event)}</div>
        </Trans>
=======
        <Tooltip>
          <TooltipTrigger>
            <span>{getLifecycleItemDescription(item)}</span>
          </TooltipTrigger>
          <TooltipContent>
            <div className="mt-1 flex flex-wrap items-start gap-3 text-sm text-secondary-foreground">
              <div className="flex flex-col gap-1">
                <div className="flex items-start gap-1">
                  <span className="text-muted-foreground">
                    {t("objectLifecycle.lifecycleItemDesc.header.ratio")}
                  </span>
                  <span className="font-medium text-foreground">{ratio}</span>
                </div>

                <div className="flex items-start gap-1">
                  <span className="text-muted-foreground">
                    {t("objectLifecycle.lifecycleItemDesc.header.area")}
                  </span>
                  {areaPx !== undefined && areaPct !== undefined ? (
                    <span className="font-medium text-foreground">
                      {areaPx} {t("pixels", { ns: "common" })} · {areaPct}%
                    </span>
                  ) : (
                    <span>N/A</span>
                  )}
                </div>
              </div>
            </div>
          </TooltipContent>
        </Tooltip>
>>>>>>> 49f5d595
        <div className={cn("p-1 text-xs")}>{formattedEventTimestamp}</div>
      </div>
    </div>
  );
}

// Fetch and render timeline entries for a single event id on demand.
function ObjectTimeline({
  eventId,
  onSeek,
  effectiveTime,
}: {
  eventId: string;
  onSeek: (ts: number, play?: boolean) => void;
  effectiveTime?: number;
}) {
  const { t } = useTranslation("views/events");
  const { data: timeline, isValidating } = useSWR<ObjectLifecycleSequence[]>([
    "timeline",
    {
      source_id: eventId,
    },
  ]);

  if (isValidating && (!timeline || timeline.length === 0)) {
    return <ActivityIndicator className="ml-2 size-3" />;
  }

  if (!timeline || timeline.length === 0) {
    return (
      <div className="py-2 text-sm text-muted-foreground">
        {t("detail.noObjectDetailData")}
      </div>
    );
  }

  // Calculate how far down the blue line should extend based on effectiveTime
  const calculateLineHeight = () => {
    if (!timeline || timeline.length === 0) return 0;

    const currentTime = effectiveTime ?? 0;

    // Find which events have been passed
    let lastPassedIndex = -1;
    for (let i = 0; i < timeline.length; i++) {
      if (currentTime >= (timeline[i].timestamp ?? 0)) {
        lastPassedIndex = i;
      } else {
        break;
      }
    }

    // No events passed yet
    if (lastPassedIndex < 0) return 0;

    // All events passed
    if (lastPassedIndex >= timeline.length - 1) return 100;

    // Calculate percentage based on item position, not time
    // Each item occupies an equal visual space regardless of time gaps
    const itemPercentage = 100 / (timeline.length - 1);

    // Find progress between current and next event for smooth transition
    const currentEvent = timeline[lastPassedIndex];
    const nextEvent = timeline[lastPassedIndex + 1];
    const currentTimestamp = currentEvent.timestamp ?? 0;
    const nextTimestamp = nextEvent.timestamp ?? 0;

    // Calculate interpolation between the two events
    const timeBetween = nextTimestamp - currentTimestamp;
    const timeElapsed = currentTime - currentTimestamp;
    const interpolation = timeBetween > 0 ? timeElapsed / timeBetween : 0;

    // Base position plus interpolated progress to next item
    return Math.min(
      100,
      lastPassedIndex * itemPercentage + interpolation * itemPercentage,
    );
  };

  const blueLineHeight = calculateLineHeight();

  return (
    <div className="-pb-2 relative mx-2">
      <div className="absolute -top-2 bottom-2 left-2 z-0 w-0.5 -translate-x-1/2 bg-secondary-foreground" />
      <div
        className="absolute left-2 top-2 z-[5] max-h-[calc(100%-1rem)] w-0.5 -translate-x-1/2 bg-selected transition-all duration-300"
        style={{ height: `${blueLineHeight}%` }}
      />
      <div className="space-y-2">
        {timeline.map((event, idx) => {
          const isActive =
            Math.abs((effectiveTime ?? 0) - (event.timestamp ?? 0)) <= 0.5;

          return (
            <LifecycleItem
              key={`${event.timestamp}-${event.source_id ?? ""}-${idx}`}
              item={event}
              onSeek={onSeek}
              isActive={isActive}
              effectiveTime={effectiveTime}
            />
          );
        })}
      </div>
    </div>
  );
}<|MERGE_RESOLUTION|>--- conflicted
+++ resolved
@@ -21,11 +21,8 @@
 import EventMenu from "@/components/timeline/EventMenu";
 import { FrigatePlusDialog } from "@/components/overlay/dialog/FrigatePlusDialog";
 import { cn } from "@/lib/utils";
-<<<<<<< HEAD
 import { resolveZoneName } from "@/hooks/use-zone-friendly-name";
-=======
 import { Tooltip, TooltipContent, TooltipTrigger } from "../ui/tooltip";
->>>>>>> 49f5d595
 
 type DetailStreamProps = {
   reviewItems?: ReviewSegment[];
@@ -528,11 +525,11 @@
   const { t } = useTranslation("views/events");
   const { data: config } = useSWR<FrigateConfig>("config");
 
-<<<<<<< HEAD
+  
   event.data.zones_friendly_names = event?.data?.zones?.map((zone) => {
     return resolveZoneName(config, zone);
   });
-=======
+  
   const aspectRatio = useMemo(() => {
     if (!config || !item?.camera) {
       return 16 / 9;
@@ -543,7 +540,6 @@
       config.cameras[item.camera].detect.height
     );
   }, [config, item]);
->>>>>>> 49f5d595
 
   const formattedEventTimestamp = config
     ? formatUnixTimestampToDateTime(item?.timestamp ?? 0, {
@@ -601,14 +597,11 @@
         />
       </div>
       <div className="flex w-full flex-row justify-between">
-<<<<<<< HEAD
-        <Trans>
-          <div>{getLifecycleItemDescription(event)}</div>
-        </Trans>
-=======
         <Tooltip>
           <TooltipTrigger>
-            <span>{getLifecycleItemDescription(item)}</span>
+            <Trans>
+              <span>{getLifecycleItemDescription(item)}</span>
+            </Trans>
           </TooltipTrigger>
           <TooltipContent>
             <div className="mt-1 flex flex-wrap items-start gap-3 text-sm text-secondary-foreground">
@@ -636,7 +629,6 @@
             </div>
           </TooltipContent>
         </Tooltip>
->>>>>>> 49f5d595
         <div className={cn("p-1 text-xs")}>{formattedEventTimestamp}</div>
       </div>
     </div>
