import WebRtcPlayer from "./WebRTCPlayer";
import { CameraConfig } from "@/types/frigateConfig";
import AutoUpdatingCameraImage from "../camera/AutoUpdatingCameraImage";
import ActivityIndicator from "../ui/activity-indicator";
import { Button } from "../ui/button";
import { LuSettings } from "react-icons/lu";
import { useCallback, useEffect, useMemo, useState } from "react";
import { Card, CardContent, CardHeader, CardTitle } from "../ui/card";
import { Switch } from "../ui/switch";
import { Label } from "../ui/label";
import { usePersistence } from "@/hooks/use-persistence";
import MSEPlayer from "./MsePlayer";
import JSMpegPlayer from "./JSMpegPlayer";
import { MdCircle, MdLeakAdd, MdSelectAll } from "react-icons/md";
import { BsSoundwave } from "react-icons/bs";
import Chip from "../Chip";
import useCameraActivity from "@/hooks/use-camera-activity";
import { useRecordingsState } from "@/api/ws";

const emptyObject = Object.freeze({});

type LivePlayerMode = "webrtc" | "mse" | "jsmpeg" | "debug";

type LivePlayerProps = {
  className?: string;
  cameraConfig: CameraConfig;
  liveMode?: LivePlayerMode;
  showStillWithoutActivity?: boolean;
};

type Options = { [key: string]: boolean };

export default function LivePlayer({
  className,
  cameraConfig,
  liveMode = "mse",
  showStillWithoutActivity = true,
}: LivePlayerProps) {
  // camera activity
  const { activeMotion, activeAudio, activeTracking } =
    useCameraActivity(cameraConfig);

  const [liveReady, setLiveReady] = useState(false);
  useEffect(() => {
    if (!liveReady) {
      return;
    }

    if (!activeMotion && !activeTracking) {
      setLiveReady(false);
    }
  }, [activeMotion, activeTracking, liveReady]);

  const { payload: recording } = useRecordingsState(cameraConfig.name);

  // debug view settings

  const [showSettings, setShowSettings] = useState(false);
  const [options, setOptions] = usePersistence(
    `${cameraConfig?.name}-feed`,
    emptyObject
  );
  const handleSetOption = useCallback(
    (id: string, value: boolean) => {
      const newOptions = { ...options, [id]: value };
      setOptions(newOptions);
    },
    [options]
  );
  const searchParams = useMemo(
    () =>
      new URLSearchParams(
        Object.keys(options).reduce((memo, key) => {
          //@ts-ignore we know this is correct
          memo.push([key, options[key] === true ? "1" : "0"]);
          return memo;
        }, [])
      ),
    [options]
  );
  const handleToggleSettings = useCallback(() => {
    setShowSettings(!showSettings);
  }, [showSettings]);

  if (!cameraConfig) {
    return <ActivityIndicator />;
  }

  let player;
  if (liveMode == "webrtc") {
    player = (
      <WebRtcPlayer
        className={`rounded-2xl h-full ${liveReady ? "" : "hidden"}`}
        camera={cameraConfig.live.stream_name}
        onPlaying={() => setLiveReady(true)}
      />
    );
  } else if (liveMode == "mse") {
    if ("MediaSource" in window || "ManagedMediaSource" in window) {
      player = (
        <MSEPlayer
          className={`rounded-2xl h-full ${liveReady ? "" : "hidden"}`}
          camera={cameraConfig.name}
          onPlaying={() => setLiveReady(true)}
        />
      );
    } else {
      player = (
        <div className="w-5xl text-center text-sm">
          MSE is only supported on iOS 17.1+. You'll need to update if available
          or use jsmpeg / webRTC streams. See the docs for more info.
        </div>
      );
    }
  } else if (liveMode == "jsmpeg") {
    player = (
      <JSMpegPlayer
        camera={cameraConfig.name}
        width={cameraConfig.detect.width}
        height={cameraConfig.detect.height}
      />
    );
  } else if (liveMode == "debug") {
    player = (
      <>
        <AutoUpdatingCameraImage
          camera={cameraConfig.name}
          searchParams={searchParams}
        />
        <Button onClick={handleToggleSettings} variant="link" size="sm">
          <span className="w-5 h-5">
            <LuSettings />
          </span>{" "}
          <span>{showSettings ? "Hide" : "Show"} Options</span>
        </Button>
        {showSettings ? (
          <Card>
            <CardHeader>
              <CardTitle>Options</CardTitle>
            </CardHeader>
            <CardContent>
              <DebugSettings
                handleSetOption={handleSetOption}
                options={options}
              />
            </CardContent>
          </Card>
        ) : null}
      </>
    );
  } else {
    player = <ActivityIndicator />;
  }

  return (
    <div className={`relative flex justify-center w-full ${className}`}>
      {(showStillWithoutActivity == false || activeMotion || activeTracking) &&
        player}

      {showStillWithoutActivity && !liveReady && (
        <div className="absolute left-0 top-0 right-0 bottom-0 w-full">
          <AutoUpdatingCameraImage
            className="w-full h-full"
            camera={cameraConfig.name}
            showFps={false}
            reloadInterval={30000}
            fitAspect={
              cameraConfig.detect.width / cameraConfig.detect.height > 2 ||
              cameraConfig.detect.width / cameraConfig.detect.height < 1
                ? cameraConfig.detect.width / cameraConfig.detect.height
                : 16 / 9
            }
          />
        </div>
      )}

      <div className="absolute flex left-2 top-2 gap-2">
        <Chip
          in={activeMotion}
          className={`bg-gradient-to-br from-gray-400 to-gray-500 bg-gray-500/90`}
        >
          <MdLeakAdd className="w-4 h-4 text-motion" />
          <div className="ml-1 text-white text-xs">Motion</div>
        </Chip>

        {cameraConfig.audio.enabled_in_config && (
          <Chip
            in={activeAudio}
            className={`bg-gradient-to-br from-gray-400 to-gray-500 bg-gray-500/90`}
          >
            <BsSoundwave className="w-4 h-4 text-audio" />
            <div className="ml-1 text-white text-xs">Sound</div>
          </Chip>
<<<<<<< HEAD
        </div>
      )}
      <Chip className="absolute right-2 top-2 bg-gray-500 bg-gradient-to-br">
        {recording == "ON" && <MdCircle className="w-2 h-2 text-danger" />}
=======
        )}

        <Chip
          in={activeTracking}
          className={`bg-gradient-to-br from-gray-400 to-gray-500 bg-gray-500/90 `}
        >
          <MdSelectAll className="w-4 h-4 text-object" />
          <div className="ml-1 text-white text-xs">Tracking</div>
        </Chip>
      </div>

      <Chip className="absolute right-2 top-2 bg-gradient-to-br from-gray-300/50 to-gray-500/90">
        <MdCircle className="w-2 h-2 drop-shadow-md shadow-danger text-danger" />
>>>>>>> bb0f1378
        <div className="ml-1 capitalize text-white text-xs">
          {cameraConfig.name.replaceAll("_", " ")}
        </div>
      </Chip>
    </div>
  );
}

type DebugSettingsProps = {
  handleSetOption: (id: string, value: boolean) => void;
  options: Options;
};

function DebugSettings({ handleSetOption, options }: DebugSettingsProps) {
  return (
    <div className="grid grid-cols-2 md:grid-cols-3 lg:grid-cols-4 gap-4">
      <div className="flex items-center space-x-2">
        <Switch
          id="bbox"
          checked={options["bbox"]}
          onCheckedChange={(isChecked) => {
            handleSetOption("bbox", isChecked);
          }}
        />
        <Label htmlFor="bbox">Bounding Box</Label>
      </div>
      <div className="flex items-center space-x-2">
        <Switch
          id="timestamp"
          checked={options["timestamp"]}
          onCheckedChange={(isChecked) => {
            handleSetOption("timestamp", isChecked);
          }}
        />
        <Label htmlFor="timestamp">Timestamp</Label>
      </div>
      <div className="flex items-center space-x-2">
        <Switch
          id="zones"
          checked={options["zones"]}
          onCheckedChange={(isChecked) => {
            handleSetOption("zones", isChecked);
          }}
        />
        <Label htmlFor="zones">Zones</Label>
      </div>
      <div className="flex items-center space-x-2">
        <Switch
          id="mask"
          checked={options["mask"]}
          onCheckedChange={(isChecked) => {
            handleSetOption("mask", isChecked);
          }}
        />
        <Label htmlFor="mask">Mask</Label>
      </div>
      <div className="flex items-center space-x-2">
        <Switch
          id="motion"
          checked={options["motion"]}
          onCheckedChange={(isChecked) => {
            handleSetOption("motion", isChecked);
          }}
        />
        <Label htmlFor="motion">Motion</Label>
      </div>
      <div className="flex items-center space-x-2">
        <Switch
          id="regions"
          checked={options["regions"]}
          onCheckedChange={(isChecked) => {
            handleSetOption("regions", isChecked);
          }}
        />
        <Label htmlFor="regions">Regions</Label>
      </div>
    </div>
  );
}<|MERGE_RESOLUTION|>--- conflicted
+++ resolved
@@ -191,12 +191,6 @@
             <BsSoundwave className="w-4 h-4 text-audio" />
             <div className="ml-1 text-white text-xs">Sound</div>
           </Chip>
-<<<<<<< HEAD
-        </div>
-      )}
-      <Chip className="absolute right-2 top-2 bg-gray-500 bg-gradient-to-br">
-        {recording == "ON" && <MdCircle className="w-2 h-2 text-danger" />}
-=======
         )}
 
         <Chip
@@ -209,8 +203,9 @@
       </div>
 
       <Chip className="absolute right-2 top-2 bg-gradient-to-br from-gray-300/50 to-gray-500/90">
-        <MdCircle className="w-2 h-2 drop-shadow-md shadow-danger text-danger" />
->>>>>>> bb0f1378
+        {recording == "ON" && (
+          <MdCircle className="w-2 h-2 drop-shadow-md shadow-danger text-danger" />
+        )}
         <div className="ml-1 capitalize text-white text-xs">
           {cameraConfig.name.replaceAll("_", " ")}
         </div>
