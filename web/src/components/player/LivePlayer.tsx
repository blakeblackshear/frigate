--- conflicted
+++ resolved
@@ -348,11 +348,7 @@
         )}
       >
         <AutoUpdatingCameraImage
-<<<<<<< HEAD
-          className="size-full"
-=======
           className="pointer-events-none size-full"
->>>>>>> b3c1b21f
           cameraClasses="relative size-full flex justify-center"
           camera={cameraConfig.name}
           showFps={false}
