import {
  AllGroupsStreamingSettings,
  CameraGroupConfig,
  FrigateConfig,
  GroupStreamingSettings,
} from "@/types/frigateConfig";
import { isDesktop, isMobile } from "react-device-detect";
import useSWR from "swr";
import { MdHome } from "react-icons/md";
import { usePersistedOverlayState } from "@/hooks/use-overlay-state";
import { Button, buttonVariants } from "../ui/button";
import { useCallback, useMemo, useState } from "react";
import { Tooltip, TooltipContent, TooltipTrigger } from "../ui/tooltip";
import { LuPencil, LuPlus } from "react-icons/lu";
import {
  Dialog,
  DialogContent,
  DialogDescription,
  DialogHeader,
  DialogTitle,
} from "../ui/dialog";
import { Input } from "../ui/input";
import { Separator } from "../ui/separator";
import {
  Form,
  FormControl,
  FormDescription,
  FormField,
  FormItem,
  FormLabel,
  FormMessage,
} from "@/components/ui/form";
import {
  DropdownMenu,
  DropdownMenuContent,
  DropdownMenuItem,
  DropdownMenuPortal,
  DropdownMenuTrigger,
} from "../ui/dropdown-menu";
import {
  AlertDialog,
  AlertDialogAction,
  AlertDialogCancel,
  AlertDialogContent,
  AlertDialogDescription,
  AlertDialogFooter,
  AlertDialogHeader,
  AlertDialogTitle,
} from "../ui/alert-dialog";
import axios from "axios";
import { HiOutlineDotsVertical, HiTrash } from "react-icons/hi";
import IconWrapper from "../ui/icon-wrapper";
import { zodResolver } from "@hookform/resolvers/zod";
import { useForm } from "react-hook-form";
import { z } from "zod";
import { Toaster } from "@/components/ui/sonner";
import { toast } from "sonner";
import ActivityIndicator from "../indicators/activity-indicator";
import { ScrollArea, ScrollBar } from "../ui/scroll-area";
import { usePersistence } from "@/hooks/use-persistence";
import { TooltipPortal } from "@radix-ui/react-tooltip";
import { cn } from "@/lib/utils";
import * as LuIcons from "react-icons/lu";
import IconPicker, { IconName, IconRenderer } from "../icons/IconPicker";
import { isValidIconName } from "@/utils/iconUtil";
import {
  MobilePage,
  MobilePageContent,
  MobilePageDescription,
  MobilePageHeader,
  MobilePageTitle,
} from "../mobile/MobilePage";
import { Trans } from "react-i18next";
import { t } from "i18next";
import { Label } from "../ui/label";
import { Switch } from "../ui/switch";
import { CameraStreamingDialog } from "../settings/CameraStreamingDialog";
import { DialogTrigger } from "@radix-ui/react-dialog";
import { useStreamingSettings } from "@/context/streaming-settings-provider";

type CameraGroupSelectorProps = {
  className?: string;
};
export function CameraGroupSelector({ className }: CameraGroupSelectorProps) {
  const { data: config } = useSWR<FrigateConfig>("config");

  // tooltip

  const [tooltip, setTooltip] = useState<string>();
  const [timeoutId, setTimeoutId] = useState<NodeJS.Timeout>();
  const showTooltip = useCallback(
    (newTooltip: string | undefined) => {
      if (!newTooltip) {
        setTooltip(newTooltip);

        if (timeoutId) {
          clearTimeout(timeoutId);
        }
      } else {
        setTimeoutId(setTimeout(() => setTooltip(newTooltip), 500));
      }
    },
    [timeoutId],
  );

  // groups

  const [group, setGroup, deleteGroup] = usePersistedOverlayState(
    "cameraGroup",
    "default" as string,
  );

  const groups = useMemo(() => {
    if (!config) {
      return [];
    }

    return Object.entries(config.camera_groups).sort(
      (a, b) => a[1].order - b[1].order,
    );
  }, [config]);

  // add group

  const [addGroup, setAddGroup] = useState(false);

  const Scroller = isMobile ? ScrollArea : "div";

  return (
    <>
      <NewGroupDialog
        open={addGroup}
        setOpen={setAddGroup}
        currentGroups={groups}
        activeGroup={group}
        setGroup={setGroup}
        deleteGroup={deleteGroup}
      />
      <Scroller className={`${isMobile ? "whitespace-nowrap" : ""}`}>
        <div
          className={cn(
            "flex items-center justify-start gap-2",
            className,
            isDesktop ? "flex-col" : "whitespace-nowrap",
          )}
        >
          <Tooltip open={tooltip == "default"}>
            <TooltipTrigger asChild>
              <Button
                className={
                  group == "default"
                    ? "bg-blue-900 bg-opacity-60 text-selected focus:bg-blue-900 focus:bg-opacity-60"
                    : "bg-secondary text-secondary-foreground focus:bg-secondary focus:text-secondary-foreground"
                }
                aria-label="All Cameras"
                size="xs"
                onClick={() => (group ? setGroup("default", true) : null)}
                onMouseEnter={() => (isDesktop ? showTooltip("default") : null)}
                onMouseLeave={() => (isDesktop ? showTooltip(undefined) : null)}
              >
                <MdHome className="size-4" />
              </Button>
            </TooltipTrigger>
            <TooltipPortal>
              <TooltipContent className="" side="right">
                <Trans>menu.live.allCameras</Trans>
              </TooltipContent>
            </TooltipPortal>
          </Tooltip>
          {groups.map(([name, config]) => {
            return (
              <Tooltip key={name} open={tooltip == name}>
                <TooltipTrigger asChild>
                  <Button
                    className={
                      group == name
                        ? "bg-blue-900 bg-opacity-60 text-selected focus:bg-blue-900 focus:bg-opacity-60"
                        : "bg-secondary text-secondary-foreground"
                    }
                    aria-label="Camera Group"
                    size="xs"
                    onClick={() => setGroup(name, group != "default")}
                    onMouseEnter={() => (isDesktop ? showTooltip(name) : null)}
                    onMouseLeave={() =>
                      isDesktop ? showTooltip(undefined) : null
                    }
                  >
                    {config && config.icon && isValidIconName(config.icon) && (
                      <IconRenderer
                        icon={LuIcons[config.icon]}
                        className="size-4"
                      />
                    )}
                  </Button>
                </TooltipTrigger>
                <TooltipPortal>
                  <TooltipContent className="capitalize" side="right">
                    {name}
                  </TooltipContent>
                </TooltipPortal>
              </Tooltip>
            );
          })}

          <Button
            className="bg-secondary text-muted-foreground"
            aria-label="Add camera group"
            size="xs"
            onClick={() => setAddGroup(true)}
          >
            <LuPlus className="size-4 text-primary" />
          </Button>
          {isMobile && <ScrollBar orientation="horizontal" className="h-0" />}
        </div>
      </Scroller>
    </>
  );
}

type NewGroupDialogProps = {
  open: boolean;
  setOpen: (open: boolean) => void;
  currentGroups: [string, CameraGroupConfig][];
  activeGroup?: string;
  setGroup: (value: string | undefined, replace?: boolean | undefined) => void;
  deleteGroup: () => void;
};
function NewGroupDialog({
  open,
  setOpen,
  currentGroups,
  activeGroup,
  setGroup,
  deleteGroup,
}: NewGroupDialogProps) {
  const { mutate: updateConfig } = useSWR<FrigateConfig>("config");

  // editing group and state

  const [editingGroupName, setEditingGroupName] = useState("");

  const editingGroup = useMemo(() => {
    if (currentGroups && editingGroupName !== undefined) {
      return currentGroups.find(
        ([groupName]) => groupName === editingGroupName,
      );
    } else {
      return undefined;
    }
  }, [currentGroups, editingGroupName]);

  const [editState, setEditState] = useState<"none" | "add" | "edit">("none");
  const [isLoading, setIsLoading] = useState(false);

  const [, , , deleteGridLayout] = usePersistence(
    `${activeGroup}-draggable-layout`,
  );

  // callbacks

  const onDeleteGroup = useCallback(
    async (name: string) => {
      deleteGridLayout();
      deleteGroup();

      await axios
        .put(`config/set?camera_groups.${name}`, { requires_restart: 0 })
        .then((res) => {
          if (res.status === 200) {
            if (activeGroup == name) {
              // deleting current group
              setGroup("default");
            }
            updateConfig();
          } else {
            setOpen(false);
            setEditState("none");
            toast.error(`Failed to save config changes: ${res.statusText}`, {
              position: "top-center",
            });
          }
        })
        .catch((error) => {
          setOpen(false);
          setEditState("none");
          const errorMessage =
            error.response?.data?.message ||
            error.response?.data?.detail ||
            "Unknown error";
          toast.error(`Failed to save config changes: ${errorMessage}`, {
            position: "top-center",
          });
        })
        .finally(() => {
          setIsLoading(false);
        });
    },
    [
      updateConfig,
      activeGroup,
      setGroup,
      setOpen,
      deleteGroup,
      deleteGridLayout,
    ],
  );

  const onSave = () => {
    setOpen(false);
    setEditState("none");
    setEditingGroupName("");
  };

  const onCancel = () => {
    setEditingGroupName("");
    setEditState("none");
  };

  const onEditGroup = useCallback((group: [string, CameraGroupConfig]) => {
    setEditingGroupName(group[0]);
    setEditState("edit");
  }, []);

  const Overlay = isDesktop ? Dialog : MobilePage;
  const Content = isDesktop ? DialogContent : MobilePageContent;
  const Header = isDesktop ? DialogHeader : MobilePageHeader;
  const Description = isDesktop ? DialogDescription : MobilePageDescription;
  const Title = isDesktop ? DialogTitle : MobilePageTitle;

  return (
    <>
      <Toaster
        className="toaster group z-[100]"
        position="top-center"
        closeButton={true}
      />
      <Overlay
        open={open}
        onOpenChange={(open) => {
          setEditState("none");
          setOpen(open);
        }}
      >
        <Content
          className={cn(
            "scrollbar-container overflow-y-auto",
            isDesktop && "my-4 flex max-h-dvh w-6/12 flex-col",
            isMobile && "px-4",
          )}
        >
          {editState === "none" && (
            <>
              <Header
                className={cn(isDesktop && "mt-5", "justify-center")}
                onClose={() => setOpen(false)}
              >
                <Title>
                  <Trans ns="components/camera">group.label</Trans>
                </Title>
                <Description className="sr-only">
                  <Trans ns="components/camera">group.edit</Trans>
                </Description>
                <div
                  className={cn(
                    "absolute",
                    isDesktop && "right-6 top-10",
                    isMobile && "absolute right-0 top-4",
                  )}
                >
                  <Button
                    size="sm"
                    className={cn(
                      isDesktop &&
                        "size-6 rounded-md bg-secondary-foreground p-1 text-background",
                      isMobile && "text-secondary-foreground",
                    )}
                    aria-label="Add camera group"
                    onClick={() => {
                      setEditState("add");
                    }}
                  >
                    <LuPlus />
                  </Button>
                </div>
              </Header>
              <div className="flex flex-col gap-4 md:gap-3">
                {currentGroups.map((group) => (
                  <CameraGroupRow
                    key={group[0]}
                    group={group}
                    onDeleteGroup={() => onDeleteGroup(group[0])}
                    onEditGroup={() => onEditGroup(group)}
                  />
                ))}
              </div>
            </>
          )}

          {editState != "none" && (
            <>
              <Header
                className="mt-2"
                onClose={() => {
                  setEditState("none");
                  setEditingGroupName("");
                }}
              >
                <Title>
                  {editState == "add" ? (
                    <Trans ns="components/camera">group.add</Trans>
                  ) : (
                    <Trans ns="components/camera">group.edit</Trans>
                  )}
                </Title>
                <Description className="sr-only">
                  Edit camera groups
                </Description>
              </Header>
              <CameraGroupEdit
                currentGroups={currentGroups}
                editingGroup={editingGroup}
                isLoading={isLoading}
                setIsLoading={setIsLoading}
                onSave={onSave}
                onCancel={onCancel}
              />
            </>
          )}
        </Content>
      </Overlay>
    </>
  );
}

type EditGroupDialogProps = {
  open: boolean;
  setOpen: (open: boolean) => void;
  currentGroups: [string, CameraGroupConfig][];
  activeGroup?: string;
};
export function EditGroupDialog({
  open,
  setOpen,
  currentGroups,
  activeGroup,
}: EditGroupDialogProps) {
  const Overlay = isDesktop ? Dialog : MobilePage;
  const Content = isDesktop ? DialogContent : MobilePageContent;
  const Header = isDesktop ? DialogHeader : MobilePageHeader;
  const Description = isDesktop ? DialogDescription : MobilePageDescription;
  const Title = isDesktop ? DialogTitle : MobilePageTitle;

  // editing group and state

  const editingGroup = useMemo(() => {
    if (currentGroups && activeGroup) {
      return currentGroups.find(([groupName]) => groupName === activeGroup);
    } else {
      return undefined;
    }
  }, [currentGroups, activeGroup]);

  const [isLoading, setIsLoading] = useState(false);

  return (
    <>
      <Toaster
        className="toaster group z-[100]"
        position="top-center"
        closeButton={true}
      />
      <Overlay
        open={open}
        onOpenChange={(open) => {
          setOpen(open);
        }}
      >
        <Content
          className={cn(
            "min-w-0",
            isDesktop && "max-h-dvh w-6/12 overflow-y-hidden",
          )}
        >
          <div className="scrollbar-container flex flex-col overflow-y-auto md:my-4">
            <Header className="mt-2" onClose={() => setOpen(false)}>
              <Title>
                <Trans ns="components/camera">group.edit</Trans>
              </Title>
              <Description className="sr-only">
                <Trans ns="components/camera">group.edit.desc</Trans>
              </Description>
            </Header>

            <CameraGroupEdit
              currentGroups={currentGroups}
              editingGroup={editingGroup}
              isLoading={isLoading}
              setIsLoading={setIsLoading}
              onSave={() => setOpen(false)}
              onCancel={() => setOpen(false)}
            />
          </div>
        </Content>
      </Overlay>
    </>
  );
}

type CameraGroupRowProps = {
  group: [string, CameraGroupConfig];
  onDeleteGroup: () => void;
  onEditGroup: () => void;
};

export function CameraGroupRow({
  group,
  onDeleteGroup,
  onEditGroup,
}: CameraGroupRowProps) {
  const [deleteDialogOpen, setDeleteDialogOpen] = useState(false);

  if (!group) {
    return;
  }

  return (
    <>
      <div
        key={group[0]}
        className="transition-background flex flex-row items-center justify-between rounded-lg duration-100 md:p-1"
      >
        <div className={`flex items-center`}>
          <p className="cursor-default">{group[0]}</p>
        </div>
        <AlertDialog
          open={deleteDialogOpen}
          onOpenChange={() => setDeleteDialogOpen(!deleteDialogOpen)}
        >
          <AlertDialogContent>
            <AlertDialogHeader>
              <AlertDialogTitle>
                <Trans ns="components/camera">group.delete.confirm</Trans>
              </AlertDialogTitle>
            </AlertDialogHeader>
            <AlertDialogDescription>
              <Trans values={{ name: group[0] }}>
                group.delete.confirm.desc
              </Trans>
            </AlertDialogDescription>
            <AlertDialogFooter>
              <AlertDialogCancel>
                <Trans>button.cancel</Trans>
              </AlertDialogCancel>
              <AlertDialogAction
                className={buttonVariants({ variant: "destructive" })}
                onClick={onDeleteGroup}
              >
                <Trans>button.delete</Trans>
              </AlertDialogAction>
            </AlertDialogFooter>
          </AlertDialogContent>
        </AlertDialog>

        {isMobile && (
          <>
            <DropdownMenu modal={!isDesktop}>
              <DropdownMenuTrigger>
                <HiOutlineDotsVertical className="size-5" />
              </DropdownMenuTrigger>
              <DropdownMenuPortal>
                <DropdownMenuContent>
                  <DropdownMenuItem
                    aria-label="Edit group"
                    onClick={onEditGroup}
                  >
                    <Trans>button.edit</Trans>
                  </DropdownMenuItem>
                  <DropdownMenuItem
                    aria-label="Delete group"
                    onClick={() => setDeleteDialogOpen(true)}
                  >
                    <Trans>button.delete</Trans>
                  </DropdownMenuItem>
                </DropdownMenuContent>
              </DropdownMenuPortal>
            </DropdownMenu>
          </>
        )}
        {!isMobile && (
          <div className="flex flex-row items-center gap-2">
            <Tooltip>
              <TooltipTrigger asChild>
                <IconWrapper
                  icon={LuPencil}
                  className={`size-[15px] cursor-pointer`}
                  onClick={onEditGroup}
                />
              </TooltipTrigger>
              <TooltipContent>
                <Trans>button.edit</Trans>
              </TooltipContent>
            </Tooltip>

            <Tooltip>
              <TooltipTrigger asChild>
                <IconWrapper
                  icon={HiTrash}
                  className={`size-[15px] cursor-pointer`}
                  onClick={() => setDeleteDialogOpen(true)}
                />
              </TooltipTrigger>
              <TooltipContent>
                <Trans>button.delete</Trans>
              </TooltipContent>
            </Tooltip>
          </div>
        )}
      </div>
    </>
  );
}

type CameraGroupEditProps = {
  currentGroups: [string, CameraGroupConfig][];
  editingGroup?: [string, CameraGroupConfig];
  isLoading: boolean;
  setIsLoading: React.Dispatch<React.SetStateAction<boolean>>;
  onSave?: () => void;
  onCancel?: () => void;
};

export function CameraGroupEdit({
  currentGroups,
  editingGroup,
  isLoading,
  setIsLoading,
  onSave,
  onCancel,
}: CameraGroupEditProps) {
  const { data: config, mutate: updateConfig } =
    useSWR<FrigateConfig>("config");

  const { allGroupsStreamingSettings, setAllGroupsStreamingSettings } =
    useStreamingSettings();

  const [groupStreamingSettings, setGroupStreamingSettings] =
    useState<GroupStreamingSettings>(
      allGroupsStreamingSettings[editingGroup?.[0] ?? ""],
    );

  const [openCamera, setOpenCamera] = useState<string | null>();

  const birdseyeConfig = useMemo(() => config?.birdseye, [config]);

  const formSchema = z.object({
    name: z
      .string()
      .min(2, {
        message: t("group.name.errorMessage.mustLeastCharacters", { ns: "components/camera" }),
      })
      .transform((val: string) => val.trim().replace(/\s+/g, "_"))
      .refine(
        (value: string) => {
          return (
            editingGroup !== undefined ||
            !currentGroups.map((group) => group[0]).includes(value)
          );
        },
        {
          message: t("group.name.errorMessage.exists", { ns: "components/camera" }),
        },
      )
      .refine(
        (value: string) => {
          return !value.includes(".");
        },
        {
          message: t("group.name.errorMessage.nameMustNotPeriod"),
        },
      )
      .refine((value: string) => value.toLowerCase() !== "default", {
        message: t("group.name.errorMessage.invalid", { ns: "components/camera" }),
      }),

    cameras: z.array(z.string()),
    icon: z
      .string()
      .min(1, { message: "You must select an icon." })
      .refine((value) => Object.keys(LuIcons).includes(value), {
        message: "Invalid icon",
      }),
  });

  const onSubmit = useCallback(
    async (values: z.infer<typeof formSchema>) => {
      if (!values) {
        return;
      }

      setIsLoading(true);

      // update streaming settings
      const updatedSettings: AllGroupsStreamingSettings = {
        ...Object.fromEntries(
          Object.entries(allGroupsStreamingSettings || {}).filter(
            ([key]) => key !== editingGroup?.[0],
          ),
        ),
        [values.name]: groupStreamingSettings,
      };

      let renamingQuery = "";
      if (editingGroup && editingGroup[0] !== values.name) {
        renamingQuery = `camera_groups.${editingGroup[0]}&`;
      }

      const order =
        editingGroup === undefined
          ? currentGroups.length + 1
          : editingGroup[1].order;

      const orderQuery = `camera_groups.${values.name}.order=${+order}`;
      const iconQuery = `camera_groups.${values.name}.icon=${values.icon}`;
      const cameraQueries = values.cameras
        .map((cam) => `&camera_groups.${values.name}.cameras=${cam}`)
        .join("");

      axios
        .put(
          `config/set?${renamingQuery}${orderQuery}&${iconQuery}${cameraQueries}`,
          {
            requires_restart: 0,
          },
        )
        .then(async (res) => {
          if (res.status === 200) {
            toast.success(
              t("group.toast.success", { name: values.name, ns: "components/camera"}),
              {
                position: "top-center",
              },
            );
            updateConfig();
            if (onSave) {
              onSave();
            }
            setAllGroupsStreamingSettings(updatedSettings);
          } else {
            toast.error(
              t("toast.save.error", { errorMessage: res.statusText }),
              {
                position: "top-center",
              },
            );
          }
        })
        .catch((error) => {
<<<<<<< HEAD
          toast.error(
            t("toast.save.error", {
              errorMessage: error.response.data.message,
            }),
            { position: "top-center" },
          );
=======
          const errorMessage =
            error.response?.data?.message ||
            error.response?.data?.detail ||
            "Unknown error";
          toast.error(`Failed to save config changes: ${errorMessage}`, {
            position: "top-center",
          });
>>>>>>> cf3c0b2e
        })
        .finally(() => {
          setIsLoading(false);
        });
    },
    [
      currentGroups,
      setIsLoading,
      onSave,
      updateConfig,
      editingGroup,
      groupStreamingSettings,
      allGroupsStreamingSettings,
      setAllGroupsStreamingSettings,
    ],
  );

  const form = useForm<z.infer<typeof formSchema>>({
    resolver: zodResolver(formSchema),
    mode: "onSubmit",
    defaultValues: {
      name: (editingGroup && editingGroup[0]) ?? "",
      icon: editingGroup && (editingGroup[1].icon as IconName),
      cameras: editingGroup && editingGroup[1].cameras,
    },
  });

  return (
    <Form {...form}>
      <form
        onSubmit={form.handleSubmit(onSubmit)}
        className="mt-2 space-y-6 overflow-y-hidden"
      >
        <FormField
          control={form.control}
          name="name"
          render={({ field }) => (
            <FormItem>
              <FormLabel>
                <Trans ns="components/camera">group.name.label</Trans>
              </FormLabel>
              <FormControl>
                <Input
                  className="text-md w-full border border-input bg-background p-2 hover:bg-accent hover:text-accent-foreground dark:[color-scheme:dark]"
                  placeholder={t("group.name.placeholder", { ns: "components/camera" })}
                  {...field}
                />
              </FormControl>
              <FormMessage />
            </FormItem>
          )}
        />

        <Separator className="my-2 flex bg-secondary" />
        <div className="scrollbar-container max-h-[40dvh] overflow-y-auto">
          <FormField
            control={form.control}
            name="cameras"
            render={({ field }) => (
              <FormItem>
                <FormLabel>
                  <Trans ns="components/camera">group.cameras.label</Trans>
                </FormLabel>
                <FormDescription>
                  <Trans ns="components/camera">group.cameras.desc</Trans>
                </FormDescription>
                <FormMessage />
                {[
                  ...(birdseyeConfig?.enabled ? ["birdseye"] : []),
                  ...Object.keys(config?.cameras ?? {}).sort(
                    (a, b) =>
                      (config?.cameras[a]?.ui?.order ?? 0) -
                      (config?.cameras[b]?.ui?.order ?? 0),
                  ),
                ].map((camera) => (
                  <FormControl key={camera}>
                    <div className="flex items-center justify-between gap-1">
                      <Label
                        className="mx-2 w-full cursor-pointer capitalize text-primary"
                        htmlFor={camera.replaceAll("_", " ")}
                      >
                        {camera.replaceAll("_", " ")}
                      </Label>

                      <div className="flex items-center gap-x-2">
                        {camera !== "birdseye" && (
                          <Dialog
                            open={openCamera === camera}
                            onOpenChange={(isOpen) =>
                              setOpenCamera(isOpen ? camera : null)
                            }
                          >
                            <DialogTrigger asChild>
                              <Button
                                className="flex h-auto items-center gap-1"
                                aria-label="Camera streaming settings"
                                size="icon"
                                variant="ghost"
                                disabled={
                                  !(field.value && field.value.includes(camera))
                                }
                              >
                                <LuIcons.LuSettings
                                  className={cn(
                                    field.value && field.value.includes(camera)
                                      ? "text-primary"
                                      : "text-muted-foreground",
                                    "size-5",
                                  )}
                                />
                              </Button>
                            </DialogTrigger>
                            <CameraStreamingDialog
                              camera={camera}
                              groupStreamingSettings={groupStreamingSettings}
                              setGroupStreamingSettings={
                                setGroupStreamingSettings
                              }
                              setIsDialogOpen={(isOpen) =>
                                setOpenCamera(isOpen ? camera : null)
                              }
                            />
                          </Dialog>
                        )}
                        <Switch
                          id={camera.replaceAll("_", " ")}
                          checked={field.value && field.value.includes(camera)}
                          onCheckedChange={(checked) => {
                            const updatedCameras = checked
                              ? [...(field.value || []), camera]
                              : (field.value || []).filter((c) => c !== camera);
                            form.setValue("cameras", updatedCameras);
                          }}
                        />
                      </div>
                    </div>
                  </FormControl>
                ))}
              </FormItem>
            )}
          />
        </div>

        <Separator className="my-2 flex bg-secondary" />
        <FormField
          control={form.control}
          name="icon"
          render={({ field }) => (
            <FormItem className="flex flex-col space-y-2">
              <FormLabel>
                <Trans ns="components/camera">group.icon</Trans>
              </FormLabel>
              <FormControl>
                <IconPicker
                  selectedIcon={{
                    name: field.value,
                    Icon: field.value
                      ? LuIcons[field.value as IconName]
                      : undefined,
                  }}
                  setSelectedIcon={(newIcon) => {
                    field.onChange(newIcon?.name ?? undefined);
                  }}
                />
              </FormControl>
              <FormMessage />
            </FormItem>
          )}
        />

        <Separator className="my-2 flex bg-secondary" />

        <div className="flex flex-row gap-2 py-5 md:pb-0">
          <Button
            type="button"
            className="flex flex-1"
            aria-label="Cancel"
            onClick={onCancel}
          >
            <Trans>button.cancel</Trans>
          </Button>
          <Button
            variant="select"
            disabled={isLoading}
            className="flex flex-1"
            aria-label="Save"
            type="submit"
          >
            {isLoading ? (
              <div className="flex flex-row items-center gap-2">
                <ActivityIndicator />
                <span>
                  <Trans>button.saving</Trans>
                </span>
              </div>
            ) : (
              <Trans>button.save</Trans>
            )}
          </Button>
        </div>
      </form>
    </Form>
  );
}<|MERGE_RESOLUTION|>--- conflicted
+++ resolved
@@ -755,22 +755,16 @@
           }
         })
         .catch((error) => {
-<<<<<<< HEAD
+          const errorMessage =
+          error.response?.data?.message ||
+          error.response?.data?.detail ||
+          "Unknown error";
           toast.error(
             t("toast.save.error", {
-              errorMessage: error.response.data.message,
+              errorMessage,
             }),
             { position: "top-center" },
           );
-=======
-          const errorMessage =
-            error.response?.data?.message ||
-            error.response?.data?.detail ||
-            "Unknown error";
-          toast.error(`Failed to save config changes: ${errorMessage}`, {
-            position: "top-center",
-          });
->>>>>>> cf3c0b2e
         })
         .finally(() => {
           setIsLoading(false);
