import { h, Fragment } from 'preact';
import LinkedLogo from './components/LinkedLogo';
import { Match } from 'preact-router/match';
import { memo } from 'preact/compat';
import { ENV } from './env';
import useSWR from 'swr';
import NavigationDrawer, { Destination, Separator } from './components/NavigationDrawer';

export default function Sidebar() {
  const { data: config } = useSWR('config');
  if (!config) {
    return null;
  }
  const { cameras, birdseye } = config;

  return (
    <NavigationDrawer header={<Header />}>
      <Destination href="/" text="Cameras" />
      <Match path="/cameras/:camera/:other?">
        {({ matches }) =>
          matches ? (
            <Fragment>
              <Separator />
<<<<<<< HEAD
              {cameras.filter(([cam, conf]) => conf.gui.show).sort(([aCam, aConf], [bCam, bConf]) => aConf.gui.order === bConf.gui.order ? 0 : (aConf.gui.order > bConf.gui.order ? 1 : -1)).map(([camera]) => (
=======
              {Object.entries(cameras).map(([camera]) => (
>>>>>>> 0abd0627
                <Destination key={camera} href={`/cameras/${camera}`} text={camera} />
              ))}
              <Separator />
            </Fragment>
          ) : null
        }
      </Match>
      <Match path="/recording/:camera/:date?/:hour?/:seconds?">
        {({ matches }) =>
          matches ? (
            <Fragment>
              <Separator />
<<<<<<< HEAD
              {cameras.filter(([cam, conf]) => conf.gui.show).sort(([aCam, aConf], [bCam, bConf]) => aConf.gui.order === bConf.gui.order ? 0 : (aConf.gui.order > bConf.gui.order ? 1 : -1)).map(([camera, conf]) => {
=======
              {Object.entries(cameras).map(([camera, conf]) => {
>>>>>>> 0abd0627
                if (conf.record.enabled) {
                  return (
                    <Destination
                      key={camera}
                      path={`/recording/${camera}/:date?/:hour?/:seconds?`}
                      href={`/recording/${camera}`}
                      text={camera}
                    />
                  );
                }
                return null;
              })}
              <Separator />
            </Fragment>
          ) : null
        }
      </Match>
      {birdseye?.enabled ? <Destination href="/birdseye" text="Birdseye" /> : null}
      <Destination href="/events" text="Events" />
      <Destination href="/debug" text="Debug" />
      <Separator />
      <div className="flex flex-grow" />
      {ENV !== 'production' ? (
        <Fragment>
          <Destination href="/styleguide" text="Style Guide" />
          <Separator />
        </Fragment>
      ) : null}
      <Destination className="self-end" href="https://docs.frigate.video" text="Documentation" />
      <Destination className="self-end" href="https://github.com/blakeblackshear/frigate" text="GitHub" />
    </NavigationDrawer>
  );
}

const Header = memo(() => {
  return (
    <div className="text-gray-500">
      <LinkedLogo />
    </div>
  );
});<|MERGE_RESOLUTION|>--- conflicted
+++ resolved
@@ -21,11 +21,10 @@
           matches ? (
             <Fragment>
               <Separator />
-<<<<<<< HEAD
-              {cameras.filter(([cam, conf]) => conf.gui.show).sort(([aCam, aConf], [bCam, bConf]) => aConf.gui.order === bConf.gui.order ? 0 : (aConf.gui.order > bConf.gui.order ? 1 : -1)).map(([camera]) => (
-=======
-              {Object.entries(cameras).map(([camera]) => (
->>>>>>> 0abd0627
+               {Object.entries(cameras)
+               .filter(([cam, conf]) => conf.gui.show)
+               .sort(([aCam, aConf], [bCam, bConf]) => aConf.gui.order === bConf.gui.order ? 0 : (aConf.gui.order > bConf.gui.order ? 1 : -1))
+               .map(([camera]) => (
                 <Destination key={camera} href={`/cameras/${camera}`} text={camera} />
               ))}
               <Separator />
@@ -38,11 +37,10 @@
           matches ? (
             <Fragment>
               <Separator />
-<<<<<<< HEAD
-              {cameras.filter(([cam, conf]) => conf.gui.show).sort(([aCam, aConf], [bCam, bConf]) => aConf.gui.order === bConf.gui.order ? 0 : (aConf.gui.order > bConf.gui.order ? 1 : -1)).map(([camera, conf]) => {
-=======
-              {Object.entries(cameras).map(([camera, conf]) => {
->>>>>>> 0abd0627
+              {Object.entries(cameras)
+              .filter(([cam, conf]) => conf.gui.show)
+              .sort(([aCam, aConf], [bCam, bConf]) => aConf.gui.order === bConf.gui.order ? 0 : (aConf.gui.order > bConf.gui.order ? 1 : -1))
+              .map(([camera, conf]) => {
                 if (conf.record.enabled) {
                   return (
                     <Destination
