import { h } from 'preact';
import * as CameraImage from '../../components/CameraImage';
import * as Mqtt from '../../api/mqtt';
import Cameras from '../Cameras';
import { fireEvent, render, screen, waitForElementToBeRemoved } from 'testing-library';

describe('Cameras Route', () => {
  beforeEach(() => {
<<<<<<< HEAD
    useConfigMock = jest.spyOn(Api, 'useConfig').mockImplementation(() => ({
      data: {
        cameras: {
          front: { name: 'front', objects: { track: ['taco', 'cat', 'dog'] }, record: { enabled: true }, gui: { order: 0, show: true } },
          side: { name: 'side', objects: { track: ['taco', 'cat', 'dog'] }, record: { enabled: false }, gui: {order : 0, show: true } },
        },
      },
      status: 'loaded',
    }));
    jest.spyOn(Api, 'useApiHost').mockImplementation(() => 'http://base-url.local:5000');
=======
>>>>>>> 0abd0627
    jest.spyOn(CameraImage, 'default').mockImplementation(() => <div data-testid="camera-image" />);
    jest.spyOn(Mqtt, 'useMqtt').mockImplementation(() => ({ value: { payload: 'OFF' }, send: jest.fn() }));
  });

  test('shows an ActivityIndicator if not yet loaded', async () => {
    render(<Cameras />);
    expect(screen.queryByLabelText('Loading…')).toBeInTheDocument();
  });

  test('shows cameras', async () => {
    render(<Cameras />);

    await waitForElementToBeRemoved(() => screen.queryByLabelText('Loading…'));

    expect(screen.queryByText('front')).toBeInTheDocument();
    expect(screen.queryByText('front').closest('a')).toHaveAttribute('href', '/cameras/front');

    expect(screen.queryByText('side')).toBeInTheDocument();
    expect(screen.queryByText('side').closest('a')).toHaveAttribute('href', '/cameras/side');
  });

  test('shows recordings link', async () => {
    render(<Cameras />);

    await waitForElementToBeRemoved(() => screen.queryByLabelText('Loading…'));

    expect(screen.queryAllByText('Recordings')).toHaveLength(2);
  });

  test('buttons toggle detect, clips, and snapshots', async () => {
    const sendDetect = jest.fn();
    const sendRecordings = jest.fn();
    const sendSnapshots = jest.fn();
    jest.spyOn(Mqtt, 'useDetectState').mockImplementation(() => {
      return { payload: 'ON', send: sendDetect };
    });
    jest.spyOn(Mqtt, 'useRecordingsState').mockImplementation(() => {
      return { payload: 'OFF', send: sendRecordings };
    });
    jest.spyOn(Mqtt, 'useSnapshotsState').mockImplementation(() => {
      return { payload: 'ON', send: sendSnapshots };
    });

    render(<Cameras />);

    await waitForElementToBeRemoved(() => screen.queryByLabelText('Loading…'));

    fireEvent.click(screen.getAllByLabelText('Toggle detect off')[0]);
    expect(sendDetect).toHaveBeenCalledWith('OFF');
    expect(sendDetect).toHaveBeenCalledTimes(1);

    fireEvent.click(screen.getAllByLabelText('Toggle snapshots off')[0]);
    expect(sendSnapshots).toHaveBeenCalledWith('OFF');

    fireEvent.click(screen.getAllByLabelText('Toggle recordings on')[0]);
    expect(sendRecordings).toHaveBeenCalledWith('ON');

    expect(sendDetect).toHaveBeenCalledTimes(1);
    expect(sendSnapshots).toHaveBeenCalledTimes(1);
    expect(sendRecordings).toHaveBeenCalledTimes(1);
  });
});<|MERGE_RESOLUTION|>--- conflicted
+++ resolved
@@ -6,19 +6,6 @@
 
 describe('Cameras Route', () => {
   beforeEach(() => {
-<<<<<<< HEAD
-    useConfigMock = jest.spyOn(Api, 'useConfig').mockImplementation(() => ({
-      data: {
-        cameras: {
-          front: { name: 'front', objects: { track: ['taco', 'cat', 'dog'] }, record: { enabled: true }, gui: { order: 0, show: true } },
-          side: { name: 'side', objects: { track: ['taco', 'cat', 'dog'] }, record: { enabled: false }, gui: {order : 0, show: true } },
-        },
-      },
-      status: 'loaded',
-    }));
-    jest.spyOn(Api, 'useApiHost').mockImplementation(() => 'http://base-url.local:5000');
-=======
->>>>>>> 0abd0627
     jest.spyOn(CameraImage, 'default').mockImplementation(() => <div data-testid="camera-image" />);
     jest.spyOn(Mqtt, 'useMqtt').mockImplementation(() => ({ value: { payload: 'OFF' }, send: jest.fn() }));
   });
