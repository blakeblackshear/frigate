--- conflicted
+++ resolved
@@ -463,11 +463,7 @@
                         )}
                       </div>
                       <div class="flex flex-col">
-<<<<<<< HEAD
-                        <Delete className="cursor-pointer" stroke="#f87171" onClick={(e) => onDelete(e, event.id, event.retain_indefinitely)} />
-=======
-                        <Delete className="h-6 w-6 cursor-pointer" stroke="#f87171" onClick={(e) => onDelete(e, event.id)} />
->>>>>>> d8d41080
+                        <Delete className="h-6 w-6 cursor-pointer" stroke="#f87171" onClick={(e) => onDelete(e, event.id, event.retain_indefinitely)} />
 
                         <Download
                           className="h-6 w-6 mt-auto"
