import { h, Fragment } from 'preact';
import { useCallback, useState, useEffect } from 'preact/hooks';
import Link from '../components/Link';
import ActivityIndicator from '../components/ActivityIndicator';
import Button from '../components/Button';
import ArrowDown from '../icons/ArrowDropdown';
import ArrowDropup from '../icons/ArrowDropup';
import Clip from '../icons/Clip';
import Close from '../icons/Close';
import StarRecording from '../icons/StarRecording';
import Delete from '../icons/Delete';
import Snapshot from '../icons/Snapshot';
import Heading from '../components/Heading';
import VideoPlayer from '../components/VideoPlayer';
import { Table, Thead, Tbody, Th, Tr, Td } from '../components/Table';
<<<<<<< HEAD
import { FetchStatus, useApiHost, useEvent, useDelete } from '../api';
import Prompt from '../components/Prompt';
=======
import { FetchStatus, useApiHost, useEvent, useDelete, useRetain } from '../api';
>>>>>>> 4004048a

const ActionButtonGroup = ({ className, isRetained, handleClickRetain, handleClickDelete, close }) => (
  <div className={`space-y-2 space-x-2 sm:space-y-0 xs:space-x-4 ${className}`}>
    <Button className="xs:w-auto" color={isRetained ? 'red' : 'yellow'} onClick={handleClickRetain}>
      <StarRecording className="w-6" />
      {isRetained ? ('Un-retain event') : ('Retain event')}
    </Button>
    <Button className="xs:w-auto" color="red" onClick={handleClickDelete}>
      <Delete className="w-6" /> Delete event
    </Button>
    <Button color="gray" className="xs:w-auto" onClick={() => close()}>
      <Close className="w-6" /> Close
    </Button>
  </div>
);

const DownloadButtonGroup = ({ className, apiHost, eventId }) => (
  <span className={`space-y-2 sm:space-y-0 space-x-0 sm:space-x-4 ${className}`}>
    <Button
      className="w-full sm:w-auto"
      color="blue"
      href={`${apiHost}/api/events/${eventId}/clip.mp4?download=true`}
      download
    >
      <Clip className="w-6" /> Download Clip
    </Button>
    <Button
      className="w-full sm:w-auto"
      color="blue"
      href={`${apiHost}/api/events/${eventId}/snapshot.jpg?download=true`}
      download
    >
      <Snapshot className="w-6" /> Download Snapshot
    </Button>
  </span>
);

export default function Event({ eventId, close, scrollRef }) {
  const apiHost = useApiHost();
  const { data, status } = useEvent(eventId);
  const [showDialog, setShowDialog] = useState(false);
  const [showDetails, setShowDetails] = useState(false);
  const [shouldScroll, setShouldScroll] = useState(true);
  const [deleteStatus, setDeleteStatus] = useState(FetchStatus.NONE);
  const [isRetained, setIsRetained] = useState(false);
  const setRetainEvent = useRetain();
  const setDeleteEvent = useDelete();

  useEffect(() => {
    // Scroll event into view when component has been mounted.
    if (shouldScroll && scrollRef && scrollRef[eventId]) {
      scrollRef[eventId].scrollIntoView();
      setShouldScroll(false);
    }
    return () => {
      // When opening new event window, the previous one will sometimes cause the
      // navbar to be visible, hence the "hide nav" code bellow.
      // Navbar will be hided if we add the - translate - y - full class.appBar.js
      const element = document.getElementById('appbar');
      if (element) element.classList.add('-translate-y-full');
    };
  }, [data, scrollRef, eventId, shouldScroll]);

  const handleClickRetain = useCallback(async () => {
    let success;
    try {
      success = await setRetainEvent(eventId, !isRetained);

      if (success) {
        setIsRetained(!isRetained);

        // Need to reload page otherwise retain button state won't stick if event is collapsed and re-opened.
        window.location.reload();
      }
    } catch (e) {

    }
  }, [eventId, isRetained, setRetainEvent]);

  const handleClickDelete = () => {
    setShowDialog(true);
  };

  const handleDismissDeleteDialog = () => {
    setShowDialog(false);
  };

  const handleClickDeleteDialog = useCallback(async () => {
    let success;
    try {
      success = await setDeleteEvent(eventId);
      setDeleteStatus(success ? FetchStatus.LOADED : FetchStatus.ERROR);
    } catch (e) {
      setDeleteStatus(FetchStatus.ERROR);
    }

    if (success) {
      setDeleteStatus(FetchStatus.LOADED);
      setShowDialog(false);
    }
  }, [eventId, setShowDialog, setDeleteEvent]);

  if (status !== FetchStatus.LOADED) {
    return <ActivityIndicator />;
  }

  setIsRetained(data.retain_indefinitely);
  const startime = new Date(data.start_time * 1000);
  const endtime = data.end_time ? new Date(data.end_time * 1000) : null;
  return (
    <div className="space-y-4">
      <div className="flex md:flex-row justify-between flex-wrap flex-col">
        <div className="space-y-2 xs:space-y-0 sm:space-x-4">
          <DownloadButtonGroup apiHost={apiHost} eventId={eventId} className="hidden sm:inline" />
          <Button className="w-full sm:w-auto" onClick={() => setShowDetails(!showDetails)}>
            {showDetails ? (
              <Fragment>
                <ArrowDropup className="w-6" />
                Hide event Details
              </Fragment>
            ) : (
              <Fragment>
                <ArrowDown className="w-6" />
                Show event Details
              </Fragment>
            )}
          </Button>
        </div>
        <ActionButtonGroup isRetained={isRetained} handleClickRetain={handleClickRetain} handleClickDelete={handleClickDelete} close={close} className="hidden sm:block" />
        {showDialog ? (
          <Prompt
            onDismiss={handleDismissDeleteDialog}
            title="Delete Event?"
            text={
              deleteStatus === FetchStatus.ERROR
                ? 'An error occurred, please try again.'
                : 'This event will be permanently deleted along with any related clips and snapshots'
            }
            actions={[
              deleteStatus !== FetchStatus.LOADING
                ? { text: 'Delete', color: 'red', onClick: handleClickDeleteDialog }
                : { text: 'Deleting…', color: 'red', disabled: true },
              { text: 'Cancel', onClick: handleDismissDeleteDialog },
            ]}
          />
        ) : null}
      </div>
      <div>
        {showDetails ? (
          <Table class="w-full">
            <Thead>
              <Th>Key</Th>
              <Th>Value</Th>
            </Thead>
            <Tbody>
              <Tr>
                <Td>Camera</Td>
                <Td>
                  <Link href={`/cameras/${data.camera}`}>{data.camera}</Link>
                </Td>
              </Tr>
              <Tr index={1}>
                <Td>Timeframe</Td>
                <Td>
                  {startime.toLocaleString()}{endtime === null ? ` – ${endtime.toLocaleString()}`:''}
                </Td>
              </Tr>
              <Tr>
                <Td>Score</Td>
                <Td>{(data.top_score * 100).toFixed(2)}%</Td>
              </Tr>
              <Tr index={1}>
                <Td>Zones</Td>
                <Td>{data.zones.join(', ')}</Td>
              </Tr>
            </Tbody>
          </Table>
        ) : null}
      </div>

      <div className="outer-max-width xs:m-auto">
        <div className="pt-5 relative pb-20 w-screen xs:w-full">
          {data.has_clip ? (
            <Fragment>
              <Heading size="lg">Clip</Heading>
              <VideoPlayer
                options={{
                  preload: 'none',
                  sources: [
                    {
                      src: `${apiHost}/vod/event/${eventId}/index.m3u8`,
                      type: 'application/vnd.apple.mpegurl',
                    },
                  ],
                  poster: data.has_snapshot
                    ? `${apiHost}/api/events/${eventId}/snapshot.jpg`
                    : `data:image/jpeg;base64,${data.thumbnail}`,
                }}
                seekOptions={{ forward: 10, back: 5 }}
                onReady={() => {}}
              />
            </Fragment>
          ) : (
            <Fragment>
              <Heading size="sm">{data.has_snapshot ? 'Best Image' : 'Thumbnail'}</Heading>
              <img
                src={
                  data.has_snapshot
                    ? `${apiHost}/api/events/${eventId}/snapshot.jpg`
                    : `data:image/jpeg;base64,${data.thumbnail}`
                }
                alt={`${data.label} at ${(data.top_score * 100).toFixed(1)}% confidence`}
              />
            </Fragment>
          )}
        </div>
      </div>
      <div className="space-y-2 xs:space-y-0">
        <DownloadButtonGroup apiHost={apiHost} eventId={eventId} className="block sm:hidden" />
        <ActionButtonGroup isRetained={isRetained} handleClickRetain={handleClickRetain} handleClickDelete={handleClickDelete} close={close} className="block sm:hidden" />
      </div>
    </div>
  );
}<|MERGE_RESOLUTION|>--- conflicted
+++ resolved
@@ -13,12 +13,8 @@
 import Heading from '../components/Heading';
 import VideoPlayer from '../components/VideoPlayer';
 import { Table, Thead, Tbody, Th, Tr, Td } from '../components/Table';
-<<<<<<< HEAD
-import { FetchStatus, useApiHost, useEvent, useDelete } from '../api';
+import { FetchStatus, useApiHost, useEvent, useDelete, useRetain } from '../api';
 import Prompt from '../components/Prompt';
-=======
-import { FetchStatus, useApiHost, useEvent, useDelete, useRetain } from '../api';
->>>>>>> 4004048a
 
 const ActionButtonGroup = ({ className, isRetained, handleClickRetain, handleClickDelete, close }) => (
   <div className={`space-y-2 space-x-2 sm:space-y-0 xs:space-x-4 ${className}`}>
