--- conflicted
+++ resolved
@@ -15,15 +15,9 @@
   return status !== FetchStatus.LOADED ? (
     <ActivityIndicator />
   ) : (
-<<<<<<< HEAD
-    <div className="grid grid-cols-1 3xl:grid-cols-3 md:grid-cols-2 gap-4">
+    <div className="grid grid-cols-1 3xl:grid-cols-3 md:grid-cols-2 gap-4 p-2 px-4">
       {Object.entries(config.cameras).filter(([cam, conf]) => conf.gui.show).sort(([aCam, aConf], [bCam, bConf]) => aConf.gui.order === bConf.gui.order ? 0 : (aConf.gui.order > bConf.gui.order ? 1 : -1)).map(([camera, conf]) => (
         <Camera key={camera} name={camera} conf={conf} />
-=======
-    <div className="grid grid-cols-1 3xl:grid-cols-3 md:grid-cols-2 gap-4 p-2 px-4">
-      {Object.entries(config.cameras).map(([camera, conf]) => (
-        <Camera name={camera} conf={conf} />
->>>>>>> 3e07d4ed
       ))}
     </div>
   );
