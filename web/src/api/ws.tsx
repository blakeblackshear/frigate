import { baseUrl } from "./baseUrl";
import { useCallback, useEffect, useState } from "react";
import useWebSocket, { ReadyState } from "react-use-websocket";
import {
  EmbeddingsReindexProgressType,
  FrigateCameraState,
  FrigateEvent,
  FrigateReview,
  ModelState,
  ToggleableSetting,
} from "@/types/ws";
import { FrigateStats } from "@/types/stats";
import { createContainer } from "react-tracked";
import useDeepMemo from "@/hooks/use-deep-memo";

type Update = {
  topic: string;
  payload: unknown;
  retain: boolean;
};

type WsState = {
  [topic: string]: unknown;
};

type useValueReturn = [WsState, (update: Update) => void];

function useValue(): useValueReturn {
  const wsUrl = `${baseUrl.replace(/^http/, "ws")}ws`;

  // main state

  const [hasCameraState, setHasCameraState] = useState(false);
  const [wsState, setWsState] = useState<WsState>({});

  useEffect(() => {
    if (hasCameraState) {
      return;
    }

    const activityValue: string = wsState["camera_activity"] as string;

    if (!activityValue) {
      return;
    }

    const cameraActivity: { [key: string]: object } = JSON.parse(activityValue);

    if (!cameraActivity) {
      return;
    }

    const cameraStates: WsState = {};

    Object.entries(cameraActivity).forEach(([name, state]) => {
      const {
        record,
        detect,
        snapshots,
        audio,
<<<<<<< HEAD
        autotracking,
        alerts,
        detections,
=======
        notifications,
        notifications_suspended,
        autotracking,
>>>>>>> ac3dfbc3
      } =
        // @ts-expect-error we know this is correct
        state["config"];
      cameraStates[`${name}/recordings/state`] = record ? "ON" : "OFF";
      cameraStates[`${name}/detect/state`] = detect ? "ON" : "OFF";
      cameraStates[`${name}/snapshots/state`] = snapshots ? "ON" : "OFF";
      cameraStates[`${name}/audio/state`] = audio ? "ON" : "OFF";
      cameraStates[`${name}/notifications/state`] = notifications
        ? "ON"
        : "OFF";
      cameraStates[`${name}/notifications/suspended`] =
        notifications_suspended || 0;
      cameraStates[`${name}/ptz_autotracker/state`] = autotracking
        ? "ON"
        : "OFF";
      cameraStates[`${name}/review_alerts/state`] = alerts ? "ON" : "OFF";
      cameraStates[`${name}/review_detections/state`] = detections
        ? "ON"
        : "OFF";
    });

    setWsState((prevState) => ({
      ...prevState,
      ...cameraStates,
    }));

    if (Object.keys(cameraStates).length > 0) {
      setHasCameraState(true);
    }
    // we only want this to run initially when the config is loaded
    // eslint-disable-next-line react-hooks/exhaustive-deps
  }, [wsState]);

  // ws handler
  const { sendJsonMessage, readyState } = useWebSocket(wsUrl, {
    onMessage: (event) => {
      const data: Update = JSON.parse(event.data);

      if (data) {
        setWsState((prevState) => ({
          ...prevState,
          [data.topic]: data.payload,
        }));
      }
    },
    onOpen: () => {
      sendJsonMessage({
        topic: "onConnect",
        message: "",
        retain: false,
      });
    },
    onClose: () => {
      setHasCameraState(false);
    },
    shouldReconnect: () => true,
    retryOnError: true,
  });

  const setState = useCallback(
    (message: Update) => {
      if (readyState === ReadyState.OPEN) {
        sendJsonMessage({
          topic: message.topic,
          payload: message.payload,
          retain: message.retain,
        });
      }
    },
    [readyState, sendJsonMessage],
  );

  return [wsState, setState];
}

export const {
  Provider: WsProvider,
  useTrackedState: useWsState,
  useUpdate: useWsUpdate,
} = createContainer(useValue, { defaultState: {}, concurrentMode: true });

export function useWs(watchTopic: string, publishTopic: string) {
  const state = useWsState();
  const sendJsonMessage = useWsUpdate();

  const value = { payload: state[watchTopic] || null };

  const send = useCallback(
    (payload: unknown, retain = false) => {
      sendJsonMessage({
        topic: publishTopic || watchTopic,
        payload,
        retain,
      });
    },
    [sendJsonMessage, watchTopic, publishTopic],
  );

  return { value, send };
}

export function useDetectState(camera: string): {
  payload: ToggleableSetting;
  send: (payload: ToggleableSetting, retain?: boolean) => void;
} {
  const {
    value: { payload },
    send,
  } = useWs(`${camera}/detect/state`, `${camera}/detect/set`);
  return { payload: payload as ToggleableSetting, send };
}

export function useRecordingsState(camera: string): {
  payload: ToggleableSetting;
  send: (payload: ToggleableSetting, retain?: boolean) => void;
} {
  const {
    value: { payload },
    send,
  } = useWs(`${camera}/recordings/state`, `${camera}/recordings/set`);
  return { payload: payload as ToggleableSetting, send };
}

export function useSnapshotsState(camera: string): {
  payload: ToggleableSetting;
  send: (payload: ToggleableSetting, retain?: boolean) => void;
} {
  const {
    value: { payload },
    send,
  } = useWs(`${camera}/snapshots/state`, `${camera}/snapshots/set`);
  return { payload: payload as ToggleableSetting, send };
}

export function useAudioState(camera: string): {
  payload: ToggleableSetting;
  send: (payload: ToggleableSetting, retain?: boolean) => void;
} {
  const {
    value: { payload },
    send,
  } = useWs(`${camera}/audio/state`, `${camera}/audio/set`);
  return { payload: payload as ToggleableSetting, send };
}

export function useAutotrackingState(camera: string): {
  payload: ToggleableSetting;
  send: (payload: ToggleableSetting, retain?: boolean) => void;
} {
  const {
    value: { payload },
    send,
  } = useWs(`${camera}/ptz_autotracker/state`, `${camera}/ptz_autotracker/set`);
  return { payload: payload as ToggleableSetting, send };
}

export function useAlertsState(camera: string): {
  payload: ToggleableSetting;
  send: (payload: ToggleableSetting, retain?: boolean) => void;
} {
  const {
    value: { payload },
    send,
  } = useWs(`${camera}/review_alerts/state`, `${camera}/review_alerts/set`);
  return { payload: payload as ToggleableSetting, send };
}

export function useDetectionsState(camera: string): {
  payload: ToggleableSetting;
  send: (payload: ToggleableSetting, retain?: boolean) => void;
} {
  const {
    value: { payload },
    send,
  } = useWs(
    `${camera}/review_detections/state`,
    `${camera}/review_detections/set`,
  );
  return { payload: payload as ToggleableSetting, send };
}

export function usePtzCommand(camera: string): {
  payload: string;
  send: (payload: string, retain?: boolean) => void;
} {
  const {
    value: { payload },
    send,
  } = useWs(`${camera}/ptz`, `${camera}/ptz`);
  return { payload: payload as string, send };
}

export function useRestart(): {
  payload: string;
  send: (payload: string, retain?: boolean) => void;
} {
  const {
    value: { payload },
    send,
  } = useWs("restart", "restart");
  return { payload: payload as string, send };
}

export function useFrigateEvents(): { payload: FrigateEvent } {
  const {
    value: { payload },
  } = useWs("events", "");
  return { payload: JSON.parse(payload as string) };
}

export function useFrigateReviews(): FrigateReview {
  const {
    value: { payload },
  } = useWs("reviews", "");
  return useDeepMemo(JSON.parse(payload as string));
}

export function useFrigateStats(): FrigateStats {
  const {
    value: { payload },
  } = useWs("stats", "");
  return useDeepMemo(JSON.parse(payload as string));
}

export function useInitialCameraState(
  camera: string,
  revalidateOnFocus: boolean,
): {
  payload: FrigateCameraState;
} {
  const {
    value: { payload },
    send: sendCommand,
  } = useWs("camera_activity", "onConnect");

  const data = useDeepMemo(JSON.parse(payload as string));

  useEffect(() => {
    let listener = undefined;
    if (revalidateOnFocus) {
      sendCommand("onConnect");
      listener = () => {
        if (document.visibilityState == "visible") {
          sendCommand("onConnect");
        }
      };
      addEventListener("visibilitychange", listener);
    }

    return () => {
      if (listener) {
        removeEventListener("visibilitychange", listener);
      }
    };
    // only refresh when onRefresh value changes
    // eslint-disable-next-line react-hooks/exhaustive-deps
  }, [revalidateOnFocus]);

  return { payload: data ? data[camera] : undefined };
}

export function useModelState(
  model: string,
  revalidateOnFocus: boolean = true,
): { payload: ModelState } {
  const {
    value: { payload },
    send: sendCommand,
  } = useWs("model_state", "modelState");

  const data = useDeepMemo(JSON.parse(payload as string));

  useEffect(() => {
    let listener = undefined;
    if (revalidateOnFocus) {
      sendCommand("modelState");
      listener = () => {
        if (document.visibilityState == "visible") {
          sendCommand("modelState");
        }
      };
      addEventListener("visibilitychange", listener);
    }

    return () => {
      if (listener) {
        removeEventListener("visibilitychange", listener);
      }
    };
    // we know that these deps are correct
    // eslint-disable-next-line react-hooks/exhaustive-deps
  }, [revalidateOnFocus]);

  return { payload: data ? data[model] : undefined };
}

export function useEmbeddingsReindexProgress(
  revalidateOnFocus: boolean = true,
): {
  payload: EmbeddingsReindexProgressType;
} {
  const {
    value: { payload },
    send: sendCommand,
  } = useWs("embeddings_reindex_progress", "embeddingsReindexProgress");

  const data = useDeepMemo(JSON.parse(payload as string));

  useEffect(() => {
    let listener = undefined;
    if (revalidateOnFocus) {
      sendCommand("embeddingsReindexProgress");
      listener = () => {
        if (document.visibilityState == "visible") {
          sendCommand("embeddingsReindexProgress");
        }
      };
      addEventListener("visibilitychange", listener);
    }

    return () => {
      if (listener) {
        removeEventListener("visibilitychange", listener);
      }
    };
    // we know that these deps are correct
    // eslint-disable-next-line react-hooks/exhaustive-deps
  }, [revalidateOnFocus]);

  return { payload: data };
}

export function useMotionActivity(camera: string): { payload: string } {
  const {
    value: { payload },
  } = useWs(`${camera}/motion`, "");
  return { payload: payload as string };
}

export function useAudioActivity(camera: string): { payload: number } {
  const {
    value: { payload },
  } = useWs(`${camera}/audio/rms`, "");
  return { payload: payload as number };
}

export function useMotionThreshold(camera: string): {
  payload: string;
  send: (payload: number, retain?: boolean) => void;
} {
  const {
    value: { payload },
    send,
  } = useWs(
    `${camera}/motion_threshold/state`,
    `${camera}/motion_threshold/set`,
  );
  return { payload: payload as string, send };
}

export function useMotionContourArea(camera: string): {
  payload: string;
  send: (payload: number, retain?: boolean) => void;
} {
  const {
    value: { payload },
    send,
  } = useWs(
    `${camera}/motion_contour_area/state`,
    `${camera}/motion_contour_area/set`,
  );
  return { payload: payload as string, send };
}

export function useImproveContrast(camera: string): {
  payload: ToggleableSetting;
  send: (payload: string, retain?: boolean) => void;
} {
  const {
    value: { payload },
    send,
  } = useWs(
    `${camera}/improve_contrast/state`,
    `${camera}/improve_contrast/set`,
  );
  return { payload: payload as ToggleableSetting, send };
}

export function useTrackedObjectUpdate(): { payload: string } {
  const {
    value: { payload },
  } = useWs("tracked_object_update", "");
  return useDeepMemo(JSON.parse(payload as string));
}

export function useNotifications(camera: string): {
  payload: ToggleableSetting;
  send: (payload: string, retain?: boolean) => void;
} {
  const {
    value: { payload },
    send,
  } = useWs(`${camera}/notifications/state`, `${camera}/notifications/set`);
  return { payload: payload as ToggleableSetting, send };
}

export function useNotificationSuspend(camera: string): {
  payload: string;
  send: (payload: number, retain?: boolean) => void;
} {
  const {
    value: { payload },
    send,
  } = useWs(
    `${camera}/notifications/suspended`,
    `${camera}/notifications/suspend`,
  );
  return { payload: payload as string, send };
}

export function useNotificationTest(): {
  payload: string;
  send: (payload: string, retain?: boolean) => void;
} {
  const {
    value: { payload },
    send,
  } = useWs("notification_test", "notification_test");
  return { payload: payload as string, send };
}<|MERGE_RESOLUTION|>--- conflicted
+++ resolved
@@ -54,19 +54,21 @@
 
     Object.entries(cameraActivity).forEach(([name, state]) => {
       const {
+
         record,
+
         detect,
+
         snapshots,
+
         audio,
-<<<<<<< HEAD
+        notifications,
+        notifications_suspended,
+
         autotracking,
+     ,
         alerts,
         detections,
-=======
-        notifications,
-        notifications_suspended,
-        autotracking,
->>>>>>> ac3dfbc3
       } =
         // @ts-expect-error we know this is correct
         state["config"];
