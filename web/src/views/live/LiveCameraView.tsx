import {
  useAudioState,
  useAutotrackingState,
  useDetectState,
  useEnabledState,
  usePtzCommand,
  useRecordingsState,
  useSnapshotsState,
} from "@/api/ws";
import CameraFeatureToggle from "@/components/dynamic/CameraFeatureToggle";
import FilterSwitch from "@/components/filter/FilterSwitch";
import LivePlayer from "@/components/player/LivePlayer";
import { Button } from "@/components/ui/button";
import { Drawer, DrawerContent, DrawerTrigger } from "@/components/ui/drawer";
import {
  DropdownMenu,
  DropdownMenuContent,
  DropdownMenuItem,
  DropdownMenuTrigger,
} from "@/components/ui/dropdown-menu";
import {
  Popover,
  PopoverContent,
  PopoverTrigger,
} from "@/components/ui/popover";
import {
  Tooltip,
  TooltipContent,
  TooltipProvider,
  TooltipTrigger,
} from "@/components/ui/tooltip";
import { useResizeObserver } from "@/hooks/resize-observer";
import useKeyboardListener from "@/hooks/use-keyboard-listener";
import { CameraConfig, FrigateConfig } from "@/types/frigateConfig";
import {
  LivePlayerError,
  LiveStreamMetadata,
  VideoResolutionType,
} from "@/types/live";
import { CameraPtzInfo } from "@/types/ptz";
import { RecordingStartingPoint } from "@/types/record";
import React, {
  ReactNode,
  useCallback,
  useEffect,
  useMemo,
  useRef,
  useState,
} from "react";
import {
  isDesktop,
  isFirefox,
  isIOS,
  isMobile,
  isTablet,
  useMobileOrientation,
} from "react-device-detect";
import { BsThreeDotsVertical } from "react-icons/bs";
import {
  FaAngleDown,
  FaAngleLeft,
  FaAngleRight,
  FaAngleUp,
  FaCog,
  FaCompress,
  FaExpand,
  FaMicrophone,
  FaMicrophoneSlash,
} from "react-icons/fa";
import { GiSpeaker, GiSpeakerOff } from "react-icons/gi";
import {
  TbRecordMail,
  TbRecordMailOff,
  TbViewfinder,
  TbViewfinderOff,
} from "react-icons/tb";
import { IoIosWarning, IoMdArrowRoundBack } from "react-icons/io";
import {
  LuCheck,
  LuEar,
  LuEarOff,
  LuExternalLink,
  LuHistory,
  LuInfo,
  LuPictureInPicture,
  LuPower,
  LuPowerOff,
  LuVideo,
  LuVideoOff,
  LuX,
} from "react-icons/lu";
import {
  MdNoPhotography,
  MdOutlineRestartAlt,
  MdPersonOff,
  MdPersonSearch,
  MdPhotoCamera,
  MdZoomIn,
  MdZoomOut,
} from "react-icons/md";
import { Link, useNavigate } from "react-router-dom";
import { TransformWrapper, TransformComponent } from "react-zoom-pan-pinch";
import useSWR from "swr";
import { cn } from "@/lib/utils";
import { useSessionPersistence } from "@/hooks/use-session-persistence";

import {
  Select,
  SelectContent,
  SelectGroup,
  SelectItem,
  SelectTrigger,
} from "@/components/ui/select";
import { usePersistence } from "@/hooks/use-persistence";
import { Label } from "@/components/ui/label";
import { Switch } from "@/components/ui/switch";
import axios from "axios";
import { toast } from "sonner";
import { Toaster } from "@/components/ui/sonner";
import { useIsAdmin } from "@/hooks/use-is-admin";
import { Trans, useTranslation } from "react-i18next";

type LiveCameraViewProps = {
  config?: FrigateConfig;
  camera: CameraConfig;
  supportsFullscreen: boolean;
  fullscreen: boolean;
  toggleFullscreen: () => void;
};
export default function LiveCameraView({
  config,
  camera,
  supportsFullscreen,
  fullscreen,
  toggleFullscreen,
}: LiveCameraViewProps) {
  const { t } = useTranslation(["views/live", "components/dialog"]);
  const navigate = useNavigate();
  const { isPortrait } = useMobileOrientation();
  const mainRef = useRef<HTMLDivElement | null>(null);
  const containerRef = useRef<HTMLDivElement>(null);
  const [{ width: windowWidth, height: windowHeight }] =
    useResizeObserver(window);

  // supported features

  const [streamName, setStreamName] = usePersistence<string>(
    `${camera.name}-stream`,
    Object.values(camera.live.streams)[0],
  );

  const isRestreamed = useMemo(
    () =>
      config &&
      Object.keys(config.go2rtc.streams || {}).includes(streamName ?? ""),
    [config, streamName],
  );

  const { data: cameraMetadata } = useSWR<LiveStreamMetadata>(
    isRestreamed ? `go2rtc/streams/${streamName}` : null,
    {
      revalidateOnFocus: false,
    },
  );

  const supports2WayTalk = useMemo(() => {
    if (!window.isSecureContext || !cameraMetadata) {
      return false;
    }

    return (
      cameraMetadata.producers.find(
        (prod) =>
          prod.medias &&
          prod.medias.find((media) => media.includes("audio, sendonly")) !=
            undefined,
      ) != undefined
    );
  }, [cameraMetadata]);
  const supportsAudioOutput = useMemo(() => {
    if (!cameraMetadata) {
      return false;
    }

    return (
      cameraMetadata.producers.find(
        (prod) =>
          prod.medias &&
          prod.medias.find((media) => media.includes("audio, recvonly")) !=
            undefined,
      ) != undefined
    );
  }, [cameraMetadata]);

  // camera enabled state
  const { payload: enabledState } = useEnabledState(camera.name);
  const cameraEnabled = enabledState === "ON";

  // click overlay for ptzs

  const [clickOverlay, setClickOverlay] = useState(false);
  const clickOverlayRef = useRef<HTMLDivElement>(null);
  const { send: sendPtz } = usePtzCommand(camera.name);

  const handleOverlayClick = useCallback(
    (
      e: React.MouseEvent<HTMLDivElement> | React.TouchEvent<HTMLDivElement>,
    ) => {
      if (!clickOverlay) {
        return;
      }

      let clientX;
      let clientY;
      if ("TouchEvent" in window && e.nativeEvent instanceof TouchEvent) {
        clientX = e.nativeEvent.touches[0].clientX;
        clientY = e.nativeEvent.touches[0].clientY;
      } else if (e.nativeEvent instanceof MouseEvent) {
        clientX = e.nativeEvent.clientX;
        clientY = e.nativeEvent.clientY;
      }

      if (clickOverlayRef.current && clientX && clientY) {
        const rect = clickOverlayRef.current.getBoundingClientRect();

        const normalizedX = (clientX - rect.left) / rect.width;
        const normalizedY = (clientY - rect.top) / rect.height;

        const pan = (normalizedX - 0.5) * 2;
        const tilt = (0.5 - normalizedY) * 2;

        sendPtz(`move_relative_${pan}_${tilt}`);
      }
    },
    [clickOverlayRef, clickOverlay, sendPtz],
  );

  // pip state

  useEffect(() => {
    setPip(document.pictureInPictureElement != null);
    // we know that these deps are correct
    // eslint-disable-next-line react-hooks/exhaustive-deps
  }, [document.pictureInPictureElement]);

  // playback state

  const [audio, setAudio] = useSessionPersistence("liveAudio", false);
  const [mic, setMic] = useState(false);
  const [webRTC, setWebRTC] = useState(false);
  const [pip, setPip] = useState(false);
  const [lowBandwidth, setLowBandwidth] = useState(false);

  const [playInBackground, setPlayInBackground] = usePersistence<boolean>(
    `${camera.name}-background-play`,
    false,
  );

  const [showStats, setShowStats] = useState(false);

  const [fullResolution, setFullResolution] = useState<VideoResolutionType>({
    width: 0,
    height: 0,
  });

  const preferredLiveMode = useMemo(() => {
    if (mic) {
      return "webrtc";
    }

    if (webRTC && isRestreamed) {
      return "webrtc";
    }

    if (webRTC && !isRestreamed) {
      return "jsmpeg";
    }

    if (lowBandwidth) {
      return "jsmpeg";
    }

    if (!("MediaSource" in window || "ManagedMediaSource" in window)) {
      return "webrtc";
    }

    if (!isRestreamed) {
      return "jsmpeg";
    }

    return "mse";
  }, [lowBandwidth, mic, webRTC, isRestreamed]);

  useKeyboardListener(["m"], (key, modifiers) => {
    if (!modifiers.down) {
      return;
    }

    switch (key) {
      case "m":
        if (supportsAudioOutput) {
          setAudio(!audio);
        }
        break;
      case "t":
        if (supports2WayTalk) {
          setMic(!mic);
        }
        break;
    }
  });

  // layout state

  const windowAspectRatio = useMemo(() => {
    return windowWidth / windowHeight;
  }, [windowWidth, windowHeight]);

  const containerAspectRatio = useMemo(() => {
    if (!containerRef.current) {
      return windowAspectRatio;
    }

    return containerRef.current.clientWidth / containerRef.current.clientHeight;
  }, [windowAspectRatio, containerRef]);

  const cameraAspectRatio = useMemo(() => {
    if (fullResolution.width && fullResolution.height) {
      return fullResolution.width / fullResolution.height;
    } else {
      return camera.detect.width / camera.detect.height;
    }
  }, [camera, fullResolution]);

  const constrainedAspectRatio = useMemo<number>(() => {
    if (isMobile || fullscreen) {
      return cameraAspectRatio;
    } else {
      return containerAspectRatio < cameraAspectRatio
        ? containerAspectRatio
        : cameraAspectRatio;
    }
  }, [cameraAspectRatio, containerAspectRatio, fullscreen]);

  const growClassName = useMemo(() => {
    if (isMobile) {
      if (isPortrait) {
        return "absolute left-0.5 right-0.5 top-[50%] -translate-y-[50%]";
      } else {
        if (cameraAspectRatio > containerAspectRatio) {
          return "p-2 absolute left-0 top-[50%] -translate-y-[50%]";
        } else {
          return "p-2 absolute top-0.5 bottom-0.5 left-[50%] -translate-x-[50%]";
        }
      }
    }

    if (fullscreen) {
      if (cameraAspectRatio > containerAspectRatio) {
        return "absolute inset-x-2 top-[50%] -translate-y-[50%]";
      } else {
        return "absolute inset-y-2 left-[50%] -translate-x-[50%]";
      }
    } else {
      return "absolute top-0.5 bottom-0.5 left-[50%] -translate-x-[50%]";
    }
  }, [fullscreen, isPortrait, cameraAspectRatio, containerAspectRatio]);

  // On mobile devices that support it, try to orient screen
  // to best fit the camera feed in fullscreen mode
  useEffect(() => {
    // eslint-disable-next-line @typescript-eslint/no-explicit-any
    const screenOrientation = screen.orientation as any;
    if (!screenOrientation.lock || !screenOrientation.unlock) {
      // Browser does not support ScreenOrientation APIs that we need
      return;
    }

    if (fullscreen) {
      const orientationForBestFit =
        cameraAspectRatio > 1 ? "landscape" : "portrait";

      // If the current device doesn't support locking orientation,
      // this promise will reject with an error that we can ignore
      screenOrientation.lock(orientationForBestFit).catch(() => {});
    }

    return () => screenOrientation.unlock();
  }, [fullscreen, cameraAspectRatio]);

  const handleError = useCallback(
    (e: LivePlayerError) => {
      if (e) {
        if (
          !webRTC &&
          config &&
          config.go2rtc?.webrtc?.candidates?.length > 0
        ) {
          setWebRTC(true);
        } else {
          setWebRTC(false);
          setLowBandwidth(true);
        }
      }
    },
    [config, webRTC],
  );

  return (
    <TransformWrapper minScale={1.0} wheel={{ smoothStep: 0.005 }}>
      <Toaster position="top-center" closeButton={true} />
      <div
        ref={mainRef}
        className={
          fullscreen
            ? `fixed inset-0 z-30 bg-black`
            : `flex size-full flex-col p-2 ${isMobile ? "landscape:flex-row landscape:gap-1" : ""}`
        }
      >
        <div
          className={
            fullscreen
              ? `absolute right-32 top-1 z-40 ${isMobile ? "landscape:bottom-1 landscape:left-2 landscape:right-auto landscape:top-auto" : ""}`
              : `flex h-12 w-full flex-row items-center justify-between ${isMobile ? "landscape:h-full landscape:w-12 landscape:flex-col" : ""}`
          }
        >
          {!fullscreen ? (
            <div
              className={`flex items-center gap-2 ${isMobile ? "landscape:flex-col" : ""}`}
            >
              <Button
                className={`flex items-center gap-2.5 rounded-lg`}
                aria-label={t("label.back", { ns: "common" })}
                size="sm"
                onClick={() => navigate(-1)}
              >
                <IoMdArrowRoundBack className="size-5 text-secondary-foreground" />
                {isDesktop && (
                  <div className="text-primary">
                    {t("button.back", { ns: "common" })}
                  </div>
                )}
              </Button>
              <Button
                className="flex items-center gap-2.5 rounded-lg"
                aria-label={t("history.label")}
                size="sm"
                onClick={() => {
                  navigate("review", {
                    state: {
                      severity: "alert",
                      recording: {
                        camera: camera.name,
                        startTime: Date.now() / 1000 - 30,
                        severity: "alert",
                      } as RecordingStartingPoint,
                    },
                  });
                }}
              >
                <LuHistory className="size-5 text-secondary-foreground" />
                {isDesktop && (
                  <div className="text-primary">
                    {t("button.history", { ns: "common" })}
                  </div>
                )}
              </Button>
            </div>
          ) : (
            <div />
          )}
          <TooltipProvider>
            <div
              className={`flex flex-row items-center gap-2 *:rounded-lg ${isMobile ? "landscape:flex-col" : ""}`}
            >
              {fullscreen && (
                <Button
                  className="bg-gray-500 bg-gradient-to-br from-gray-400 to-gray-500 text-primary"
                  aria-label={t("label.back", { ns: "common" })}
                  size="sm"
                  onClick={() => navigate(-1)}
                >
                  <IoMdArrowRoundBack className="size-5 text-secondary-foreground" />
                  {isDesktop && (
                    <div className="text-secondary-foreground">
                      {t("button.back", { ns: "common" })}
                    </div>
                  )}
                </Button>
              )}
              {supportsFullscreen && (
                <CameraFeatureToggle
                  className="p-2 md:p-0"
                  variant={fullscreen ? "overlay" : "primary"}
                  Icon={fullscreen ? FaCompress : FaExpand}
                  isActive={fullscreen}
                  title={
                    fullscreen
                      ? t("button.close", { ns: "common" })
                      : t("button.fullscreen", { ns: "common" })
                  }
                  onClick={toggleFullscreen}
                />
              )}
              {!isIOS && !isFirefox && preferredLiveMode != "jsmpeg" && (
                <CameraFeatureToggle
                  className="p-2 md:p-0"
                  variant={fullscreen ? "overlay" : "primary"}
                  Icon={LuPictureInPicture}
                  isActive={pip}
                  title={
                    pip
                      ? t("button.close", { ns: "common" })
                      : t("button.pictureInPicture", { ns: "common" })
                  }
                  onClick={() => {
                    if (!pip) {
                      setPip(true);
                    } else {
                      document.exitPictureInPicture();
                      setPip(false);
                    }
                  }}
                  disabled={!cameraEnabled}
                />
              )}
              {supports2WayTalk && (
                <CameraFeatureToggle
                  className="p-2 md:p-0"
                  variant={fullscreen ? "overlay" : "primary"}
                  Icon={mic ? FaMicrophone : FaMicrophoneSlash}
                  isActive={mic}
                  title={
                    (mic
                      ? t("button.disable", { ns: "common" })
                      : t("button.enable", { ns: "common" })) +
                    " " +
                    t("button.twoWayTalk", { ns: "common" })
                  }
                  onClick={() => {
                    setMic(!mic);
                    if (!mic && !audio) {
                      setAudio(true);
                    }
                  }}
                  disabled={!cameraEnabled}
                />
              )}
              {supportsAudioOutput && preferredLiveMode != "jsmpeg" && (
                <CameraFeatureToggle
                  className="p-2 md:p-0"
                  variant={fullscreen ? "overlay" : "primary"}
                  Icon={audio ? GiSpeaker : GiSpeakerOff}
                  isActive={audio ?? false}
                  title={
                    (audio
                      ? t("button.disable", { ns: "common" })
                      : t("button.enable", { ns: "common" })) +
                    " " +
                    t("button.cameraAudio", { ns: "common" })
                  }
                  onClick={() => setAudio(!audio)}
                  disabled={!cameraEnabled}
                />
              )}
              <FrigateCameraFeatures
                camera={camera}
                recordingEnabled={camera.record.enabled_in_config}
                audioDetectEnabled={camera.audio.enabled_in_config}
                autotrackingEnabled={
                  camera.onvif.autotracking.enabled_in_config
                }
                fullscreen={fullscreen}
                streamName={streamName ?? ""}
                setStreamName={setStreamName}
                preferredLiveMode={preferredLiveMode}
                playInBackground={playInBackground ?? false}
                setPlayInBackground={setPlayInBackground}
                showStats={showStats}
                setShowStats={setShowStats}
                isRestreamed={isRestreamed ?? false}
                setLowBandwidth={setLowBandwidth}
                supportsAudioOutput={supportsAudioOutput}
                supports2WayTalk={supports2WayTalk}
                cameraEnabled={cameraEnabled}
              />
            </div>
          </TooltipProvider>
        </div>
        <div id="player-container" className="size-full" ref={containerRef}>
          <TransformComponent
            wrapperStyle={{
              width: "100%",
              height: "100%",
            }}
            contentStyle={{
              position: "relative",
              width: "100%",
              height: "100%",
              padding: "8px",
            }}
          >
            <div
              className={`flex flex-col items-center justify-center ${growClassName}`}
              ref={clickOverlayRef}
              onClick={handleOverlayClick}
              style={{
                aspectRatio: constrainedAspectRatio,
              }}
            >
              <LivePlayer
                key={camera.name}
                className={`${fullscreen ? "*:rounded-none" : ""}`}
                windowVisible
                showStillWithoutActivity={false}
                cameraConfig={camera}
                playAudio={audio}
                playInBackground={playInBackground ?? false}
                showStats={showStats}
                micEnabled={mic}
                iOSCompatFullScreen={isIOS}
                preferredLiveMode={preferredLiveMode}
                useWebGL={true}
                streamName={streamName ?? ""}
                pip={pip}
                containerRef={containerRef}
                setFullResolution={setFullResolution}
                onError={handleError}
              />
            </div>
          </TransformComponent>
        </div>
      </div>
      {camera.onvif.host != "" && (
        <div className="flex flex-col items-center justify-center">
          <PtzControlPanel
            camera={camera.name}
            clickOverlay={clickOverlay}
            setClickOverlay={setClickOverlay}
          />
        </div>
      )}
    </TransformWrapper>
  );
}

type TooltipButtonProps = {
  label: string;
  onClick?: () => void;
  onMouseDown?: (e: React.MouseEvent) => void;
  onMouseUp?: (e: React.MouseEvent) => void;
  onTouchStart?: (e: React.TouchEvent) => void;
  onTouchEnd?: (e: React.TouchEvent) => void;
  children: ReactNode;
  className?: string;
};

function TooltipButton({
  label,
  onClick,
  onMouseDown,
  onMouseUp,
  onTouchStart,
  onTouchEnd,
  children,
  className,
  ...props
}: TooltipButtonProps) {
  return (
    <TooltipProvider>
      <Tooltip>
        <TooltipTrigger asChild>
          <Button
            aria-label={label}
            onClick={onClick}
            onMouseDown={onMouseDown}
            onMouseUp={onMouseUp}
            onTouchStart={onTouchStart}
            onTouchEnd={onTouchEnd}
            className={className}
            {...props}
          >
            {children}
          </Button>
        </TooltipTrigger>
        <TooltipContent>
          <p>{label}</p>
        </TooltipContent>
      </Tooltip>
    </TooltipProvider>
  );
}

function PtzControlPanel({
  camera,
  clickOverlay,
  setClickOverlay,
}: {
  camera: string;
  clickOverlay: boolean;
  setClickOverlay: React.Dispatch<React.SetStateAction<boolean>>;
}) {
  const { t } = useTranslation(["views/live"]);
  const { data: ptz } = useSWR<CameraPtzInfo>(`${camera}/ptz/info`);

  const { send: sendPtz } = usePtzCommand(camera);

  const onStop = useCallback(
    (e: React.SyntheticEvent) => {
      e.preventDefault();
      sendPtz("STOP");
    },
    [sendPtz],
  );

  useKeyboardListener(
    [
      "ArrowLeft",
      "ArrowRight",
      "ArrowUp",
      "ArrowDown",
      "+",
      "-",
      "1",
      "2",
      "3",
      "4",
      "5",
      "6",
      "7",
      "8",
      "9",
    ],
    (key, modifiers) => {
      if (modifiers.repeat || !key) {
        return;
      }

      if (["1", "2", "3", "4", "5", "6", "7", "8", "9"].includes(key)) {
        const presetNumber = parseInt(key);
        if (
          ptz &&
          (ptz.presets?.length ?? 0) > 0 &&
          presetNumber <= ptz.presets.length
        ) {
          sendPtz(`preset_${ptz.presets[presetNumber - 1]}`);
        }
        return;
      }

      if (!modifiers.down) {
        sendPtz("STOP");
        return;
      }

      switch (key) {
        case "ArrowLeft":
          sendPtz("MOVE_LEFT");
          break;
        case "ArrowRight":
          sendPtz("MOVE_RIGHT");
          break;
        case "ArrowUp":
          sendPtz("MOVE_UP");
          break;
        case "ArrowDown":
          sendPtz("MOVE_DOWN");
          break;
        case "+":
          sendPtz("ZOOM_IN");
          break;
        case "-":
          sendPtz("ZOOM_OUT");
          break;
      }
    },
  );

  return (
    <div
      className={cn(
        "absolute inset-x-2 bottom-[10%] flex select-none flex-wrap items-center justify-center gap-1 md:left-[50%] md:-translate-x-[50%] md:flex-nowrap",
        isMobile && "landscape:ml-12",
      )}
    >
      {ptz?.features?.includes("pt") && (
        <>
          <TooltipButton
            label={t("ptz.move.left.label")}
            onMouseDown={(e) => {
              e.preventDefault();
              sendPtz("MOVE_LEFT");
            }}
            onTouchStart={(e) => {
              e.preventDefault();
              sendPtz("MOVE_LEFT");
            }}
            onMouseUp={onStop}
            onTouchEnd={onStop}
          >
            <FaAngleLeft />
          </TooltipButton>
          <TooltipButton
            label={t("ptz.move.up.label")}
            onMouseDown={(e) => {
              e.preventDefault();
              sendPtz("MOVE_UP");
            }}
            onTouchStart={(e) => {
              e.preventDefault();
              sendPtz("MOVE_UP");
            }}
            onMouseUp={onStop}
            onTouchEnd={onStop}
          >
            <FaAngleUp />
          </TooltipButton>
          <TooltipButton
            label={t("ptz.move.down.label")}
            onMouseDown={(e) => {
              e.preventDefault();
              sendPtz("MOVE_DOWN");
            }}
            onTouchStart={(e) => {
              e.preventDefault();
              sendPtz("MOVE_DOWN");
            }}
            onMouseUp={onStop}
            onTouchEnd={onStop}
          >
            <FaAngleDown />
          </TooltipButton>
          <TooltipButton
            label={t("ptz.move.right.label")}
            onMouseDown={(e) => {
              e.preventDefault();
              sendPtz("MOVE_RIGHT");
            }}
            onTouchStart={(e) => {
              e.preventDefault();
              sendPtz("MOVE_RIGHT");
            }}
            onMouseUp={onStop}
            onTouchEnd={onStop}
          >
            <FaAngleRight />
          </TooltipButton>
        </>
      )}
      {ptz?.features?.includes("zoom") && (
        <>
          <TooltipButton
            label={t("ptz.zoom.in.label")}
            onMouseDown={(e) => {
              e.preventDefault();
              sendPtz("ZOOM_IN");
            }}
            onTouchStart={(e) => {
              e.preventDefault();
              sendPtz("ZOOM_IN");
            }}
            onMouseUp={onStop}
            onTouchEnd={onStop}
          >
            <MdZoomIn />
          </TooltipButton>
          <TooltipButton
            label={t("ptz.zoom.out.label")}
            onMouseDown={(e) => {
              e.preventDefault();
              sendPtz("ZOOM_OUT");
            }}
            onTouchStart={(e) => {
              e.preventDefault();
              sendPtz("ZOOM_OUT");
            }}
            onMouseUp={onStop}
            onTouchEnd={onStop}
          >
            <MdZoomOut />
          </TooltipButton>
        </>
      )}

      {ptz?.features?.includes("pt-r-fov") && (
        <TooltipProvider>
          <Tooltip>
            <TooltipTrigger asChild>
              <Button
                className={`${clickOverlay ? "text-selected" : "text-primary"}`}
                aria-label={t("ptz.move.clickMove.label")}
                onClick={() => setClickOverlay(!clickOverlay)}
              >
                <TbViewfinder />
              </Button>
            </TooltipTrigger>
            <TooltipContent>
              <p>
                {clickOverlay
                  ? t("ptz.move.clickMove.disable")
                  : t("ptz.move.clickMove.enable")}{" "}
                click to move
              </p>
            </TooltipContent>
          </Tooltip>
        </TooltipProvider>
      )}
      {(ptz?.presets?.length ?? 0) > 0 && (
        <TooltipProvider>
          <Tooltip>
            <TooltipTrigger asChild>
              <DropdownMenu modal={!isDesktop}>
                <DropdownMenuTrigger asChild>
                  <Button aria-label={t("ptz.presets")}>
                    <BsThreeDotsVertical />
                  </Button>
                </DropdownMenuTrigger>
                <DropdownMenuContent
                  className="scrollbar-container max-h-[40dvh] overflow-y-auto"
                  onCloseAutoFocus={(e) => e.preventDefault()}
                >
                  {ptz?.presets.map((preset) => (
                    <DropdownMenuItem
                      key={preset}
                      aria-label={preset}
                      className="cursor-pointer"
                      onSelect={() => sendPtz(`preset_${preset}`)}
                    >
                      {preset}
                    </DropdownMenuItem>
                  ))}
                </DropdownMenuContent>
              </DropdownMenu>
            </TooltipTrigger>
            <TooltipContent>
              <p>{t("ptz.presets")}</p>
            </TooltipContent>
          </Tooltip>
        </TooltipProvider>
      )}
    </div>
  );
}

function OnDemandRetentionMessage({ camera }: { camera: CameraConfig }) {
  const { t } = useTranslation(["views/live", "views/events"]);
  const rankMap = { all: 0, motion: 1, active_objects: 2 };
  const getValidMode = (retain?: { mode?: string }): keyof typeof rankMap => {
    const mode = retain?.mode;
    return mode && mode in rankMap ? (mode as keyof typeof rankMap) : "all";
  };

  const recordRetainMode = getValidMode(camera.record.retain);
  const alertsRetainMode = getValidMode(camera.review.alerts.retain);

  const effectiveRetainMode =
    rankMap[alertsRetainMode] < rankMap[recordRetainMode]
      ? recordRetainMode
      : alertsRetainMode;

  const source = effectiveRetainMode === recordRetainMode ? "camera" : "alerts";

  return effectiveRetainMode !== "all" ? (
    <div>
      <Trans
        ns="views/live"
        values={{
          source,
          effectiveRetainMode,
          effectiveRetainModeName: t(
            "effectiveRetainMode.modes." + effectiveRetainMode,
          ),
        }}
      >
        effectiveRetainMode.notAllTips
      </Trans>
    </div>
  ) : null;
}

type FrigateCameraFeaturesProps = {
  camera: CameraConfig;
  recordingEnabled: boolean;
  audioDetectEnabled: boolean;
  autotrackingEnabled: boolean;
  fullscreen: boolean;
  streamName: string;
  setStreamName?: (value: string | undefined) => void;
  preferredLiveMode: string;
  playInBackground: boolean;
  setPlayInBackground: (value: boolean | undefined) => void;
  showStats: boolean;
  setShowStats: (value: boolean) => void;
  isRestreamed: boolean;
  setLowBandwidth: React.Dispatch<React.SetStateAction<boolean>>;
  supportsAudioOutput: boolean;
  supports2WayTalk: boolean;
  cameraEnabled: boolean;
};
function FrigateCameraFeatures({
  camera,
  recordingEnabled,
  audioDetectEnabled,
  autotrackingEnabled,
  fullscreen,
  streamName,
  setStreamName,
  preferredLiveMode,
  playInBackground,
  setPlayInBackground,
  showStats,
  setShowStats,
  isRestreamed,
  setLowBandwidth,
  supportsAudioOutput,
  supports2WayTalk,
  cameraEnabled,
}: FrigateCameraFeaturesProps) {
  const { t } = useTranslation(["views/live", "components/dialog"]);

  const { payload: detectState, send: sendDetect } = useDetectState(
    camera.name,
  );
  const { payload: enabledState, send: sendEnabled } = useEnabledState(
    camera.name,
  );
  const { payload: recordState, send: sendRecord } = useRecordingsState(
    camera.name,
  );
  const { payload: snapshotState, send: sendSnapshot } = useSnapshotsState(
    camera.name,
  );
  const { payload: audioState, send: sendAudio } = useAudioState(camera.name);
  const { payload: autotrackingState, send: sendAutotracking } =
    useAutotrackingState(camera.name);

  // roles

  const isAdmin = useIsAdmin();

  // manual event

  const recordingEventIdRef = useRef<string | null>(null);
  const [isRecording, setIsRecording] = useState(false);
  const [activeToastId, setActiveToastId] = useState<string | number | null>(
    null,
  );

  const createEvent = useCallback(async () => {
    try {
      const response = await axios.post(
        `events/${camera.name}/on_demand/create`,
        {
          include_recording: true,
          duration: null,
        },
      );

      if (response.data.success) {
        recordingEventIdRef.current = response.data.event_id;
        setIsRecording(true);
        const toastId = toast.success(
          <div className="flex flex-col space-y-3">
            <div className="font-semibold">{t("manualRecording.started")}</div>
            {!camera.record.enabled || camera.record.alerts.retain.days == 0 ? (
              <div>{t("manualRecording.recordDisabledTips")}</div>
            ) : (
              <OnDemandRetentionMessage camera={camera} />
            )}
          </div>,
          {
            position: "top-center",
            duration: 10000,
          },
        );
        setActiveToastId(toastId);
      }
    } catch (error) {
      toast.error(t("manualRecording.failedToStart"), {
        position: "top-center",
      });
    }
  }, [camera, t]);

  const endEvent = useCallback(() => {
    if (activeToastId) {
      toast.dismiss(activeToastId);
    }
    try {
      if (recordingEventIdRef.current) {
        axios.put(`events/${recordingEventIdRef.current}/end`, {
          end_time: Math.ceil(Date.now() / 1000),
        });
        recordingEventIdRef.current = null;
        setIsRecording(false);
        toast.success(t("manualRecording.ended"), {
          position: "top-center",
        });
      }
    } catch (error) {
      toast.error(t("manualRecording.failedToEnd"), {
        position: "top-center",
      });
    }
  }, [activeToastId, t]);

  const handleEventButtonClick = useCallback(() => {
    if (isRecording) {
      endEvent();
    } else {
      createEvent();
    }
  }, [createEvent, endEvent, isRecording]);

  useEffect(() => {
    // ensure manual event is stopped when component unmounts
    return () => {
      if (recordingEventIdRef.current) {
        endEvent();
      }
    };
    // mount/unmount only
    // eslint-disable-next-line react-hooks/exhaustive-deps
  }, []);

  // navigate for debug view

  const navigate = useNavigate();

  // desktop shows icons part of row
  if (isDesktop || isTablet) {
    return (
      <>
        {isAdmin && (
          <>
            <CameraFeatureToggle
              className="p-2 md:p-0"
              variant={fullscreen ? "overlay" : "primary"}
              Icon={enabledState == "ON" ? LuPower : LuPowerOff}
              isActive={enabledState == "ON"}
              title={
                enabledState == "ON" ? t("camera.disable") : t("camera.enable")
              }
              onClick={() => sendEnabled(enabledState == "ON" ? "OFF" : "ON")}
              disabled={false}
            />
            <CameraFeatureToggle
              className="p-2 md:p-0"
              variant={fullscreen ? "overlay" : "primary"}
              Icon={detectState == "ON" ? MdPersonSearch : MdPersonOff}
              isActive={detectState == "ON"}
              title={
                detectState == "ON" ? t("detect.disable") : t("detect.enable")
              }
              onClick={() => sendDetect(detectState == "ON" ? "OFF" : "ON")}
              disabled={!cameraEnabled}
            />
            <CameraFeatureToggle
              className="p-2 md:p-0"
              variant={fullscreen ? "overlay" : "primary"}
              Icon={recordState == "ON" ? LuVideo : LuVideoOff}
              isActive={recordState == "ON"}
              title={
                recordState == "ON"
                  ? t("recording.disable")
                  : t("recording.enable")
              }
              onClick={() => sendRecord(recordState == "ON" ? "OFF" : "ON")}
              disabled={!cameraEnabled}
            />
            <CameraFeatureToggle
              className="p-2 md:p-0"
              variant={fullscreen ? "overlay" : "primary"}
              Icon={snapshotState == "ON" ? MdPhotoCamera : MdNoPhotography}
              isActive={snapshotState == "ON"}
              title={
                snapshotState == "ON"
                  ? t("snapshots.disable")
                  : t("snapshots.enable")
              }
              onClick={() => sendSnapshot(snapshotState == "ON" ? "OFF" : "ON")}
              disabled={!cameraEnabled}
            />
            {audioDetectEnabled && (
              <CameraFeatureToggle
                className="p-2 md:p-0"
                variant={fullscreen ? "overlay" : "primary"}
                Icon={audioState == "ON" ? LuEar : LuEarOff}
                isActive={audioState == "ON"}
                title={
                  audioState == "ON"
                    ? t("audioDetect.disable")
                    : t("audioDetect.enable")
                }
                onClick={() => sendAudio(audioState == "ON" ? "OFF" : "ON")}
                disabled={!cameraEnabled}
              />
            )}
            {autotrackingEnabled && (
              <CameraFeatureToggle
                className="p-2 md:p-0"
                variant={fullscreen ? "overlay" : "primary"}
                Icon={
                  autotrackingState == "ON" ? TbViewfinder : TbViewfinderOff
                }
                isActive={autotrackingState == "ON"}
                title={
                  autotrackingState == "ON"
                    ? t("autotracking.disable")
                    : t("autotracking.enable")
                }
                onClick={() =>
                  sendAutotracking(autotrackingState == "ON" ? "OFF" : "ON")
                }
                disabled={!cameraEnabled}
              />
            )}
          </>
        )}
        <CameraFeatureToggle
          className={cn(
            "p-2 md:p-0",
            isRecording && "animate-pulse bg-red-500 hover:bg-red-600",
          )}
          variant={fullscreen ? "overlay" : "primary"}
          Icon={isRecording ? TbRecordMail : TbRecordMailOff}
          isActive={isRecording}
          title={t("manualRecording." + (isRecording ? "stop" : "start"))}
          onClick={handleEventButtonClick}
          disabled={!cameraEnabled}
        />

        <DropdownMenu modal={false}>
          <DropdownMenuTrigger>
            <div
              className={cn(
                "flex flex-col items-center justify-center rounded-lg bg-secondary p-2 text-secondary-foreground md:p-0",
              )}
            >
              <FaCog
                className={`text-secondary-foreground" size-5 md:m-[6px]`}
              />
            </div>
          </DropdownMenuTrigger>
          <DropdownMenuContent className="max-w-96">
            <div className="flex flex-col gap-5 p-4">
              {!isRestreamed && (
                <div className="flex flex-col gap-2">
                  <Label>
                    {t("streaming.label", { ns: "components/dialog" })}
                  </Label>
                  <div className="flex flex-row items-center gap-1 text-sm text-muted-foreground">
                    <LuX className="size-4 text-danger" />
                    <div>
<<<<<<< HEAD
                      {t("streaming.restreaming.notEnabled", {
=======
                      {t("streaming.restreaming.disabled", {
>>>>>>> 03da70cb
                        ns: "components/dialog",
                      })}
                    </div>
                    <Popover>
                      <PopoverTrigger asChild>
                        <div className="cursor-pointer p-0">
                          <LuInfo className="size-4" />
                          <span className="sr-only">
                            {t("button.info", { ns: "common" })}
                          </span>
                        </div>
                      </PopoverTrigger>
                      <PopoverContent className="w-80 text-xs">
                        {t("streaming.restreaming.desc.title", {
                          ns: "components/dialog",
                        })}
                        <div className="mt-2 flex items-center text-primary">
                          <Link
                            to="https://docs.frigate.video/configuration/live"
                            target="_blank"
                            rel="noopener noreferrer"
                            className="inline"
                          >
                            {t(
                              "streaming.restreaming.desc.readTheDocumentation",
                              {
                                ns: "components/dialog",
                              },
                            )}
                            <LuExternalLink className="ml-2 inline-flex size-3" />
                          </Link>
                        </div>
                      </PopoverContent>
                    </Popover>
                  </div>
                </div>
              )}
              {isRestreamed &&
                Object.values(camera.live.streams).length > 0 && (
                  <div className="flex flex-col gap-1">
                    <Label htmlFor="streaming-method">
                      {t("stream.title")}
                    </Label>
                    <Select
                      value={streamName}
                      onValueChange={(value) => {
                        setStreamName?.(value);
                      }}
                    >
                      <SelectTrigger className="w-full">
                        {Object.keys(camera.live.streams).find(
                          (key) => camera.live.streams[key] === streamName,
                        )}
                      </SelectTrigger>

                      <SelectContent>
                        <SelectGroup>
                          {Object.entries(camera.live.streams).map(
                            ([stream, name]) => (
                              <SelectItem
                                key={stream}
                                className="cursor-pointer"
                                value={name}
                              >
                                {stream}
                              </SelectItem>
                            ),
                          )}
                        </SelectGroup>
                      </SelectContent>
                    </Select>

                    {preferredLiveMode != "jsmpeg" && isRestreamed && (
                      <div className="flex flex-row items-center gap-1 text-sm text-muted-foreground">
                        {supportsAudioOutput ? (
                          <>
                            <LuCheck className="size-4 text-success" />
                            <div>{t("stream.audio.available")}</div>
                          </>
                        ) : (
                          <>
                            <LuX className="size-4 text-danger" />
                            <div>{t("stream.audio.unavailable")}</div>
                            <Popover>
                              <PopoverTrigger asChild>
                                <div className="cursor-pointer p-0">
                                  <LuInfo className="size-4" />
                                  <span className="sr-only">
                                    {t("button.info", { ns: "common" })}
                                  </span>
                                </div>
                              </PopoverTrigger>
                              <PopoverContent className="w-80 text-xs">
                                {t("stream.audio.tips.title")}
                                <div className="mt-2 flex items-center text-primary">
                                  <Link
                                    to="https://docs.frigate.video/configuration/live"
                                    target="_blank"
                                    rel="noopener noreferrer"
                                    className="inline"
                                  >
                                    {t("stream.audio.tips.documentation")}
                                    <LuExternalLink className="ml-2 inline-flex size-3" />
                                  </Link>
                                </div>
                              </PopoverContent>
                            </Popover>
                          </>
                        )}
                      </div>
                    )}
                    {preferredLiveMode != "jsmpeg" &&
                      isRestreamed &&
                      supportsAudioOutput && (
                        <div className="flex flex-row items-center gap-1 text-sm text-muted-foreground">
                          {supports2WayTalk ? (
                            <>
                              <LuCheck className="size-4 text-success" />
                              <div>{t("stream.twoWayTalk.available")}</div>
                            </>
                          ) : (
                            <>
                              <LuX className="size-4 text-danger" />
                              <div>{t("stream.twoWayTalk.available")}</div>
                              <Popover>
                                <PopoverTrigger asChild>
                                  <div className="cursor-pointer p-0">
                                    <LuInfo className="size-4" />
                                    <span className="sr-only">
                                      {t("button.info", { ns: "common" })}
                                    </span>
                                  </div>
                                </PopoverTrigger>
                                <PopoverContent className="w-80 text-xs">
                                  {t("stream.twoWayTalk.tips")}
                                  <div className="mt-2 flex items-center text-primary">
                                    <Link
                                      to="https://docs.frigate.video/configuration/live/#webrtc-extra-configuration"
                                      target="_blank"
                                      rel="noopener noreferrer"
                                      className="inline"
                                    >
                                      {t(
                                        "stream.twoWayTalk.tips.documentation",
                                      )}
                                      <LuExternalLink className="ml-2 inline-flex size-3" />
                                    </Link>
                                  </div>
                                </PopoverContent>
                              </Popover>
                            </>
                          )}
                        </div>
                      )}

                    {preferredLiveMode == "jsmpeg" && isRestreamed && (
                      <div className="flex flex-col items-center gap-3">
                        <div className="flex flex-row items-center gap-2">
                          <IoIosWarning className="mr-1 size-8 text-danger" />

                          <p className="text-sm">
                            {t("stream.lowBandwidth.tips")}
                          </p>
                        </div>
                        <Button
                          className={`flex items-center gap-2.5 rounded-lg`}
                          aria-label={t("stream.lowBandwidth.resetStream")}
                          variant="outline"
                          size="sm"
                          onClick={() => setLowBandwidth(false)}
                        >
                          <MdOutlineRestartAlt className="size-5 text-primary-variant" />
                          <div className="text-primary-variant">
                            {t("stream.lowBandwidth.resetStream")}
                          </div>
                        </Button>
                      </div>
                    )}
                  </div>
                )}
              {isRestreamed && (
                <div className="flex flex-col gap-1">
                  <div className="flex items-center justify-between">
                    <Label
                      className="mx-0 cursor-pointer text-primary"
                      htmlFor="backgroundplay"
                    >
                      {t("stream.playInBackground.label")}
                    </Label>
                    <Switch
                      className="ml-1"
                      id="backgroundplay"
                      checked={playInBackground}
                      onCheckedChange={(checked) =>
                        setPlayInBackground(checked)
                      }
                    />
                  </div>
                  <p className="text-sm text-muted-foreground">
                    {t("stream.playInBackground.tips")}
                  </p>
                </div>
              )}
              <div className="flex flex-col gap-1">
                <div className="flex items-center justify-between">
                  <Label
                    className="mx-0 cursor-pointer text-primary"
                    htmlFor="showstats"
                  >
                    {t("streaming.showStats.label", {
                      ns: "components/dialog",
                    })}
                  </Label>
                  <Switch
                    className="ml-1"
                    id="showstats"
                    checked={showStats}
                    onCheckedChange={(checked) => setShowStats(checked)}
                  />
                </div>
                <p className="text-sm text-muted-foreground">
                  {t("streaming.showStats.desc", {
                    ns: "components/dialog",
                  })}
                </p>
              </div>
              <div className="flex flex-col gap-1">
                <div className="flex items-center justify-between text-sm font-medium leading-none">
                  {t("streaming.debugView", {
                    ns: "components/dialog",
                  })}
                  <LuExternalLink
                    onClick={() =>
                      navigate(`/settings?page=debug&camera=${camera.name}`)
                    }
                    className="ml-2 inline-flex size-5 cursor-pointer"
                  />
                </div>
              </div>
            </div>
          </DropdownMenuContent>
        </DropdownMenu>
      </>
    );
  }

  // mobile doesn't show settings in fullscreen view
  if (fullscreen) {
    return;
  }

  return (
    <Drawer>
      <DrawerTrigger>
        <CameraFeatureToggle
          className="p-2 landscape:size-9"
          variant="primary"
          Icon={FaCog}
          isActive={false}
          title={t("cameraSettings.title", { camera })}
        />
      </DrawerTrigger>
      <DrawerContent className="rounded-2xl px-2 py-4">
        <div className="mt-2 flex flex-col gap-2">
          {isAdmin && (
            <>
              <FilterSwitch
                label={t("cameraSettings.cameraEnabled")}
                isChecked={enabledState == "ON"}
                onCheckedChange={() =>
                  sendEnabled(enabledState == "ON" ? "OFF" : "ON")
                }
              />
              <FilterSwitch
                label={t("cameraSettings.objectDetection")}
                isChecked={detectState == "ON"}
                onCheckedChange={() =>
                  sendDetect(detectState == "ON" ? "OFF" : "ON")
                }
              />
              {recordingEnabled && (
                <FilterSwitch
                  label={t("cameraSettings.recording")}
                  isChecked={recordState == "ON"}
                  onCheckedChange={() =>
                    sendRecord(recordState == "ON" ? "OFF" : "ON")
                  }
                />
              )}
              <FilterSwitch
                label={t("cameraSettings.snapshots")}
                isChecked={snapshotState == "ON"}
                onCheckedChange={() =>
                  sendSnapshot(snapshotState == "ON" ? "OFF" : "ON")
                }
              />
              {audioDetectEnabled && (
                <FilterSwitch
                  label={t("cameraSettings.audioDetection")}
                  isChecked={audioState == "ON"}
                  onCheckedChange={() =>
                    sendAudio(audioState == "ON" ? "OFF" : "ON")
                  }
                />
              )}
              {autotrackingEnabled && (
                <FilterSwitch
                  label={t("cameraSettings.autotracking")}
                  isChecked={autotrackingState == "ON"}
                  onCheckedChange={() =>
                    sendAutotracking(autotrackingState == "ON" ? "OFF" : "ON")
                  }
                />
              )}
            </>
          )}
        </div>

        <div className="mt-3 flex flex-col gap-5">
          {!isRestreamed && (
            <div className="flex flex-col gap-2 p-2">
              <Label>{t("streaming.title", { ns: "components/dialog" })}</Label>
              <div className="flex flex-row items-center gap-1 text-sm text-muted-foreground">
                <LuX className="size-4 text-danger" />
                <div>
                  {t("streaming.restreaming.disabled", {
                    ns: "components/dialog",
                  })}
                </div>
                <Popover>
                  <PopoverTrigger asChild>
                    <div className="cursor-pointer p-0">
                      <LuInfo className="size-4" />
                      <span className="sr-only">
                        {t("button.info", { ns: "common" })}
                      </span>
                    </div>
                  </PopoverTrigger>
                  <PopoverContent className="w-80 text-xs">
                    {t("streaming.restreaming.desc", {
                      ns: "components/dialog",
                    })}
                    <div className="mt-2 flex items-center text-primary">
                      <Link
                        to="https://docs.frigate.video/configuration/live"
                        target="_blank"
                        rel="noopener noreferrer"
                        className="inline"
                      >
                        {t("streaming.restreaming.readTheDocumentation", {
                          ns: "components/dialog",
                        })}
                        <LuExternalLink className="ml-2 inline-flex size-3" />
                      </Link>
                    </div>
                  </PopoverContent>
                </Popover>
              </div>
            </div>
          )}
          {isRestreamed && Object.values(camera.live.streams).length > 0 && (
            <div className="mt-1 p-2">
              <div className="mb-1 text-sm">{t("stream.title")}</div>
              <Select
                value={streamName}
                onValueChange={(value) => {
                  setStreamName?.(value);
                }}
              >
                <SelectTrigger className="w-full">
                  {Object.keys(camera.live.streams).find(
                    (key) => camera.live.streams[key] === streamName,
                  )}
                </SelectTrigger>

                <SelectContent>
                  <SelectGroup>
                    {Object.entries(camera.live.streams).map(
                      ([stream, name]) => (
                        <SelectItem
                          key={stream}
                          className="cursor-pointer"
                          value={name}
                        >
                          {stream}
                        </SelectItem>
                      ),
                    )}
                  </SelectGroup>
                </SelectContent>
              </Select>
              {preferredLiveMode != "jsmpeg" && isRestreamed && (
                <div className="mt-1 flex flex-row items-center gap-1 text-sm text-muted-foreground">
                  {supportsAudioOutput ? (
                    <>
                      <LuCheck className="size-4 text-success" />
                      <div>{t("stream.audio.available")}</div>
                    </>
                  ) : (
                    <>
                      <LuX className="size-4 text-danger" />
                      <div>{t("stream.audio.unavailable")}</div>
                      <Popover>
                        <PopoverTrigger asChild>
                          <div className="cursor-pointer p-0">
                            <LuInfo className="size-4" />
                            <span className="sr-only">
                              {t("button.info", { ns: "common" })}
                            </span>
                          </div>
                        </PopoverTrigger>
                        <PopoverContent className="w-52 text-xs">
                          {t("stream.audio.tips.title")}
                          <div className="mt-2 flex items-center text-primary">
                            <Link
                              to="https://docs.frigate.video/configuration/live"
                              target="_blank"
                              rel="noopener noreferrer"
                              className="inline"
                            >
                              {t("stream.audio.tips.documentation")}
                              <LuExternalLink className="ml-2 inline-flex size-3" />
                            </Link>
                          </div>
                        </PopoverContent>
                      </Popover>
                    </>
                  )}
                </div>
              )}
              {preferredLiveMode != "jsmpeg" &&
                isRestreamed &&
                supportsAudioOutput && (
                  <div className="flex flex-row items-center gap-1 text-sm text-muted-foreground">
                    {supports2WayTalk ? (
                      <>
                        <LuCheck className="size-4 text-success" />
                        <div>{t("stream.twoWayTalk.available")}</div>
                      </>
                    ) : (
                      <>
                        <LuX className="size-4 text-danger" />
                        <div>{t("stream.twoWayTalk.unavailable")}</div>
                        <Popover>
                          <PopoverTrigger asChild>
                            <div className="cursor-pointer p-0">
                              <LuInfo className="size-4" />
                              <span className="sr-only">
                                {t("button.info", { ns: "common" })}
                              </span>
                            </div>
                          </PopoverTrigger>
                          <PopoverContent className="w-52 text-xs">
                            {t("stream.twoWayTalk.tips")}
                            <div className="mt-2 flex items-center text-primary">
                              <Link
                                to="https://docs.frigate.video/configuration/live/#webrtc-extra-configuration"
                                target="_blank"
                                rel="noopener noreferrer"
                                className="inline"
                              >
                                {t("stream.twoWayTalk.tips.documentation")}
                                <LuExternalLink className="ml-2 inline-flex size-3" />
                              </Link>
                            </div>
                          </PopoverContent>
                        </Popover>
                      </>
                    )}
                  </div>
                )}
              {preferredLiveMode == "jsmpeg" && isRestreamed && (
                <div className="mt-2 flex flex-col items-center gap-3">
                  <div className="flex flex-row items-center gap-2">
                    <IoIosWarning className="mr-1 size-8 text-danger" />

                    <p className="text-sm">{t("stream.lowBandwidth.tips")}</p>
                  </div>
                  <Button
                    className={`flex items-center gap-2.5 rounded-lg`}
                    aria-label={t("stream.lowBandwidth.resetStream")}
                    variant="outline"
                    size="sm"
                    onClick={() => setLowBandwidth(false)}
                  >
                    <MdOutlineRestartAlt className="size-5 text-primary-variant" />
                    <div className="text-primary-variant">
                      {t("stream.lowBandwidth.resetStream")}
                    </div>
                  </Button>
                </div>
              )}
            </div>
          )}
          <div className="flex flex-col gap-1 px-2">
            <div className="mb-1 text-sm font-medium leading-none">
              {t("manualRecording.title")}
            </div>
            <Button
              onClick={handleEventButtonClick}
              className={cn(
                "w-full",
                isRecording && "animate-pulse bg-red-500 hover:bg-red-600",
              )}
            >
              {t("manualRecording." + isRecording ? "end" : "start")}
            </Button>
            <p className="text-sm text-muted-foreground">
              {t("manualRecording.tips")}
            </p>
          </div>
          {isRestreamed && (
            <>
              <div className="flex flex-col gap-2">
                <FilterSwitch
                  label={t("manualRecording.playInBackground.label")}
                  isChecked={playInBackground}
                  onCheckedChange={(checked) => {
                    setPlayInBackground(checked);
                  }}
                />
                <p className="mx-2 -mt-2 text-sm text-muted-foreground">
                  {t("manualRecording.playInBackground.desc")}
                </p>
              </div>
              <div className="flex flex-col gap-2">
                <FilterSwitch
                  label={t("manualRecording.showStats.label")}
                  isChecked={showStats}
                  onCheckedChange={(checked) => {
                    setShowStats(checked);
                  }}
                />
                <p className="mx-2 -mt-2 text-sm text-muted-foreground">
                  {t("manualRecording.showStats.desc")}
                </p>
              </div>
            </>
          )}
          <div className="mb-3 flex flex-col gap-1 px-2">
            <div className="flex items-center justify-between text-sm font-medium leading-none">
              {t("manualRecording.debugView")}
              <LuExternalLink
                onClick={() =>
                  navigate(`/settings?page=debug&camera=${camera.name}`)
                }
                className="ml-2 inline-flex size-5 cursor-pointer"
              />
            </div>
          </div>
        </div>
      </DrawerContent>
    </Drawer>
  );
}<|MERGE_RESOLUTION|>--- conflicted
+++ resolved
@@ -1252,11 +1252,7 @@
                   <div className="flex flex-row items-center gap-1 text-sm text-muted-foreground">
                     <LuX className="size-4 text-danger" />
                     <div>
-<<<<<<< HEAD
-                      {t("streaming.restreaming.notEnabled", {
-=======
                       {t("streaming.restreaming.disabled", {
->>>>>>> 03da70cb
                         ns: "components/dialog",
                       })}
                     </div>
