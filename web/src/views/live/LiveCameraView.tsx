import {
  useAudioState,
  useAutotrackingState,
  useDetectState,
  useEnabledState,
  usePtzCommand,
  useRecordingsState,
  useSnapshotsState,
} from "@/api/ws";
import CameraFeatureToggle from "@/components/dynamic/CameraFeatureToggle";
import FilterSwitch from "@/components/filter/FilterSwitch";
import LivePlayer from "@/components/player/LivePlayer";
import { Button } from "@/components/ui/button";
import { Drawer, DrawerContent, DrawerTrigger } from "@/components/ui/drawer";
import {
  DropdownMenu,
  DropdownMenuContent,
  DropdownMenuItem,
  DropdownMenuTrigger,
} from "@/components/ui/dropdown-menu";
import {
  Popover,
  PopoverContent,
  PopoverTrigger,
} from "@/components/ui/popover";
import {
  Tooltip,
  TooltipContent,
  TooltipProvider,
  TooltipTrigger,
} from "@/components/ui/tooltip";
import { useResizeObserver } from "@/hooks/resize-observer";
import useKeyboardListener from "@/hooks/use-keyboard-listener";
import { CameraConfig, FrigateConfig } from "@/types/frigateConfig";
import {
  LivePlayerError,
  LiveStreamMetadata,
  VideoResolutionType,
} from "@/types/live";
import { CameraPtzInfo } from "@/types/ptz";
import { RecordingStartingPoint } from "@/types/record";
import React, {
  ReactNode,
  useCallback,
  useEffect,
  useMemo,
  useRef,
  useState,
} from "react";
import {
  isDesktop,
  isFirefox,
  isIOS,
  isMobile,
  isTablet,
  useMobileOrientation,
} from "react-device-detect";
import { BsThreeDotsVertical } from "react-icons/bs";
import {
  FaAngleDown,
  FaAngleLeft,
  FaAngleRight,
  FaAngleUp,
  FaCog,
  FaCompress,
  FaExpand,
  FaMicrophone,
  FaMicrophoneSlash,
} from "react-icons/fa";
import { GiSpeaker, GiSpeakerOff } from "react-icons/gi";
import {
  TbRecordMail,
  TbRecordMailOff,
  TbViewfinder,
  TbViewfinderOff,
} from "react-icons/tb";
import { IoIosWarning, IoMdArrowRoundBack } from "react-icons/io";
import {
  LuCheck,
  LuEar,
  LuEarOff,
  LuExternalLink,
  LuHistory,
  LuInfo,
  LuPictureInPicture,
  LuPower,
  LuPowerOff,
  LuVideo,
  LuVideoOff,
  LuX,
} from "react-icons/lu";
import {
  MdNoPhotography,
  MdOutlineRestartAlt,
  MdPersonOff,
  MdPersonSearch,
  MdPhotoCamera,
  MdZoomIn,
  MdZoomOut,
} from "react-icons/md";
import { Link, useNavigate } from "react-router-dom";
import { TransformWrapper, TransformComponent } from "react-zoom-pan-pinch";
import useSWR from "swr";
import { cn } from "@/lib/utils";
import { useSessionPersistence } from "@/hooks/use-session-persistence";

import {
  Select,
  SelectContent,
  SelectGroup,
  SelectItem,
  SelectTrigger,
} from "@/components/ui/select";
import { usePersistence } from "@/hooks/use-persistence";
import { Label } from "@/components/ui/label";
import { Switch } from "@/components/ui/switch";
import axios from "axios";
import { toast } from "sonner";
import { Toaster } from "@/components/ui/sonner";
import { useIsAdmin } from "@/hooks/use-is-admin";
import { useTranslation } from "react-i18next";

type LiveCameraViewProps = {
  config?: FrigateConfig;
  camera: CameraConfig;
  supportsFullscreen: boolean;
  fullscreen: boolean;
  toggleFullscreen: () => void;
};
export default function LiveCameraView({
  config,
  camera,
  supportsFullscreen,
  fullscreen,
  toggleFullscreen,
}: LiveCameraViewProps) {
  const { t } = useTranslation(["views/live"]);
  const navigate = useNavigate();
  const { isPortrait } = useMobileOrientation();
  const mainRef = useRef<HTMLDivElement | null>(null);
  const containerRef = useRef<HTMLDivElement>(null);
  const [{ width: windowWidth, height: windowHeight }] =
    useResizeObserver(window);

  // supported features

  const [streamName, setStreamName] = usePersistence<string>(
    `${camera.name}-stream`,
    Object.values(camera.live.streams)[0],
  );

  const isRestreamed = useMemo(
    () =>
      config &&
      Object.keys(config.go2rtc.streams || {}).includes(streamName ?? ""),
    [config, streamName],
  );

  const { data: cameraMetadata } = useSWR<LiveStreamMetadata>(
    isRestreamed ? `go2rtc/streams/${streamName}` : null,
    {
      revalidateOnFocus: false,
    },
  );

  const supports2WayTalk = useMemo(() => {
    if (!window.isSecureContext || !cameraMetadata) {
      return false;
    }

    return (
      cameraMetadata.producers.find(
        (prod) =>
          prod.medias &&
          prod.medias.find((media) => media.includes("audio, sendonly")) !=
            undefined,
      ) != undefined
    );
  }, [cameraMetadata]);
  const supportsAudioOutput = useMemo(() => {
    if (!cameraMetadata) {
      return false;
    }

    return (
      cameraMetadata.producers.find(
        (prod) =>
          prod.medias &&
          prod.medias.find((media) => media.includes("audio, recvonly")) !=
            undefined,
      ) != undefined
    );
  }, [cameraMetadata]);

  // camera enabled state
  const { payload: enabledState } = useEnabledState(camera.name);
  const cameraEnabled = enabledState === "ON";

  // click overlay for ptzs

  const [clickOverlay, setClickOverlay] = useState(false);
  const clickOverlayRef = useRef<HTMLDivElement>(null);
  const { send: sendPtz } = usePtzCommand(camera.name);

  const handleOverlayClick = useCallback(
    (
      e: React.MouseEvent<HTMLDivElement> | React.TouchEvent<HTMLDivElement>,
    ) => {
      if (!clickOverlay) {
        return;
      }

      let clientX;
      let clientY;
      if ("TouchEvent" in window && e.nativeEvent instanceof TouchEvent) {
        clientX = e.nativeEvent.touches[0].clientX;
        clientY = e.nativeEvent.touches[0].clientY;
      } else if (e.nativeEvent instanceof MouseEvent) {
        clientX = e.nativeEvent.clientX;
        clientY = e.nativeEvent.clientY;
      }

      if (clickOverlayRef.current && clientX && clientY) {
        const rect = clickOverlayRef.current.getBoundingClientRect();

        const normalizedX = (clientX - rect.left) / rect.width;
        const normalizedY = (clientY - rect.top) / rect.height;

        const pan = (normalizedX - 0.5) * 2;
        const tilt = (0.5 - normalizedY) * 2;

        sendPtz(`move_relative_${pan}_${tilt}`);
      }
    },
    [clickOverlayRef, clickOverlay, sendPtz],
  );

  // pip state

  useEffect(() => {
    setPip(document.pictureInPictureElement != null);
    // we know that these deps are correct
    // eslint-disable-next-line react-hooks/exhaustive-deps
  }, [document.pictureInPictureElement]);

  // playback state

  const [audio, setAudio] = useSessionPersistence("liveAudio", false);
  const [mic, setMic] = useState(false);
  const [webRTC, setWebRTC] = useState(false);
  const [pip, setPip] = useState(false);
  const [lowBandwidth, setLowBandwidth] = useState(false);

  const [playInBackground, setPlayInBackground] = usePersistence<boolean>(
    `${camera.name}-background-play`,
    false,
  );

  const [showStats, setShowStats] = useState(false);

  const [fullResolution, setFullResolution] = useState<VideoResolutionType>({
    width: 0,
    height: 0,
  });

  const preferredLiveMode = useMemo(() => {
    if (mic) {
      return "webrtc";
    }

    if (webRTC && isRestreamed) {
      return "webrtc";
    }

    if (webRTC && !isRestreamed) {
      return "jsmpeg";
    }

    if (lowBandwidth) {
      return "jsmpeg";
    }

    if (!("MediaSource" in window || "ManagedMediaSource" in window)) {
      return "webrtc";
    }

    if (!isRestreamed) {
      return "jsmpeg";
    }

    return "mse";
  }, [lowBandwidth, mic, webRTC, isRestreamed]);

  useKeyboardListener(["m"], (key, modifiers) => {
    if (!modifiers.down) {
      return;
    }

    switch (key) {
      case "m":
        if (supportsAudioOutput) {
          setAudio(!audio);
        }
        break;
      case "t":
        if (supports2WayTalk) {
          setMic(!mic);
        }
        break;
    }
  });

  // layout state

  const windowAspectRatio = useMemo(() => {
    return windowWidth / windowHeight;
  }, [windowWidth, windowHeight]);

  const containerAspectRatio = useMemo(() => {
    if (!containerRef.current) {
      return windowAspectRatio;
    }

    return containerRef.current.clientWidth / containerRef.current.clientHeight;
  }, [windowAspectRatio, containerRef]);

  const cameraAspectRatio = useMemo(() => {
    if (fullResolution.width && fullResolution.height) {
      return fullResolution.width / fullResolution.height;
    } else {
      return camera.detect.width / camera.detect.height;
    }
  }, [camera, fullResolution]);

  const constrainedAspectRatio = useMemo<number>(() => {
    if (isMobile || fullscreen) {
      return cameraAspectRatio;
    } else {
      return containerAspectRatio < cameraAspectRatio
        ? containerAspectRatio
        : cameraAspectRatio;
    }
  }, [cameraAspectRatio, containerAspectRatio, fullscreen]);

  const growClassName = useMemo(() => {
    if (isMobile) {
      if (isPortrait) {
        return "absolute left-0.5 right-0.5 top-[50%] -translate-y-[50%]";
      } else {
        if (cameraAspectRatio > containerAspectRatio) {
          return "p-2 absolute left-0 top-[50%] -translate-y-[50%]";
        } else {
          return "p-2 absolute top-0.5 bottom-0.5 left-[50%] -translate-x-[50%]";
        }
      }
    }

    if (fullscreen) {
      if (cameraAspectRatio > containerAspectRatio) {
        return "absolute inset-x-2 top-[50%] -translate-y-[50%]";
      } else {
        return "absolute inset-y-2 left-[50%] -translate-x-[50%]";
      }
    } else {
      return "absolute top-0.5 bottom-0.5 left-[50%] -translate-x-[50%]";
    }
  }, [fullscreen, isPortrait, cameraAspectRatio, containerAspectRatio]);

  // On mobile devices that support it, try to orient screen
  // to best fit the camera feed in fullscreen mode
  useEffect(() => {
    // eslint-disable-next-line @typescript-eslint/no-explicit-any
    const screenOrientation = screen.orientation as any;
    if (!screenOrientation.lock || !screenOrientation.unlock) {
      // Browser does not support ScreenOrientation APIs that we need
      return;
    }

    if (fullscreen) {
      const orientationForBestFit =
        cameraAspectRatio > 1 ? "landscape" : "portrait";

      // If the current device doesn't support locking orientation,
      // this promise will reject with an error that we can ignore
      screenOrientation.lock(orientationForBestFit).catch(() => {});
    }

    return () => screenOrientation.unlock();
  }, [fullscreen, cameraAspectRatio]);

  const handleError = useCallback(
    (e: LivePlayerError) => {
      if (e) {
        if (
          !webRTC &&
          config &&
          config.go2rtc?.webrtc?.candidates?.length > 0
        ) {
          setWebRTC(true);
        } else {
          setWebRTC(false);
          setLowBandwidth(true);
        }
      }
    },
    [config, webRTC],
  );

  return (
    <TransformWrapper minScale={1.0} wheel={{ smoothStep: 0.005 }}>
      <Toaster position="top-center" closeButton={true} />
      <div
        ref={mainRef}
        className={
          fullscreen
            ? `fixed inset-0 z-30 bg-black`
            : `flex size-full flex-col p-2 ${isMobile ? "landscape:flex-row landscape:gap-1" : ""}`
        }
      >
        <div
          className={
            fullscreen
              ? `absolute right-32 top-1 z-40 ${isMobile ? "landscape:bottom-1 landscape:left-2 landscape:right-auto landscape:top-auto" : ""}`
              : `flex h-12 w-full flex-row items-center justify-between ${isMobile ? "landscape:h-full landscape:w-12 landscape:flex-col" : ""}`
          }
        >
          {!fullscreen ? (
            <div
              className={`flex items-center gap-2 ${isMobile ? "landscape:flex-col" : ""}`}
            >
              <Button
                className={`flex items-center gap-2.5 rounded-lg`}
                aria-label="Go back"
                size="sm"
                onClick={() => navigate(-1)}
              >
                <IoMdArrowRoundBack className="size-5 text-secondary-foreground" />
                {isDesktop && (
                  <div className="text-primary">
                    {t("button.back", { ns: "common" })}
                  </div>
                )}
              </Button>
              <Button
                className="flex items-center gap-2.5 rounded-lg"
                aria-label="Show historical footage"
                size="sm"
                onClick={() => {
                  navigate("review", {
                    state: {
                      severity: "alert",
                      recording: {
                        camera: camera.name,
                        startTime: Date.now() / 1000 - 30,
                        severity: "alert",
                      } as RecordingStartingPoint,
                    },
                  });
                }}
              >
                <LuHistory className="size-5 text-secondary-foreground" />
                {isDesktop && (
                  <div className="text-primary">
                    {t("button.history", { ns: "common" })}
                  </div>
                )}
              </Button>
            </div>
          ) : (
            <div />
          )}
          <TooltipProvider>
            <div
              className={`flex flex-row items-center gap-2 *:rounded-lg ${isMobile ? "landscape:flex-col" : ""}`}
            >
              {fullscreen && (
                <Button
                  className="bg-gray-500 bg-gradient-to-br from-gray-400 to-gray-500 text-primary"
                  aria-label="Go back"
                  size="sm"
                  onClick={() => navigate(-1)}
                >
                  <IoMdArrowRoundBack className="size-5 text-secondary-foreground" />
                  {isDesktop && (
                    <div className="text-secondary-foreground">
                      {t("button.back", { ns: "common" })}
                    </div>
                  )}
                </Button>
              )}
              {supportsFullscreen && (
                <CameraFeatureToggle
                  className="p-2 md:p-0"
                  variant={fullscreen ? "overlay" : "primary"}
                  Icon={fullscreen ? FaCompress : FaExpand}
                  isActive={fullscreen}
                  title={
                    fullscreen
                      ? t("button.close", { ns: "common" })
                      : t("button.fullscreen", { ns: "common" })
                  }
                  onClick={toggleFullscreen}
                />
              )}
              {!isIOS && !isFirefox && preferredLiveMode != "jsmpeg" && (
                <CameraFeatureToggle
                  className="p-2 md:p-0"
                  variant={fullscreen ? "overlay" : "primary"}
                  Icon={LuPictureInPicture}
                  isActive={pip}
                  title={
                    pip
                      ? t("button.close", { ns: "common" })
                      : t("button.pictureInPicture", { ns: "common" })
                  }
                  onClick={() => {
                    if (!pip) {
                      setPip(true);
                    } else {
                      document.exitPictureInPicture();
                      setPip(false);
                    }
                  }}
                  disabled={!cameraEnabled}
                />
              )}
              {supports2WayTalk && (
                <CameraFeatureToggle
                  className="p-2 md:p-0"
                  variant={fullscreen ? "overlay" : "primary"}
                  Icon={mic ? FaMicrophone : FaMicrophoneSlash}
                  isActive={mic}
                  title={`${mic ? "Disable" : "Enable"} Two Way Talk`}
                  onClick={() => {
                    setMic(!mic);
                    if (!mic && !audio) {
                      setAudio(true);
                    }
                  }}
                  disabled={!cameraEnabled}
                />
              )}
              {supportsAudioOutput && preferredLiveMode != "jsmpeg" && (
                <CameraFeatureToggle
                  className="p-2 md:p-0"
                  variant={fullscreen ? "overlay" : "primary"}
                  Icon={audio ? GiSpeaker : GiSpeakerOff}
                  isActive={audio ?? false}
                  title={`${audio ? "Disable" : "Enable"} Camera Audio`}
                  onClick={() => setAudio(!audio)}
                  disabled={!cameraEnabled}
                />
              )}
              <FrigateCameraFeatures
                camera={camera}
                recordingEnabled={camera.record.enabled_in_config}
                audioDetectEnabled={camera.audio.enabled_in_config}
                autotrackingEnabled={
                  camera.onvif.autotracking.enabled_in_config
                }
                fullscreen={fullscreen}
                streamName={streamName ?? ""}
                setStreamName={setStreamName}
                preferredLiveMode={preferredLiveMode}
                playInBackground={playInBackground ?? false}
                setPlayInBackground={setPlayInBackground}
                showStats={showStats}
                setShowStats={setShowStats}
                isRestreamed={isRestreamed ?? false}
                setLowBandwidth={setLowBandwidth}
                supportsAudioOutput={supportsAudioOutput}
                supports2WayTalk={supports2WayTalk}
                cameraEnabled={cameraEnabled}
              />
            </div>
          </TooltipProvider>
        </div>
        <div id="player-container" className="size-full" ref={containerRef}>
          <TransformComponent
            wrapperStyle={{
              width: "100%",
              height: "100%",
            }}
            contentStyle={{
              position: "relative",
              width: "100%",
              height: "100%",
              padding: "8px",
            }}
          >
            <div
              className={`flex flex-col items-center justify-center ${growClassName}`}
              ref={clickOverlayRef}
              onClick={handleOverlayClick}
              style={{
                aspectRatio: constrainedAspectRatio,
              }}
            >
              <LivePlayer
                key={camera.name}
                className={`${fullscreen ? "*:rounded-none" : ""}`}
                windowVisible
                showStillWithoutActivity={false}
                cameraConfig={camera}
                playAudio={audio}
                playInBackground={playInBackground ?? false}
                showStats={showStats}
                micEnabled={mic}
                iOSCompatFullScreen={isIOS}
                preferredLiveMode={preferredLiveMode}
                useWebGL={true}
                streamName={streamName ?? ""}
                pip={pip}
                containerRef={containerRef}
                setFullResolution={setFullResolution}
                onError={handleError}
              />
            </div>
          </TransformComponent>
        </div>
      </div>
      {camera.onvif.host != "" && (
        <div className="flex flex-col items-center justify-center">
          <PtzControlPanel
            camera={camera.name}
            clickOverlay={clickOverlay}
            setClickOverlay={setClickOverlay}
          />
        </div>
      )}
    </TransformWrapper>
  );
}

type TooltipButtonProps = {
  label: string;
  onClick?: () => void;
  onMouseDown?: (e: React.MouseEvent) => void;
  onMouseUp?: (e: React.MouseEvent) => void;
  onTouchStart?: (e: React.TouchEvent) => void;
  onTouchEnd?: (e: React.TouchEvent) => void;
  children: ReactNode;
  className?: string;
};

function TooltipButton({
  label,
  onClick,
  onMouseDown,
  onMouseUp,
  onTouchStart,
  onTouchEnd,
  children,
  className,
  ...props
}: TooltipButtonProps) {
  return (
    <TooltipProvider>
      <Tooltip>
        <TooltipTrigger asChild>
          <Button
            aria-label={label}
            onClick={onClick}
            onMouseDown={onMouseDown}
            onMouseUp={onMouseUp}
            onTouchStart={onTouchStart}
            onTouchEnd={onTouchEnd}
            className={className}
            {...props}
          >
            {children}
          </Button>
        </TooltipTrigger>
        <TooltipContent>
          <p>{label}</p>
        </TooltipContent>
      </Tooltip>
    </TooltipProvider>
  );
}

function PtzControlPanel({
  camera,
  clickOverlay,
  setClickOverlay,
}: {
  camera: string;
  clickOverlay: boolean;
  setClickOverlay: React.Dispatch<React.SetStateAction<boolean>>;
}) {
  const { t } = useTranslation(["views/live"]);
  const { data: ptz } = useSWR<CameraPtzInfo>(`${camera}/ptz/info`);

  const { send: sendPtz } = usePtzCommand(camera);

  const onStop = useCallback(
    (e: React.SyntheticEvent) => {
      e.preventDefault();
      sendPtz("STOP");
    },
    [sendPtz],
  );

  useKeyboardListener(
    [
      "ArrowLeft",
      "ArrowRight",
      "ArrowUp",
      "ArrowDown",
      "+",
      "-",
      "1",
      "2",
      "3",
      "4",
      "5",
      "6",
      "7",
      "8",
      "9",
    ],
    (key, modifiers) => {
      if (modifiers.repeat || !key) {
        return;
      }

      if (["1", "2", "3", "4", "5", "6", "7", "8", "9"].includes(key)) {
        const presetNumber = parseInt(key);
        if (
          ptz &&
          (ptz.presets?.length ?? 0) > 0 &&
          presetNumber <= ptz.presets.length
        ) {
          sendPtz(`preset_${ptz.presets[presetNumber - 1]}`);
        }
        return;
      }

      if (!modifiers.down) {
        sendPtz("STOP");
        return;
      }

      switch (key) {
        case "ArrowLeft":
          sendPtz("MOVE_LEFT");
          break;
        case "ArrowRight":
          sendPtz("MOVE_RIGHT");
          break;
        case "ArrowUp":
          sendPtz("MOVE_UP");
          break;
        case "ArrowDown":
          sendPtz("MOVE_DOWN");
          break;
        case "+":
          sendPtz("ZOOM_IN");
          break;
        case "-":
          sendPtz("ZOOM_OUT");
          break;
      }
    },
  );

  return (
    <div
      className={cn(
        "absolute inset-x-2 bottom-[10%] flex select-none flex-wrap items-center justify-center gap-1 md:left-[50%] md:-translate-x-[50%] md:flex-nowrap",
        isMobile && "landscape:ml-12",
      )}
    >
      {ptz?.features?.includes("pt") && (
        <>
          <TooltipButton
            label={t("ptz.move.left.label")}
            onMouseDown={(e) => {
              e.preventDefault();
              sendPtz("MOVE_LEFT");
            }}
            onTouchStart={(e) => {
              e.preventDefault();
              sendPtz("MOVE_LEFT");
            }}
            onMouseUp={onStop}
            onTouchEnd={onStop}
          >
            <FaAngleLeft />
          </TooltipButton>
          <TooltipButton
            label={t("ptz.move.up.label")}
            onMouseDown={(e) => {
              e.preventDefault();
              sendPtz("MOVE_UP");
            }}
            onTouchStart={(e) => {
              e.preventDefault();
              sendPtz("MOVE_UP");
            }}
            onMouseUp={onStop}
            onTouchEnd={onStop}
          >
            <FaAngleUp />
          </TooltipButton>
          <TooltipButton
            label={t("ptz.move.down.label")}
            onMouseDown={(e) => {
              e.preventDefault();
              sendPtz("MOVE_DOWN");
            }}
            onTouchStart={(e) => {
              e.preventDefault();
              sendPtz("MOVE_DOWN");
            }}
            onMouseUp={onStop}
            onTouchEnd={onStop}
          >
            <FaAngleDown />
          </TooltipButton>
          <TooltipButton
            label={t("ptz.move.right.label")}
            onMouseDown={(e) => {
              e.preventDefault();
              sendPtz("MOVE_RIGHT");
            }}
            onTouchStart={(e) => {
              e.preventDefault();
              sendPtz("MOVE_RIGHT");
            }}
            onMouseUp={onStop}
            onTouchEnd={onStop}
          >
            <FaAngleRight />
          </TooltipButton>
        </>
      )}
      {ptz?.features?.includes("zoom") && (
        <>
          <TooltipButton
            label={t("ptz.zoom.in.label")}
            onMouseDown={(e) => {
              e.preventDefault();
              sendPtz("ZOOM_IN");
            }}
            onTouchStart={(e) => {
              e.preventDefault();
              sendPtz("ZOOM_IN");
            }}
            onMouseUp={onStop}
            onTouchEnd={onStop}
          >
            <MdZoomIn />
          </TooltipButton>
          <TooltipButton
            label={t("ptz.zoom.out.label")}
            onMouseDown={(e) => {
              e.preventDefault();
              sendPtz("ZOOM_OUT");
            }}
            onTouchStart={(e) => {
              e.preventDefault();
              sendPtz("ZOOM_OUT");
            }}
            onMouseUp={onStop}
            onTouchEnd={onStop}
          >
            <MdZoomOut />
          </TooltipButton>
        </>
      )}

      {ptz?.features?.includes("pt-r-fov") && (
        <TooltipProvider>
          <Tooltip>
            <TooltipTrigger asChild>
              <Button
                className={`${clickOverlay ? "text-selected" : "text-primary"}`}
                aria-label="Click in the frame to center the camera"
                onClick={() => setClickOverlay(!clickOverlay)}
              >
                <TbViewfinder />
              </Button>
            </TooltipTrigger>
            <TooltipContent>
              <p>{clickOverlay ? "Disable" : "Enable"} click to move</p>
            </TooltipContent>
          </Tooltip>
        </TooltipProvider>
      )}
      {(ptz?.presets?.length ?? 0) > 0 && (
        <TooltipProvider>
          <Tooltip>
            <TooltipTrigger asChild>
              <DropdownMenu modal={!isDesktop}>
                <DropdownMenuTrigger asChild>
                  <Button aria-label="PTZ camera presets">
                    <BsThreeDotsVertical />
                  </Button>
                </DropdownMenuTrigger>
                <DropdownMenuContent
                  className="scrollbar-container max-h-[40dvh] overflow-y-auto"
                  onCloseAutoFocus={(e) => e.preventDefault()}
                >
                  {ptz?.presets.map((preset) => (
                    <DropdownMenuItem
                      key={preset}
                      aria-label={preset}
                      className="cursor-pointer"
                      onSelect={() => sendPtz(`preset_${preset}`)}
                    >
                      {preset}
                    </DropdownMenuItem>
                  ))}
                </DropdownMenuContent>
              </DropdownMenu>
            </TooltipTrigger>
            <TooltipContent>
              <p>PTZ camera presets</p>
            </TooltipContent>
          </Tooltip>
        </TooltipProvider>
      )}
    </div>
  );
}

function OnDemandRetentionMessage({ camera }: { camera: CameraConfig }) {
  const rankMap = { all: 0, motion: 1, active_objects: 2 };
  const getValidMode = (retain?: { mode?: string }): keyof typeof rankMap => {
    const mode = retain?.mode;
    return mode && mode in rankMap ? (mode as keyof typeof rankMap) : "all";
  };

  const recordRetainMode = getValidMode(camera.record.retain);
  const alertsRetainMode = getValidMode(camera.review.alerts.retain);

  const effectiveRetainMode =
    rankMap[alertsRetainMode] < rankMap[recordRetainMode]
      ? recordRetainMode
      : alertsRetainMode;

  const source = effectiveRetainMode === recordRetainMode ? "camera" : "alerts";

  return effectiveRetainMode !== "all" ? (
    <div>
      Your {source} recording retention configuration is set to{" "}
      <code>mode: {effectiveRetainMode}</code>, so this on-demand recording will
      only keep segments with {effectiveRetainMode.replaceAll("_", " ")}.
    </div>
  ) : null;
}

type FrigateCameraFeaturesProps = {
  camera: CameraConfig;
  recordingEnabled: boolean;
  audioDetectEnabled: boolean;
  autotrackingEnabled: boolean;
  fullscreen: boolean;
  streamName: string;
  setStreamName?: (value: string | undefined) => void;
  preferredLiveMode: string;
  playInBackground: boolean;
  setPlayInBackground: (value: boolean | undefined) => void;
  showStats: boolean;
  setShowStats: (value: boolean) => void;
  isRestreamed: boolean;
  setLowBandwidth: React.Dispatch<React.SetStateAction<boolean>>;
  supportsAudioOutput: boolean;
  supports2WayTalk: boolean;
  cameraEnabled: boolean;
};
function FrigateCameraFeatures({
  camera,
  recordingEnabled,
  audioDetectEnabled,
  autotrackingEnabled,
  fullscreen,
  streamName,
  setStreamName,
  preferredLiveMode,
  playInBackground,
  setPlayInBackground,
  showStats,
  setShowStats,
  isRestreamed,
  setLowBandwidth,
  supportsAudioOutput,
  supports2WayTalk,
  cameraEnabled,
}: FrigateCameraFeaturesProps) {
  const { t } = useTranslation(["views/live"]);

  const { payload: detectState, send: sendDetect } = useDetectState(
    camera.name,
  );
  const { payload: enabledState, send: sendEnabled } = useEnabledState(
    camera.name,
  );
  const { payload: recordState, send: sendRecord } = useRecordingsState(
    camera.name,
  );
  const { payload: snapshotState, send: sendSnapshot } = useSnapshotsState(
    camera.name,
  );
  const { payload: audioState, send: sendAudio } = useAudioState(camera.name);
  const { payload: autotrackingState, send: sendAutotracking } =
    useAutotrackingState(camera.name);

  // roles

  const isAdmin = useIsAdmin();

  // manual event

  const recordingEventIdRef = useRef<string | null>(null);
  const [isRecording, setIsRecording] = useState(false);
  const [activeToastId, setActiveToastId] = useState<string | number | null>(
    null,
  );

  const createEvent = useCallback(async () => {
    try {
      const response = await axios.post(
        `events/${camera.name}/on_demand/create`,
        {
          include_recording: true,
          duration: null,
        },
      );

      if (response.data.success) {
        recordingEventIdRef.current = response.data.event_id;
        setIsRecording(true);
        const toastId = toast.success(
          <div className="flex flex-col space-y-3">
<<<<<<< HEAD
            <div className="font-semibold">{t("manualRecording.started")}</div>
            {!camera.record.enabled || camera.record.retain.days == 0 ? (
              <div>{t("manualRecording.recordDisabledTips")}</div>
=======
            <div className="font-semibold">
              Started manual on-demand recording.
            </div>
            {!camera.record.enabled || camera.record.alerts.retain.days == 0 ? (
              <div>
                Since recording is disabled or restricted in the config for this
                camera, only a snapshot will be saved.
              </div>
>>>>>>> f305ff3a
            ) : (
              <OnDemandRetentionMessage camera={camera} />
            )}
          </div>,
          {
            position: "top-center",
            duration: 10000,
          },
        );
        setActiveToastId(toastId);
      }
    } catch (error) {
      toast.error(t("manualRecording.failedToStart"), {
        position: "top-center",
      });
    }
  }, [camera, t]);

  const endEvent = useCallback(() => {
    if (activeToastId) {
      toast.dismiss(activeToastId);
    }
    try {
      if (recordingEventIdRef.current) {
        axios.put(`events/${recordingEventIdRef.current}/end`, {
          end_time: Math.ceil(Date.now() / 1000),
        });
        recordingEventIdRef.current = null;
        setIsRecording(false);
        toast.success(t("manualRecording.ended"), {
          position: "top-center",
        });
      }
    } catch (error) {
      toast.error(t("manualRecording.failedToEnd"), {
        position: "top-center",
      });
    }
  }, [activeToastId, t]);

  const handleEventButtonClick = useCallback(() => {
    if (isRecording) {
      endEvent();
    } else {
      createEvent();
    }
  }, [createEvent, endEvent, isRecording]);

  useEffect(() => {
    // ensure manual event is stopped when component unmounts
    return () => {
      if (recordingEventIdRef.current) {
        endEvent();
      }
    };
    // mount/unmount only
    // eslint-disable-next-line react-hooks/exhaustive-deps
  }, []);

  // navigate for debug view

  const navigate = useNavigate();

  // desktop shows icons part of row
  if (isDesktop || isTablet) {
    return (
      <>
        {isAdmin && (
          <>
            <CameraFeatureToggle
              className="p-2 md:p-0"
              variant={fullscreen ? "overlay" : "primary"}
              Icon={enabledState == "ON" ? LuPower : LuPowerOff}
              isActive={enabledState == "ON"}
              title={
                enabledState == "ON" ? t("camera.disable") : t("camera.enable")
              }
              onClick={() => sendEnabled(enabledState == "ON" ? "OFF" : "ON")}
              disabled={false}
            />
            <CameraFeatureToggle
              className="p-2 md:p-0"
              variant={fullscreen ? "overlay" : "primary"}
              Icon={detectState == "ON" ? MdPersonSearch : MdPersonOff}
              isActive={detectState == "ON"}
              title={
                detectState == "ON" ? t("detect.disable") : t("detect.enable")
              }
              onClick={() => sendDetect(detectState == "ON" ? "OFF" : "ON")}
              disabled={!cameraEnabled}
            />
            <CameraFeatureToggle
              className="p-2 md:p-0"
              variant={fullscreen ? "overlay" : "primary"}
              Icon={recordState == "ON" ? LuVideo : LuVideoOff}
              isActive={recordState == "ON"}
              title={
                recordState == "ON"
                  ? t("recording.disable")
                  : t("recording.enable")
              }
              onClick={() => sendRecord(recordState == "ON" ? "OFF" : "ON")}
              disabled={!cameraEnabled}
            />
            <CameraFeatureToggle
              className="p-2 md:p-0"
              variant={fullscreen ? "overlay" : "primary"}
              Icon={snapshotState == "ON" ? MdPhotoCamera : MdNoPhotography}
              isActive={snapshotState == "ON"}
              title={
                snapshotState == "ON"
                  ? t("snapshots.disable")
                  : t("snapshots.enable")
              }
              onClick={() => sendSnapshot(snapshotState == "ON" ? "OFF" : "ON")}
              disabled={!cameraEnabled}
            />
            {audioDetectEnabled && (
              <CameraFeatureToggle
                className="p-2 md:p-0"
                variant={fullscreen ? "overlay" : "primary"}
                Icon={audioState == "ON" ? LuEar : LuEarOff}
                isActive={audioState == "ON"}
                title={
                  audioState == "ON"
                    ? t("audioDetect.disable")
                    : t("audioDetect.enable")
                }
                onClick={() => sendAudio(audioState == "ON" ? "OFF" : "ON")}
                disabled={!cameraEnabled}
              />
            )}
            {autotrackingEnabled && (
              <CameraFeatureToggle
                className="p-2 md:p-0"
                variant={fullscreen ? "overlay" : "primary"}
                Icon={
                  autotrackingState == "ON" ? TbViewfinder : TbViewfinderOff
                }
                isActive={autotrackingState == "ON"}
                title={
                  autotrackingState == "ON"
                    ? t("autotracking.disable")
                    : t("autotracking.enable")
                }
                onClick={() =>
                  sendAutotracking(autotrackingState == "ON" ? "OFF" : "ON")
                }
                disabled={!cameraEnabled}
              />
            )}
          </>
        )}
        <CameraFeatureToggle
          className={cn(
            "p-2 md:p-0",
            isRecording && "animate-pulse bg-red-500 hover:bg-red-600",
          )}
          variant={fullscreen ? "overlay" : "primary"}
          Icon={isRecording ? TbRecordMail : TbRecordMailOff}
          isActive={isRecording}
          title={t("manualRecording." + (isRecording ? "stop" : "start"))}
          onClick={handleEventButtonClick}
          disabled={!cameraEnabled}
        />

        <DropdownMenu modal={false}>
          <DropdownMenuTrigger>
            <div
              className={cn(
                "flex flex-col items-center justify-center rounded-lg bg-secondary p-2 text-secondary-foreground md:p-0",
              )}
            >
              <FaCog
                className={`text-secondary-foreground" size-5 md:m-[6px]`}
              />
            </div>
          </DropdownMenuTrigger>
          <DropdownMenuContent className="max-w-96">
            <div className="flex flex-col gap-5 p-4">
              {!isRestreamed && (
                <div className="flex flex-col gap-2">
                  <Label>
                    {t("streaming.label", { ns: "components/dialog" })}
                  </Label>
                  <div className="flex flex-row items-center gap-1 text-sm text-muted-foreground">
                    <LuX className="size-4 text-danger" />
                    <div>
                      {t("streaming.restreaming.NotEnabled", {
                        ns: "components/dialog",
                      })}
                    </div>
                    <Popover>
                      <PopoverTrigger asChild>
                        <div className="cursor-pointer p-0">
                          <LuInfo className="size-4" />
                          <span className="sr-only">{t("button.info", {ns: "common"})}</span>
                        </div>
                      </PopoverTrigger>
                      <PopoverContent className="w-80 text-xs">
                        {t("streaming.restreaming.desc", {
                          ns: "components/dialog",
                        })}
                        <div className="mt-2 flex items-center text-primary">
                          <Link
                            to="https://docs.frigate.video/configuration/live"
                            target="_blank"
                            rel="noopener noreferrer"
                            className="inline"
                          >
                            {t("streaming.restreaming.readTheDocumentation", {
                              ns: "components/dialog",
                            })}
                            <LuExternalLink className="ml-2 inline-flex size-3" />
                          </Link>
                        </div>
                      </PopoverContent>
                    </Popover>
                  </div>
                </div>
              )}
              {isRestreamed &&
                Object.values(camera.live.streams).length > 0 && (
                  <div className="flex flex-col gap-1">
                    <Label htmlFor="streaming-method">{t("stream.title")}</Label>
                    <Select
                      value={streamName}
                      onValueChange={(value) => {
                        setStreamName?.(value);
                      }}
                    >
                      <SelectTrigger className="w-full">
                        {Object.keys(camera.live.streams).find(
                          (key) => camera.live.streams[key] === streamName,
                        )}
                      </SelectTrigger>

                      <SelectContent>
                        <SelectGroup>
                          {Object.entries(camera.live.streams).map(
                            ([stream, name]) => (
                              <SelectItem
                                key={stream}
                                className="cursor-pointer"
                                value={name}
                              >
                                {stream}
                              </SelectItem>
                            ),
                          )}
                        </SelectGroup>
                      </SelectContent>
                    </Select>

                    {preferredLiveMode != "jsmpeg" && isRestreamed && (
                      <div className="flex flex-row items-center gap-1 text-sm text-muted-foreground">
                        {supportsAudioOutput ? (
                          <>
                            <LuCheck className="size-4 text-success" />
                            <div>{t("stream.audio.available")}</div>
                          </>
                        ) : (
                          <>
                            <LuX className="size-4 text-danger" />
                            <div>{t("stream.audio.unavailable")}</div>
                            <Popover>
                              <PopoverTrigger asChild>
                                <div className="cursor-pointer p-0">
                                  <LuInfo className="size-4" />
                                  <span className="sr-only">{t("button.info", {ns:"common"})}</span>
                                </div>
                              </PopoverTrigger>
                              <PopoverContent className="w-80 text-xs">
                                {t("stream.audio.tips")}
                                <div className="mt-2 flex items-center text-primary">
                                  <Link
                                    to="https://docs.frigate.video/configuration/live"
                                    target="_blank"
                                    rel="noopener noreferrer"
                                    className="inline"
                                  >
                                    {t("stream.audio.tips.documentation")}
                                    <LuExternalLink className="ml-2 inline-flex size-3" />
                                  </Link>
                                </div>
                              </PopoverContent>
                            </Popover>
                          </>
                        )}
                      </div>
                    )}
                    {preferredLiveMode != "jsmpeg" &&
                      isRestreamed &&
                      supportsAudioOutput && (
                        <div className="flex flex-row items-center gap-1 text-sm text-muted-foreground">
                          {supports2WayTalk ? (
                            <>
                              <LuCheck className="size-4 text-success" />
                              <div>
                                {t("stream.twoWayTalk.available")}
                              </div>
                            </>
                          ) : (
                            <>
                              <LuX className="size-4 text-danger" />
                              <div>
                                {t("stream.twoWayTalk.available")}
                              </div>
                              <Popover>
                                <PopoverTrigger asChild>
                                  <div className="cursor-pointer p-0">
                                    <LuInfo className="size-4" />
                                    <span className="sr-only">{t("button.info", {ns: "common"})}</span>
                                  </div>
                                </PopoverTrigger>
                                <PopoverContent className="w-80 text-xs">
                                  {t("stream.twoWayTalk.tips")}
                                  <div className="mt-2 flex items-center text-primary">
                                    <Link
                                      to="https://docs.frigate.video/configuration/live/#webrtc-extra-configuration"
                                      target="_blank"
                                      rel="noopener noreferrer"
                                      className="inline"
                                    >
                                      {t("stream.twoWayTalk.tips.documentation")}
                                      <LuExternalLink className="ml-2 inline-flex size-3" />
                                    </Link>
                                  </div>
                                </PopoverContent>
                              </Popover>
                            </>
                          )}
                        </div>
                      )}

                    {preferredLiveMode == "jsmpeg" && isRestreamed && (
                      <div className="flex flex-col items-center gap-3">
                        <div className="flex flex-row items-center gap-2">
                          <IoIosWarning className="mr-1 size-8 text-danger" />

                          <p className="text-sm">
                            {t("stream.lowBandwidth.tips")}
                          </p>
                        </div>
                        <Button
                          className={`flex items-center gap-2.5 rounded-lg`}
                          aria-label={t("stream.lowBandwidth.resetStream")}
                          variant="outline"
                          size="sm"
                          onClick={() => setLowBandwidth(false)}
                        >
                          <MdOutlineRestartAlt className="size-5 text-primary-variant" />
                          <div className="text-primary-variant">
                            {t("stream.lowBandwidth.resetStream")}
                          </div>
                        </Button>
                      </div>
                    )}
                  </div>
                )}
              {isRestreamed && (
                <div className="flex flex-col gap-1">
                  <div className="flex items-center justify-between">
                    <Label
                      className="mx-0 cursor-pointer text-primary"
                      htmlFor="backgroundplay"
                    >
                      {t("stream.playInBackground.label")}
                    </Label>
                    <Switch
                      className="ml-1"
                      id="backgroundplay"
                      checked={playInBackground}
                      onCheckedChange={(checked) =>
                        setPlayInBackground(checked)
                      }
                    />
                  </div>
                  <p className="text-sm text-muted-foreground">
                    {t("stream.playInBackground.tips")}
                  </p>
                </div>
              )}
              <div className="flex flex-col gap-1">
                <div className="flex items-center justify-between">
                  <Label
                    className="mx-0 cursor-pointer text-primary"
                    htmlFor="showstats"
                  >
                    {t("streaming.showStats.label", {
                      ns: "components/dialog",
                    })}
                  </Label>
                  <Switch
                    className="ml-1"
                    id="showstats"
                    checked={showStats}
                    onCheckedChange={(checked) => setShowStats(checked)}
                  />
                </div>
                <p className="text-sm text-muted-foreground">
                  {t("streaming.showStats.desc", { ns: "components/dialog" })}
                </p>
              </div>
              <div className="flex flex-col gap-1">
                <div className="flex items-center justify-between text-sm font-medium leading-none">
                  {t("streaming.debugView", { ns: "components/dialog" })}
                  <LuExternalLink
                    onClick={() =>
                      navigate(`/settings?page=debug&camera=${camera.name}`)
                    }
                    className="ml-2 inline-flex size-5 cursor-pointer"
                  />
                </div>
              </div>
            </div>
          </DropdownMenuContent>
        </DropdownMenu>
      </>
    );
  }

  // mobile doesn't show settings in fullscreen view
  if (fullscreen) {
    return;
  }

  return (
    <Drawer>
      <DrawerTrigger>
        <CameraFeatureToggle
          className="p-2 landscape:size-9"
          variant="primary"
          Icon={FaCog}
          isActive={false}
          title={t("cameraSettings.title", { camera })}
        />
      </DrawerTrigger>
      <DrawerContent className="rounded-2xl px-2 py-4">
        <div className="mt-2 flex flex-col gap-2">
          {isAdmin && (
            <>
              <FilterSwitch
                label={t("cameraSettings.cameraEnabled")}
                isChecked={enabledState == "ON"}
                onCheckedChange={() =>
                  sendEnabled(enabledState == "ON" ? "OFF" : "ON")
                }
              />
              <FilterSwitch
                label={t("cameraSettings.objectDetection")}
                isChecked={detectState == "ON"}
                onCheckedChange={() =>
                  sendDetect(detectState == "ON" ? "OFF" : "ON")
                }
              />
              {recordingEnabled && (
                <FilterSwitch
                  label={t("cameraSettings.recording")}
                  isChecked={recordState == "ON"}
                  onCheckedChange={() =>
                    sendRecord(recordState == "ON" ? "OFF" : "ON")
                  }
                />
              )}
              <FilterSwitch
                label={t("cameraSettings.snapshots")}
                isChecked={snapshotState == "ON"}
                onCheckedChange={() =>
                  sendSnapshot(snapshotState == "ON" ? "OFF" : "ON")
                }
              />
              {audioDetectEnabled && (
                <FilterSwitch
                  label={t("cameraSettings.audioDetection")}
                  isChecked={audioState == "ON"}
                  onCheckedChange={() =>
                    sendAudio(audioState == "ON" ? "OFF" : "ON")
                  }
                />
              )}
              {autotrackingEnabled && (
                <FilterSwitch
                  label={t("cameraSettings.autotracking")}
                  isChecked={autotrackingState == "ON"}
                  onCheckedChange={() =>
                    sendAutotracking(autotrackingState == "ON" ? "OFF" : "ON")
                  }
                />
              )}
            </>
          )}
        </div>

        <div className="mt-3 flex flex-col gap-5">
          {!isRestreamed && (
            <div className="flex flex-col gap-2 p-2">
              <Label>{t("streaming", { ns: "components/dialog" })}</Label>
              <div className="flex flex-row items-center gap-1 text-sm text-muted-foreground">
                <LuX className="size-4 text-danger" />
                <div>
                  {t("streaming.restreaming.disabled", {
                    ns: "components/dialog",
                  })}
                </div>
                <Popover>
                  <PopoverTrigger asChild>
                    <div className="cursor-pointer p-0">
                      <LuInfo className="size-4" />
                      <span className="sr-only">{t("button.info", {ns: "common"})}</span>
                    </div>
                  </PopoverTrigger>
                  <PopoverContent className="w-80 text-xs">
                    {t("streaming.restreaming.desc", {
                      ns: "components/dialog",
                    })}
                    <div className="mt-2 flex items-center text-primary">
                      <Link
                        to="https://docs.frigate.video/configuration/live"
                        target="_blank"
                        rel="noopener noreferrer"
                        className="inline"
                      >
                        {t("streaming.restreaming.readTheDocumentation", {
                          ns: "components/dialog",
                        })}
                        <LuExternalLink className="ml-2 inline-flex size-3" />
                      </Link>
                    </div>
                  </PopoverContent>
                </Popover>
              </div>
            </div>
          )}
          {isRestreamed && Object.values(camera.live.streams).length > 0 && (
            <div className="mt-1 p-2">
              <div className="mb-1 text-sm">{t("stream.title")}</div>
              <Select
                value={streamName}
                onValueChange={(value) => {
                  setStreamName?.(value);
                }}
              >
                <SelectTrigger className="w-full">
                  {Object.keys(camera.live.streams).find(
                    (key) => camera.live.streams[key] === streamName,
                  )}
                </SelectTrigger>

                <SelectContent>
                  <SelectGroup>
                    {Object.entries(camera.live.streams).map(
                      ([stream, name]) => (
                        <SelectItem
                          key={stream}
                          className="cursor-pointer"
                          value={name}
                        >
                          {stream}
                        </SelectItem>
                      ),
                    )}
                  </SelectGroup>
                </SelectContent>
              </Select>
              {preferredLiveMode != "jsmpeg" && isRestreamed && (
                <div className="mt-1 flex flex-row items-center gap-1 text-sm text-muted-foreground">
                  {supportsAudioOutput ? (
                    <>
                      <LuCheck className="size-4 text-success" />
                      <div>{t("stream.audio.available")}</div>
                    </>
                  ) : (
                    <>
                      <LuX className="size-4 text-danger" />
                      <div>{t("stream.audio.unavailable")}</div>
                      <Popover>
                        <PopoverTrigger asChild>
                          <div className="cursor-pointer p-0">
                            <LuInfo className="size-4" />
                            <span className="sr-only">{t("button.info", {ns: "common"})}</span>
                          </div>
                        </PopoverTrigger>
                        <PopoverContent className="w-52 text-xs">
                          {t("stream.audio.tips")}
                          <div className="mt-2 flex items-center text-primary">
                            <Link
                              to="https://docs.frigate.video/configuration/live"
                              target="_blank"
                              rel="noopener noreferrer"
                              className="inline"
                            >
                              {t("stream.audio.tips.documentation")}
                              <LuExternalLink className="ml-2 inline-flex size-3" />
                            </Link>
                          </div>
                        </PopoverContent>
                      </Popover>
                    </>
                  )}
                </div>
              )}
              {preferredLiveMode != "jsmpeg" &&
                isRestreamed &&
                supportsAudioOutput && (
                  <div className="flex flex-row items-center gap-1 text-sm text-muted-foreground">
                    {supports2WayTalk ? (
                      <>
                        <LuCheck className="size-4 text-success" />
                        <div>{t("stream.twoWayTalk.available")}</div>
                      </>
                    ) : (
                      <>
                        <LuX className="size-4 text-danger" />
                        <div>{t("stream.twoWayTalk.unavailable")}</div>
                        <Popover>
                          <PopoverTrigger asChild>
                            <div className="cursor-pointer p-0">
                              <LuInfo className="size-4" />
                              <span className="sr-only">{t("button.info", {ns: "common"})}</span>
                            </div>
                          </PopoverTrigger>
                          <PopoverContent className="w-52 text-xs">
                            {t("stream.twoWayTalk.tips")}
                            <div className="mt-2 flex items-center text-primary">
                              <Link
                                to="https://docs.frigate.video/configuration/live/#webrtc-extra-configuration"
                                target="_blank"
                                rel="noopener noreferrer"
                                className="inline"
                              >
                                {t("stream.twoWayTalk.tips.documentation")}
                                <LuExternalLink className="ml-2 inline-flex size-3" />
                              </Link>
                            </div>
                          </PopoverContent>
                        </Popover>
                      </>
                    )}
                  </div>
                )}
              {preferredLiveMode == "jsmpeg" && isRestreamed && (
                <div className="mt-2 flex flex-col items-center gap-3">
                  <div className="flex flex-row items-center gap-2">
                    <IoIosWarning className="mr-1 size-8 text-danger" />

                    <p className="text-sm">
                      {t("stream.lowBandwidth.tips")}
                    </p>
                  </div>
                  <Button
                    className={`flex items-center gap-2.5 rounded-lg`}
                    aria-label="Reset the stream"
                    variant="outline"
                    size="sm"
                    onClick={() => setLowBandwidth(false)}
                  >
                    <MdOutlineRestartAlt className="size-5 text-primary-variant" />
                    <div className="text-primary-variant">{t("stream.lowBandwidth.resetStream")}</div>
                  </Button>
                </div>
              )}
            </div>
          )}
          <div className="flex flex-col gap-1 px-2">
            <div className="mb-1 text-sm font-medium leading-none">
              {t("manualRecording.title")}
            </div>
            <Button
              onClick={handleEventButtonClick}
              className={cn(
                "w-full",
                isRecording && "animate-pulse bg-red-500 hover:bg-red-600",
              )}
            >
              {t("manualRecording." + isRecording ? "end" : "start")}
            </Button>
            <p className="text-sm text-muted-foreground">
              {t("manualRecording.tips")}
            </p>
          </div>
          {isRestreamed && (
            <>
              <div className="flex flex-col gap-2">
                <FilterSwitch
                  label={t("manualRecording.playInBackground.label")}
                  isChecked={playInBackground}
                  onCheckedChange={(checked) => {
                    setPlayInBackground(checked);
                  }}
                />
                <p className="mx-2 -mt-2 text-sm text-muted-foreground">
                  {t("manualRecording.playInBackground.desc")}
                </p>
              </div>
              <div className="flex flex-col gap-2">
                <FilterSwitch
                  label={t("manualRecording.showStats.label")}
                  isChecked={showStats}
                  onCheckedChange={(checked) => {
                    setShowStats(checked);
                  }}
                />
                <p className="mx-2 -mt-2 text-sm text-muted-foreground">
                  {t("manualRecording.showStats.desc")}
                </p>
              </div>
            </>
          )}
          <div className="mb-3 flex flex-col gap-1 px-2">
            <div className="flex items-center justify-between text-sm font-medium leading-none">
              {t("manualRecording.debugView")}
              <LuExternalLink
                onClick={() =>
                  navigate(`/settings?page=debug&camera=${camera.name}`)
                }
                className="ml-2 inline-flex size-5 cursor-pointer"
              />
            </div>
          </div>
        </div>
      </DrawerContent>
    </Drawer>
  );
}<|MERGE_RESOLUTION|>--- conflicted
+++ resolved
@@ -1034,20 +1034,13 @@
         setIsRecording(true);
         const toastId = toast.success(
           <div className="flex flex-col space-y-3">
-<<<<<<< HEAD
-            <div className="font-semibold">{t("manualRecording.started")}</div>
-            {!camera.record.enabled || camera.record.retain.days == 0 ? (
-              <div>{t("manualRecording.recordDisabledTips")}</div>
-=======
             <div className="font-semibold">
               Started manual on-demand recording.
             </div>
             {!camera.record.enabled || camera.record.alerts.retain.days == 0 ? (
               <div>
-                Since recording is disabled or restricted in the config for this
-                camera, only a snapshot will be saved.
+                {t("manualRecording.recordDisabledTips")}
               </div>
->>>>>>> f305ff3a
             ) : (
               <OnDemandRetentionMessage camera={camera} />
             )}
