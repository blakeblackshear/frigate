--- conflicted
+++ resolved
@@ -28,11 +28,7 @@
 import { IoClose } from "react-icons/io5";
 import { LuLayoutDashboard } from "react-icons/lu";
 import { cn } from "@/lib/utils";
-<<<<<<< HEAD
-import { LivePlayerError, LivePlayerMode, LiveViewMode } from "@/types/live";
-=======
-import { LivePlayerError } from "@/types/live";
->>>>>>> 453a8d79
+import { LivePlayerError, LiveViewMode } from "@/types/live";
 import { FaCompress, FaExpand } from "react-icons/fa";
 import useCameraLiveMode from "@/hooks/use-camera-live-mode";
 import { useResizeObserver } from "@/hooks/resize-observer";
@@ -132,15 +128,7 @@
   }, [allEvents]);
 
   // camera live views
-
-<<<<<<< HEAD
   const [liveViewMode] = usePersistence<LiveViewMode>("liveViewMode", "auto");
-  const [preferredLiveModes, setPreferredLiveModes] = useState<{
-    [key: string]: LivePlayerMode;
-  }>({});
-=======
-  const [autoLiveView] = usePersistence("autoLiveView", true);
->>>>>>> 453a8d79
 
   const [{ height: containerHeight }] = useResizeObserver(containerRef);
 
