import { CombinedStorageGraph } from "@/components/graph/CombinedStorageGraph";
import { StorageGraph } from "@/components/graph/StorageGraph";
import { FrigateStats } from "@/types/stats";
import { useMemo } from "react";
import {
  Popover,
  PopoverContent,
  PopoverTrigger,
} from "@/components/ui/popover";
import useSWR from "swr";
<<<<<<< HEAD
import { LuAlertCircle } from "react-icons/lu";
import { Trans } from "react-i18next";
=======
import { CiCircleAlert } from "react-icons/ci";
>>>>>>> 6f9d9cd5
import { FrigateConfig } from "@/types/frigateConfig";
import { useTimezone } from "@/hooks/use-date-utils";
import { RecordingsSummary } from "@/types/review";
import { formatUnixTimestampToDateTime } from "@/utils/dateUtil";

type CameraStorage = {
  [key: string]: {
    bandwidth: number;
    usage: number;
    usage_percent: number;
  };
};

type StorageMetricsProps = {
  setLastUpdated: (last: number) => void;
};
export default function StorageMetrics({
  setLastUpdated,
}: StorageMetricsProps) {
  const { data: cameraStorage } = useSWR<CameraStorage>("recordings/storage");
  const { data: stats } = useSWR<FrigateStats>("stats");
  const { data: config } = useSWR<FrigateConfig>("config", {
    revalidateOnFocus: false,
  });

  const timezone = useTimezone(config);

  const totalStorage = useMemo(() => {
    if (!cameraStorage || !stats) {
      return undefined;
    }

    const totalStorage = {
      used: 0,
      total: stats.service.storage["/media/frigate/recordings"]["total"],
    };

    Object.values(cameraStorage).forEach(
      (cam) => (totalStorage.used += cam.usage),
    );
    setLastUpdated(Date.now() / 1000);
    return totalStorage;
  }, [cameraStorage, stats, setLastUpdated]);

  // recordings summary

  const { data: recordingsSummary } = useSWR<RecordingsSummary>([
    "recordings/summary",
    {
      timezone: timezone,
    },
  ]);

  const earliestDate = useMemo(() => {
    const keys = Object.keys(recordingsSummary || {});
    return keys.length
      ? new Date(keys[keys.length - 1]).getTime() / 1000
      : null;
  }, [recordingsSummary]);

  if (!cameraStorage || !stats || !totalStorage || !config) {
    return;
  }

  return (
    <div className="scrollbar-container mt-4 flex size-full flex-col overflow-y-auto">
      <div className="text-sm font-medium text-muted-foreground">
        <Trans>ui.system.storage.overview</Trans>
      </div>
      <div className="mt-4 grid grid-cols-1 gap-2 sm:grid-cols-3">
        <div className="flex-col rounded-lg bg-background_alt p-2.5 md:rounded-2xl">
          <div className="mb-5 flex flex-row items-center justify-between">
            <Trans>ui.system.storage.recordings</Trans>
            <Popover>
              <PopoverTrigger asChild>
                <button
                  className="focus:outline-none"
                  aria-label="Unused Storage Information"
                >
                  <CiCircleAlert
                    className="size-5"
                    aria-label="Unused Storage Information"
                  />
                </button>
              </PopoverTrigger>
              <PopoverContent className="w-80">
                <div className="space-y-2">
                  <Trans>ui.system.storage.recordings.tips</Trans>
                </div>
              </PopoverContent>
            </Popover>
          </div>
          <StorageGraph
            graphId="general-recordings"
            used={totalStorage.used}
            total={totalStorage.total}
          />
          {earliestDate && (
            <div className="mt-2 text-xs text-primary-variant">
              <span className="font-medium">Earliest recording available:</span>{" "}
              {formatUnixTimestampToDateTime(earliestDate, {
                timezone: timezone,
                strftime_fmt:
                  config.ui.time_format == "24hour" ? "%d %b %Y" : "%B %d, %Y",
              })}
            </div>
          )}
        </div>
        <div className="flex-col rounded-lg bg-background_alt p-2.5 md:rounded-2xl">
          <div className="mb-5">/tmp/cache</div>
          <StorageGraph
            graphId="general-cache"
            used={stats.service.storage["/tmp/cache"]["used"]}
            total={stats.service.storage["/tmp/cache"]["total"]}
          />
        </div>
        <div className="flex-col rounded-lg bg-background_alt p-2.5 md:rounded-2xl">
          <div className="mb-5">/dev/shm</div>
          <StorageGraph
            graphId="general-shared-memory"
            used={stats.service.storage["/dev/shm"]["used"]}
            total={stats.service.storage["/dev/shm"]["total"]}
          />
        </div>
      </div>
      <div className="mt-4 text-sm font-medium text-muted-foreground">
        <Trans>ui.system.storage.cameraStorage</Trans>
      </div>
      <div className="mt-4 bg-background_alt p-2.5 md:rounded-2xl">
        <CombinedStorageGraph
          graphId={`single-storage`}
          cameraStorage={cameraStorage}
          totalStorage={totalStorage}
        />
      </div>
    </div>
  );
}<|MERGE_RESOLUTION|>--- conflicted
+++ resolved
@@ -8,12 +8,8 @@
   PopoverTrigger,
 } from "@/components/ui/popover";
 import useSWR from "swr";
-<<<<<<< HEAD
-import { LuAlertCircle } from "react-icons/lu";
 import { Trans } from "react-i18next";
-=======
 import { CiCircleAlert } from "react-icons/ci";
->>>>>>> 6f9d9cd5
 import { FrigateConfig } from "@/types/frigateConfig";
 import { useTimezone } from "@/hooks/use-date-utils";
 import { RecordingsSummary } from "@/types/review";
