import Logo from "@/components/Logo";
import NewReviewData from "@/components/dynamic/NewReviewData";
import ReviewActionGroup from "@/components/filter/ReviewActionGroup";
import ReviewFilterGroup from "@/components/filter/ReviewFilterGroup";
import PreviewThumbnailPlayer from "@/components/player/PreviewThumbnailPlayer";
import EventReviewTimeline from "@/components/timeline/EventReviewTimeline";
import ActivityIndicator from "@/components/indicators/activity-indicator";
import { ToggleGroup, ToggleGroupItem } from "@/components/ui/toggle-group";
import { useTimelineUtils } from "@/hooks/use-timeline-utils";
import { useScrollLockout } from "@/hooks/use-mouse-listener";
import { FrigateConfig } from "@/types/frigateConfig";
import { Preview } from "@/types/preview";
import {
  MotionData,
  ReviewFilter,
  ReviewSegment,
  ReviewSeverity,
  ReviewSummary,
} from "@/types/review";
import { getChunkedTimeRange } from "@/utils/timelineUtil";
import axios from "axios";
import {
  MutableRefObject,
  useCallback,
  useEffect,
  useMemo,
  useRef,
  useState,
} from "react";
import { isDesktop, isMobile } from "react-device-detect";
import { LuFolderCheck } from "react-icons/lu";
import { MdCircle } from "react-icons/md";
import useSWR from "swr";
import MotionReviewTimeline from "@/components/timeline/MotionReviewTimeline";
import { Button } from "@/components/ui/button";
import PreviewPlayer, {
  PreviewController,
} from "@/components/player/PreviewPlayer";
import SummaryTimeline from "@/components/timeline/SummaryTimeline";
<<<<<<< HEAD
import { RecordingStartingPoint } from "@/types/record";
=======
>>>>>>> 0d470ad9

type EventViewProps = {
  reviews?: ReviewSegment[];
  reviewSummary?: ReviewSummary;
  relevantPreviews?: Preview[];
  timeRange: { before: number; after: number };
  filter?: ReviewFilter;
  severity: ReviewSeverity;
  startTime?: number;
  setSeverity: (severity: ReviewSeverity) => void;
  markItemAsReviewed: (review: ReviewSegment) => void;
  markAllItemsAsReviewed: (currentItems: ReviewSegment[]) => void;
  onOpenRecording: (recordingInfo: RecordingStartingPoint) => void;
  pullLatestData: () => void;
  updateFilter: (filter: ReviewFilter) => void;
};
export default function EventView({
  reviews,
  reviewSummary,
  relevantPreviews,
  timeRange,
  filter,
  severity,
  startTime,
  setSeverity,
  markItemAsReviewed,
  markAllItemsAsReviewed,
  onOpenRecording,
  pullLatestData,
  updateFilter,
}: EventViewProps) {
  const { data: config } = useSWR<FrigateConfig>("config");
  const contentRef = useRef<HTMLDivElement | null>(null);

  // review counts

  const reviewCounts = useMemo(() => {
    if (!reviewSummary) {
      return { alert: 0, detection: 0, significant_motion: 0 };
    }

    let summary;
    if (filter?.before == undefined) {
      summary = reviewSummary["last24Hours"];
    } else {
      const day = new Date(filter.before * 1000);
      const key = `${day.getFullYear()}-${("0" + (day.getMonth() + 1)).slice(-2)}-${("0" + day.getDate()).slice(-2)}`;
      summary = reviewSummary[key];
    }

    if (!summary) {
      return { alert: -1, detection: -1, significant_motion: -1 };
    }

    if (filter?.showReviewed == 1) {
      return {
        alert: summary.total_alert,
        detection: summary.total_detection,
        significant_motion: summary.total_motion,
      };
    } else {
      return {
        alert: summary.total_alert - summary.reviewed_alert,
        detection: summary.total_detection - summary.reviewed_detection,
        significant_motion: summary.total_motion - summary.reviewed_motion,
      };
    }
  }, [filter, reviewSummary]);

  // review paging

  const reviewItems = useMemo(() => {
    if (!reviews) {
      return undefined;
    }

    const all: ReviewSegment[] = [];
    const alerts: ReviewSegment[] = [];
    const detections: ReviewSegment[] = [];
    const motion: ReviewSegment[] = [];

    reviews?.forEach((segment) => {
      all.push(segment);

      switch (segment.severity) {
        case "alert":
          alerts.push(segment);
          break;
        case "detection":
          detections.push(segment);
          break;
        default:
          motion.push(segment);
          break;
      }
    });

    return {
      all: all,
      alert: alerts,
      detection: detections,
      significant_motion: motion,
    };
  }, [reviews]);

  // review interaction

  const [selectedReviews, setSelectedReviews] = useState<string[]>([]);
  const onSelectReview = useCallback(
    (review: ReviewSegment, ctrl: boolean) => {
      if (selectedReviews.length > 0 || ctrl) {
        const index = selectedReviews.indexOf(review.id);

        if (index != -1) {
          if (selectedReviews.length == 1) {
            setSelectedReviews([]);
          } else {
            const copy = [
              ...selectedReviews.slice(0, index),
              ...selectedReviews.slice(index + 1),
            ];
            setSelectedReviews(copy);
          }
        } else {
          const copy = [...selectedReviews];
          copy.push(review.id);
          setSelectedReviews(copy);
        }
      } else {
        onOpenRecording({
          camera: review.camera,
          startTime: review.start_time,
          severity: review.severity,
        });

        markItemAsReviewed(review);
      }
    },
    [selectedReviews, setSelectedReviews, onOpenRecording, markItemAsReviewed],
  );

  const exportReview = useCallback(
    (id: string) => {
      const review = reviewItems?.all?.find((seg) => seg.id == id);

      if (!review) {
        return;
      }

      axios.post(
        `export/${review.camera}/start/${review.start_time}/end/${review.end_time}`,
        { playback: "realtime" },
      );
    },
    [reviewItems],
  );

  if (!config) {
    return <ActivityIndicator />;
  }

  return (
    <div className="flex flex-col size-full">
      <div className="h-10 relative flex justify-between items-center m-2">
        {isMobile && (
          <Logo className="absolute inset-y-0 inset-x-1/2 -translate-x-1/2 h-8" />
        )}
        <ToggleGroup
          className="*:px-3 *:py-4 *:rounded-2xl"
          type="single"
          size="sm"
          value={severity}
          onValueChange={(value: ReviewSeverity) =>
            value ? setSeverity(value) : null
          } // don't allow the severity to be unselected
        >
          <ToggleGroupItem
            className={`${severity == "alert" ? "" : "text-gray-500"}`}
            value="alert"
            aria-label="Select alerts"
          >
            <MdCircle className="size-2 md:mr-[10px] text-severity_alert" />
            <div className="hidden md:block">
              Alerts{` ∙ ${reviewCounts.alert > -1 ? reviewCounts.alert : ""}`}
            </div>
          </ToggleGroupItem>
          <ToggleGroupItem
            className={`${severity == "detection" ? "" : "text-gray-500"}`}
            value="detection"
            aria-label="Select detections"
          >
            <MdCircle className="size-2 md:mr-[10px] text-severity_detection" />
            <div className="hidden md:block">
              Detections
              {` ∙ ${reviewCounts.detection > -1 ? reviewCounts.detection : ""}`}
            </div>
          </ToggleGroupItem>
          <ToggleGroupItem
            className={`px-3 py-4 rounded-2xl ${
              severity == "significant_motion" ? "" : "text-gray-500"
            }`}
            value="significant_motion"
            aria-label="Select motion"
          >
            <MdCircle className="size-2 md:mr-[10px] text-severity_motion" />
            <div className="hidden md:block">Motion</div>
          </ToggleGroupItem>
        </ToggleGroup>

        {selectedReviews.length <= 0 ? (
          <ReviewFilterGroup
            reviewSummary={reviewSummary}
            filter={filter}
            onUpdateFilter={updateFilter}
          />
        ) : (
          <ReviewActionGroup
            selectedReviews={selectedReviews}
            setSelectedReviews={setSelectedReviews}
            onExport={exportReview}
            pullLatestData={pullLatestData}
          />
        )}
      </div>

      <div className="flex h-full overflow-hidden">
        {severity != "significant_motion" && (
          <DetectionReview
            contentRef={contentRef}
            reviewItems={reviewItems}
            relevantPreviews={relevantPreviews}
            selectedReviews={selectedReviews}
            itemsToReview={reviewCounts[severity]}
            severity={severity}
            filter={filter}
            timeRange={timeRange}
            markItemAsReviewed={markItemAsReviewed}
            markAllItemsAsReviewed={markAllItemsAsReviewed}
            onSelectReview={onSelectReview}
            pullLatestData={pullLatestData}
          />
        )}
        {severity == "significant_motion" && (
          <MotionReview
            key={timeRange.before}
            contentRef={contentRef}
            reviewItems={reviewItems}
            relevantPreviews={relevantPreviews}
            timeRange={timeRange}
            startTime={startTime}
            filter={filter}
            onOpenRecording={onOpenRecording}
          />
        )}
      </div>
    </div>
  );
}

type DetectionReviewProps = {
  contentRef: MutableRefObject<HTMLDivElement | null>;
  reviewItems?: {
    all: ReviewSegment[];
    alert: ReviewSegment[];
    detection: ReviewSegment[];
    significant_motion: ReviewSegment[];
  };
  itemsToReview?: number;
  relevantPreviews?: Preview[];
  selectedReviews: string[];
  severity: ReviewSeverity;
  filter?: ReviewFilter;
  timeRange: { before: number; after: number };
  markItemAsReviewed: (review: ReviewSegment) => void;
  markAllItemsAsReviewed: (currentItems: ReviewSegment[]) => void;
  onSelectReview: (review: ReviewSegment, ctrl: boolean) => void;
  pullLatestData: () => void;
};
function DetectionReview({
  contentRef,
  reviewItems,
  itemsToReview,
  relevantPreviews,
  selectedReviews,
  severity,
  filter,
  timeRange,
  markItemAsReviewed,
  markAllItemsAsReviewed,
  onSelectReview,
  pullLatestData,
}: DetectionReviewProps) {
  const reviewTimelineRef = useRef<HTMLDivElement>(null);

  const segmentDuration = 60;

  // review data
  const currentItems = useMemo(() => {
    if (!reviewItems) {
      return null;
    }

    const current = reviewItems[severity];

    if (!current || current.length == 0) {
      return [];
    }

    if (filter?.showReviewed != 1) {
      return current.filter((seg) => !seg.has_been_reviewed);
    } else {
      return current;
    }
    // only refresh when severity or filter changes
    // eslint-disable-next-line react-hooks/exhaustive-deps
  }, [severity, filter, reviewItems?.all.length]);

  // preview

  const [previewTime, setPreviewTime] = useState<number>();

  const onPreviewTimeUpdate = useCallback(
    (time: number | undefined) => {
      if (!time) {
        setPreviewTime(time);
        return;
      }

      if (!previewTime || time > previewTime) {
        setPreviewTime(time);
      }
    },
    [previewTime, setPreviewTime],
  );

  // review interaction

  const [hasUpdate, setHasUpdate] = useState(false);

  // timeline interaction

  const { alignStartDateToTimeline } = useTimelineUtils(segmentDuration);

  const scrollLock = useScrollLockout(contentRef);

  const [minimap, setMinimap] = useState<string[]>([]);
  const minimapObserver = useRef<IntersectionObserver | null>(null);
  useEffect(() => {
    const visibleTimestamps = new Set<string>();
    minimapObserver.current = new IntersectionObserver(
      (entries) => {
        entries.forEach((entry) => {
          const start = (entry.target as HTMLElement).dataset.start;

          if (!start) {
            return;
          }

          if (entry.isIntersecting) {
            visibleTimestamps.add(start);
          } else {
            visibleTimestamps.delete(start);
          }

          setMinimap([...visibleTimestamps]);
        });
      },
      { root: contentRef.current, threshold: isDesktop ? 0.1 : 0.5 },
    );

    return () => {
      minimapObserver.current?.disconnect();
    };
  }, [contentRef, minimapObserver]);

  const minimapBounds = useMemo(() => {
    const data = {
      start: 0,
      end: 0,
    };
    const list = minimap.sort();

    if (list.length > 0) {
      data.end = parseFloat(list.at(-1) || "0");
      data.start = parseFloat(list[0]);
    }

    return data;
  }, [minimap]);

  const minimapRef = useCallback(
    (node: HTMLElement | null) => {
      if (!minimapObserver.current) {
        return;
      }

      try {
        if (node) minimapObserver.current.observe(node);
      } catch (e) {
        // no op
      }
    },
    [minimapObserver],
  );

  const showMinimap = useMemo(() => {
    if (!contentRef.current) {
      return false;
    }

    return contentRef.current.scrollHeight > contentRef.current.clientHeight;
    // we know that these deps are correct
    // eslint-disable-next-line react-hooks/exhaustive-deps
  }, [contentRef.current?.scrollHeight, severity]);

  return (
    <>
      <div
        ref={contentRef}
        className="flex flex-1 flex-wrap content-start gap-2 md:gap-4 overflow-y-auto no-scrollbar"
      >
        {filter?.before == undefined && (
          <NewReviewData
            className="absolute w-full z-30 pointer-events-none"
            contentRef={contentRef}
            severity={severity}
            hasUpdate={hasUpdate}
            setHasUpdate={setHasUpdate}
            pullLatestData={pullLatestData}
          />
        )}

        {!currentItems && (
          <div className="absolute left-1/2 -translate-x-1/2 top-1/2 -translate-y-1/2">
            <ActivityIndicator />
          </div>
        )}

        {currentItems?.length === 0 && (
          <div className="absolute left-1/2 -translate-x-1/2 top-1/2 -translate-y-1/2 flex flex-col justify-center items-center text-center">
            <LuFolderCheck className="size-16" />
            There are no {severity.replace(/_/g, " ")}s to review
          </div>
        )}

        <div
          className="w-full m-2 grid sm:grid-cols-2 md:grid-cols-3 3xl:grid-cols-4 gap-2 md:gap-4"
          ref={contentRef}
        >
          {currentItems &&
            currentItems.map((value) => {
              const selected = selectedReviews.includes(value.id);

              return (
                <div
                  key={value.id}
                  ref={minimapRef}
                  data-start={value.start_time}
                  data-segment-start={
                    alignStartDateToTimeline(value.start_time) - segmentDuration
                  }
                  className={`outline outline-offset-1 rounded-lg shadow-none transition-all my-1 md:my-0 ${selected ? `outline-4 shadow-[0_0_6px_1px] outline-severity_${value.severity} shadow-severity_${value.severity}` : "outline-0 duration-500"}`}
                >
                  <div className="aspect-video rounded-lg overflow-hidden">
                    <PreviewThumbnailPlayer
                      review={value}
                      allPreviews={relevantPreviews}
                      setReviewed={markItemAsReviewed}
                      scrollLock={scrollLock}
                      onTimeUpdate={onPreviewTimeUpdate}
                      onClick={onSelectReview}
                    />
                  </div>
                </div>
              );
            })}
          {(currentItems?.length ?? 0) > 0 && (itemsToReview ?? 0) > 0 && (
            <div className="col-span-full flex justify-center items-center">
              <Button
                className="text-white"
                variant="select"
                onClick={() => {
                  setHasUpdate(false);
                  markAllItemsAsReviewed(currentItems ?? []);
                }}
              >
                Mark these items as reviewed
              </Button>
            </div>
          )}
        </div>
      </div>
      <div className="w-[65px] md:w-[110px] mt-2 flex flex-row">
        <div className="w-[55px] md:w-[100px] overflow-y-auto no-scrollbar">
          <EventReviewTimeline
            segmentDuration={segmentDuration}
            timestampSpread={15}
            timelineStart={timeRange.before}
            timelineEnd={timeRange.after}
            showMinimap={showMinimap && !previewTime}
            minimapStartTime={minimapBounds.start}
            minimapEndTime={minimapBounds.end}
            showHandlebar={previewTime != undefined}
            handlebarTime={previewTime}
            events={reviewItems?.all ?? []}
            severityType={severity}
            contentRef={contentRef}
            timelineRef={reviewTimelineRef}
          />
        </div>
        <div className="w-[10px]">
          <SummaryTimeline
            reviewTimelineRef={reviewTimelineRef}
            timelineStart={timeRange.before}
            timelineEnd={timeRange.after}
            segmentDuration={segmentDuration}
            events={reviewItems?.all ?? []}
          />
        </div>
      </div>
    </>
  );
}

type MotionReviewProps = {
  contentRef: MutableRefObject<HTMLDivElement | null>;
  reviewItems?: {
    all: ReviewSegment[];
    alert: ReviewSegment[];
    detection: ReviewSegment[];
    significant_motion: ReviewSegment[];
  };
  relevantPreviews?: Preview[];
  timeRange: { before: number; after: number };
  startTime?: number;
  filter?: ReviewFilter;
  onOpenRecording: (data: RecordingStartingPoint) => void;
};
function MotionReview({
  contentRef,
  reviewItems,
  relevantPreviews,
  timeRange,
  startTime,
  filter,
  onOpenRecording,
}: MotionReviewProps) {
  const segmentDuration = 30;
  const { data: config } = useSWR<FrigateConfig>("config");

  const reviewCameras = useMemo(() => {
    if (!config) {
      return [];
    }

    let cameras;
    if (!filter || !filter.cameras) {
      cameras = Object.values(config.cameras);
    } else {
      const filteredCams = filter.cameras;

      cameras = Object.values(config.cameras).filter((cam) =>
        filteredCams.includes(cam.name),
      );
    }

    return cameras.sort((a, b) => a.ui.order - b.ui.order);
  }, [config, filter]);

  const videoPlayersRef = useRef<{ [camera: string]: PreviewController }>({});

  // motion data

  const { data: motionData } = useSWR<MotionData[]>([
    "review/activity/motion",
    {
      before: timeRange.before,
      after: timeRange.after,
      scale: segmentDuration / 2,
      cameras: filter?.cameras?.join(",") ?? null,
    },
  ]);

  // timeline time

  const timeRangeSegments = useMemo(
    () => getChunkedTimeRange(timeRange.after, timeRange.before),
    [timeRange],
  );

  const initialIndex = useMemo(() => {
    if (!startTime) {
      return timeRangeSegments.ranges.length - 1;
    }

    return timeRangeSegments.ranges.findIndex(
      (seg) => seg.start <= startTime && seg.end >= startTime,
    );
    // only render once
    // eslint-disable-next-line react-hooks/exhaustive-deps
  }, []);

  const [selectedRangeIdx, setSelectedRangeIdx] = useState(initialIndex);
  const [currentTime, setCurrentTime] = useState<number>(
    startTime ?? timeRangeSegments.ranges[selectedRangeIdx]?.end,
  );
  const currentTimeRange = useMemo(
    () => timeRangeSegments.ranges[selectedRangeIdx],
    [selectedRangeIdx, timeRangeSegments],
  );

  const [scrubbing, setScrubbing] = useState(false);

  // move to next clip

  useEffect(() => {
    if (
      currentTime > currentTimeRange.end + 60 ||
      currentTime < currentTimeRange.start - 60
    ) {
      const index = timeRangeSegments.ranges.findIndex(
        (seg) => seg.start <= currentTime && seg.end >= currentTime,
      );

      if (index != -1) {
        Object.values(videoPlayersRef.current).forEach((controller) => {
          controller.setNewPreviewStartTime(currentTime);
        });
        setSelectedRangeIdx(index);
      }
      return;
    }

    Object.values(videoPlayersRef.current).forEach((controller) => {
      controller.scrubToTimestamp(currentTime);
    });
  }, [currentTime, currentTimeRange, timeRangeSegments]);

  if (!relevantPreviews) {
    return <ActivityIndicator />;
  }

  return (
    <>
      <div className="flex flex-1 flex-wrap content-start gap-2 md:gap-4 overflow-y-auto no-scrollbar">
        <div
          ref={contentRef}
          className="w-full m-2 grid sm:grid-cols-2 xl:grid-cols-3 3xl:grid-cols-4 gap-2 md:gap-4 overflow-auto no-scrollbar"
        >
          {reviewCameras.map((camera) => {
            let grow;
            const aspectRatio = camera.detect.width / camera.detect.height;
            if (aspectRatio > 2) {
              grow = "sm:col-span-2 aspect-wide";
            } else if (aspectRatio < 1) {
              grow = "md:row-span-2 md:h-full aspect-tall";
            } else {
              grow = "aspect-video";
            }
            return (
              <PreviewPlayer
                key={camera.name}
                className={`${grow}`}
                camera={camera.name}
                timeRange={currentTimeRange}
                startTime={startTime}
                cameraPreviews={relevantPreviews || []}
                isScrubbing={scrubbing}
                onControllerReady={(controller) => {
                  videoPlayersRef.current[camera.name] = controller;
                }}
                onClick={() =>
                  onOpenRecording({
                    camera: camera.name,
                    startTime: currentTime,
                    severity: "significant_motion",
                  })
                }
              />
            );
          })}
        </div>
      </div>
      <div className="w-[55px] md:w-[100px] mt-2 overflow-y-auto no-scrollbar">
        <MotionReviewTimeline
          segmentDuration={segmentDuration}
          timestampSpread={15}
          timelineStart={timeRangeSegments.end}
          timelineEnd={timeRangeSegments.start}
          showHandlebar
          handlebarTime={currentTime}
          setHandlebarTime={setCurrentTime}
          events={reviewItems?.all ?? []}
          motion_events={motionData ?? []}
          severityType="significant_motion"
          contentRef={contentRef}
          onHandlebarDraggingChange={(scrubbing) => setScrubbing(scrubbing)}
        />
      </div>
    </>
  );
}<|MERGE_RESOLUTION|>--- conflicted
+++ resolved
@@ -37,10 +37,8 @@
   PreviewController,
 } from "@/components/player/PreviewPlayer";
 import SummaryTimeline from "@/components/timeline/SummaryTimeline";
-<<<<<<< HEAD
 import { RecordingStartingPoint } from "@/types/record";
-=======
->>>>>>> 0d470ad9
+import SummaryTimeline from "@/components/timeline/SummaryTimeline";
 
 type EventViewProps = {
   reviews?: ReviewSegment[];
@@ -335,6 +333,8 @@
 }: DetectionReviewProps) {
   const reviewTimelineRef = useRef<HTMLDivElement>(null);
 
+  const reviewTimelineRef = useRef<HTMLDivElement>(null);
+
   const segmentDuration = 60;
 
   // review data
@@ -464,6 +464,7 @@
       >
         {filter?.before == undefined && (
           <NewReviewData
+            className="absolute w-full z-30 pointer-events-none"
             className="absolute w-full z-30 pointer-events-none"
             contentRef={contentRef}
             severity={severity}
