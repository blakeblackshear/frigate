import { useCallback, useEffect, useState } from "react";
import ActivityIndicator from "@/components/indicators/activity-indicator";
import { FrigateConfig } from "@/types/frigateConfig";
import { Toaster } from "@/components/ui/sonner";
import useSWR from "swr";
import Heading from "@/components/ui/heading";
import { User } from "@/types/user";
import { Button } from "@/components/ui/button";
import SetPasswordDialog from "@/components/overlay/SetPasswordDialog";
import axios from "axios";
import CreateUserDialog from "@/components/overlay/CreateUserDialog";
import { toast } from "sonner";
import DeleteUserDialog from "@/components/overlay/DeleteUserDialog";
import { HiTrash } from "react-icons/hi";
import { FaUserEdit } from "react-icons/fa";
<<<<<<< HEAD
import { LuPlus } from "react-icons/lu";
import { Trans } from "react-i18next";
import { t } from "i18next";
=======
import { LuPlus, LuShield, LuUserCog } from "react-icons/lu";
import {
  Table,
  TableBody,
  TableCell,
  TableHead,
  TableHeader,
  TableRow,
} from "@/components/ui/table";
import { Badge } from "@/components/ui/badge";
import {
  Tooltip,
  TooltipContent,
  TooltipProvider,
  TooltipTrigger,
} from "@/components/ui/tooltip";
import RoleChangeDialog from "@/components/overlay/RoleChangeDialog";
>>>>>>> cf3c0b2e

export default function AuthenticationView() {
  const { data: config } = useSWR<FrigateConfig>("config");
  const { data: users, mutate: mutateUsers } = useSWR<User[]>("users");

  const [showSetPassword, setShowSetPassword] = useState(false);
  const [showCreate, setShowCreate] = useState(false);
  const [showDelete, setShowDelete] = useState(false);
  const [showRoleChange, setShowRoleChange] = useState(false);

  const [selectedUser, setSelectedUser] = useState<string>();
  const [selectedUserRole, setSelectedUserRole] = useState<
    "admin" | "viewer"
  >();

  useEffect(() => {
    document.title = "Authentication Settings - Frigate";
  }, []);

  const onSavePassword = useCallback((user: string, password: string) => {
    axios
      .put(`users/${user}/password`, { password })
      .then((response) => {
        if (response.status === 200) {
          setShowSetPassword(false);
          toast.success("Password updated successfully", {
            position: "top-center",
          });
        }
      })
<<<<<<< HEAD
      .catch((_error) => {
        toast.error(t("users.toast.error.setPasswordFailed", {ns: "views/settings"}), {
=======
      .catch((error) => {
        const errorMessage =
          error.response?.data?.message ||
          error.response?.data?.detail ||
          "Unknown error";
        toast.error(`Failed to save password: ${errorMessage}`, {
>>>>>>> cf3c0b2e
          position: "top-center",
        });
      });
  }, []);

  const onCreate = (
    user: string,
    password: string,
    role: "admin" | "viewer",
  ) => {
    axios
      .post("users", { username: user, password, role })
      .then((response) => {
        if (response.status === 200 || response.status === 201) {
          setShowCreate(false);
          mutateUsers((users) => {
            users?.push({ username: user, role: role });
            return users;
          }, false);
          toast.success(`User ${user} created successfully`, {
            position: "top-center",
          });
        }
      })
      .catch((error) => {
        const errorMessage =
          error.response?.data?.message ||
          error.response?.data?.detail ||
          "Unknown error";
        toast.error(`Failed to create user: ${errorMessage}`, {
          position: "top-center",
        });
      });
<<<<<<< HEAD
      setShowCreate(false);
      mutateUsers((users) => {
        users?.push({ username: user });
        return users;
      }, false);
    } catch (error) {
      toast.error(t("users.toast.error.createUserFailed", {ns: "views/settings"}), {
        position: "top-center",
=======
  };

  const onDelete = (user: string) => {
    axios
      .delete(`users/${user}`)
      .then((response) => {
        if (response.status === 200) {
          setShowDelete(false);
          mutateUsers(
            (users) => users?.filter((u) => u.username !== user),
            false,
          );
          toast.success(`User ${user} deleted successfully`, {
            position: "top-center",
          });
        }
      })
      .catch((error) => {
        const errorMessage =
          error.response?.data?.message ||
          error.response?.data?.detail ||
          "Unknown error";
        toast.error(`Failed to delete user: ${errorMessage}`, {
          position: "top-center",
        });
>>>>>>> cf3c0b2e
      });
  };

  const onChangeRole = (user: string, newRole: "admin" | "viewer") => {
    if (user === "admin") return; // Prevent role change for 'admin'

    axios
      .put(`users/${user}/role`, { role: newRole })
      .then((response) => {
        if (response.status === 200) {
          setShowRoleChange(false);
          mutateUsers(
            (users) =>
              users?.map((u) =>
                u.username === user ? { ...u, role: newRole } : u,
              ),
            false,
          );
          toast.success(`Role updated for ${user}`, {
            position: "top-center",
          });
        }
      })
      .catch((error) => {
        const errorMessage =
          error.response?.data?.message ||
          error.response?.data?.detail ||
          "Unknown error";
        toast.error(`Failed to update role: ${errorMessage}`, {
          position: "top-center",
        });
<<<<<<< HEAD
      }, false);
    } catch (error) {
      toast.error(t("users.toast.error.deleteUserFailed", {ns: "views/settings"}), {
        position: "top-center",
=======
>>>>>>> cf3c0b2e
      });
  };

  if (!config || !users) {
    return (
      <div className="flex h-full w-full items-center justify-center">
        <ActivityIndicator />
      </div>
    );
  }

  return (
    <div className="flex size-full flex-col md:flex-row">
      <Toaster position="top-center" closeButton={true} />
      <div className="scrollbar-container order-last mb-10 mt-2 flex h-full w-full flex-col overflow-y-auto rounded-lg border-[1px] border-secondary-foreground bg-background_alt p-2 md:order-none md:mb-0 md:mr-2 md:mt-0">
<<<<<<< HEAD
        <div className="flex flex-row items-center justify-between gap-2">
          <Heading as="h3" className="my-2">
            <Trans ns="views/settings">users.title</Trans>
          </Heading>
=======
        <div className="mb-5 flex flex-row items-center justify-between gap-2">
          <div className="flex flex-col items-start">
            <Heading as="h3" className="my-2">
              User Management
            </Heading>
            <p className="text-sm text-muted-foreground">
              Manage this Frigate instance's user accounts.
            </p>
          </div>
>>>>>>> cf3c0b2e
          <Button
            className="flex items-center gap-2 self-start sm:self-auto"
            aria-label="Add a new user"
            variant="default"
            onClick={() => setShowCreate(true)}
          >
<<<<<<< HEAD
            <LuPlus className="text-secondary-foreground" />
            <Trans ns="views/settings">users.addUser</Trans>
          </Button>
        </div>
        <div className="mt-3 space-y-3">
          {users.map((u) => (
            <Card key={u.username} className="mb-1 p-2">
              <div className="flex items-center gap-3">
                <div className="ml-3 flex flex-none shrink overflow-hidden text-ellipsis align-middle text-lg">
                  {u.username}
                </div>
                <div className="flex flex-1 justify-end space-x-2">
                  <Button
                    className="flex items-center gap-1"
                    aria-label="Update the user's password"
                    variant="secondary"
                    onClick={() => {
                      setShowSetPassword(true);
                      setSelectedUser(u.username);
                    }}
                  >
                    <FaUserEdit />
                    <div className="hidden md:block">
                      <Trans ns="views/settings">users.updatePassword</Trans>
                    </div>
                  </Button>
                  <Button
                    className="flex items-center gap-1"
                    aria-label="Delete the user"
                    variant="destructive"
                    onClick={() => {
                      setShowDelete(true);
                      setSelectedUser(u.username);
                    }}
                  >
                    <HiTrash />
                    <div className="hidden md:block">
                      <Trans>button.delete</Trans>
                    </div>
                  </Button>
                </div>
              </div>
            </Card>
          ))}
=======
            <LuPlus className="size-4" />
            Add User
          </Button>
        </div>
        <div className="mb-6 flex flex-col gap-2 sm:flex-row sm:items-center sm:justify-between">
          <div className="scrollbar-container flex-1 overflow-hidden rounded-lg border border-border bg-background_alt">
            <div className="h-full overflow-auto">
              <Table>
                <TableHeader className="sticky top-0 bg-muted/50">
                  <TableRow>
                    <TableHead className="w-[250px]">Username</TableHead>
                    <TableHead>Role</TableHead>
                    <TableHead className="text-right">Actions</TableHead>
                  </TableRow>
                </TableHeader>
                <TableBody>
                  {users.length === 0 ? (
                    <TableRow>
                      <TableCell colSpan={3} className="h-24 text-center">
                        No users found.
                      </TableCell>
                    </TableRow>
                  ) : (
                    users.map((user) => (
                      <TableRow key={user.username} className="group">
                        <TableCell className="font-medium">
                          <div className="flex items-center gap-2">
                            {user.username === "admin" ? (
                              <LuShield className="size-4 text-primary" />
                            ) : (
                              <LuUserCog className="size-4 text-primary-variant" />
                            )}
                            {user.username}
                          </div>
                        </TableCell>
                        <TableCell>
                          <Badge
                            variant={
                              user.role === "admin" ? "default" : "outline"
                            }
                            className={
                              user.role === "admin"
                                ? "bg-primary/20 text-primary hover:bg-primary/30"
                                : ""
                            }
                          >
                            {user.role || "viewer"}
                          </Badge>
                        </TableCell>
                        <TableCell className="text-right">
                          <TooltipProvider>
                            <div className="flex items-center justify-end gap-2">
                              {user.username !== "admin" && (
                                <Tooltip>
                                  <TooltipTrigger asChild>
                                    <Button
                                      size="sm"
                                      variant="outline"
                                      className="h-8 px-2"
                                      onClick={() => {
                                        setSelectedUser(user.username);
                                        setSelectedUserRole(
                                          (user.role as "admin" | "viewer") ||
                                            "viewer",
                                        );
                                        setShowRoleChange(true);
                                      }}
                                    >
                                      <LuUserCog className="size-3.5" />
                                      <span className="ml-1.5 hidden sm:inline-block">
                                        Role
                                      </span>
                                    </Button>
                                  </TooltipTrigger>
                                  <TooltipContent>
                                    <p>Change user role</p>
                                  </TooltipContent>
                                </Tooltip>
                              )}

                              <Tooltip>
                                <TooltipTrigger asChild>
                                  <Button
                                    size="sm"
                                    variant="outline"
                                    className="h-8 px-2"
                                    onClick={() => {
                                      setShowSetPassword(true);
                                      setSelectedUser(user.username);
                                    }}
                                  >
                                    <FaUserEdit className="size-3.5" />
                                    <span className="ml-1.5 hidden sm:inline-block">
                                      Password
                                    </span>
                                  </Button>
                                </TooltipTrigger>
                                <TooltipContent>
                                  <p>Update password</p>
                                </TooltipContent>
                              </Tooltip>

                              {user.username !== "admin" && (
                                <Tooltip>
                                  <TooltipTrigger asChild>
                                    <Button
                                      size="sm"
                                      variant="destructive"
                                      className="h-8 px-2"
                                      onClick={() => {
                                        setShowDelete(true);
                                        setSelectedUser(user.username);
                                      }}
                                    >
                                      <HiTrash className="size-3.5" />
                                      <span className="ml-1.5 hidden sm:inline-block">
                                        Delete
                                      </span>
                                    </Button>
                                  </TooltipTrigger>
                                  <TooltipContent>
                                    <p>Delete user</p>
                                  </TooltipContent>
                                </Tooltip>
                              )}
                            </div>
                          </TooltipProvider>
                        </TableCell>
                      </TableRow>
                    ))
                  )}
                </TableBody>
              </Table>
            </div>
          </div>
>>>>>>> cf3c0b2e
        </div>
      </div>

      <SetPasswordDialog
        show={showSetPassword}
        onCancel={() => setShowSetPassword(false)}
        onSave={(password) => onSavePassword(selectedUser!, password)}
      />
      <DeleteUserDialog
        show={showDelete}
        username={selectedUser ?? "this user"}
        onCancel={() => setShowDelete(false)}
        onDelete={() => onDelete(selectedUser!)}
      />
      <CreateUserDialog
        show={showCreate}
        onCreate={onCreate}
        onCancel={() => setShowCreate(false)}
      />
      {selectedUser && selectedUserRole && (
        <RoleChangeDialog
          show={showRoleChange}
          username={selectedUser}
          currentRole={selectedUserRole}
          onSave={(role) => onChangeRole(selectedUser, role)}
          onCancel={() => setShowRoleChange(false)}
        />
      )}
    </div>
  );
}<|MERGE_RESOLUTION|>--- conflicted
+++ resolved
@@ -13,11 +13,8 @@
 import DeleteUserDialog from "@/components/overlay/DeleteUserDialog";
 import { HiTrash } from "react-icons/hi";
 import { FaUserEdit } from "react-icons/fa";
-<<<<<<< HEAD
-import { LuPlus } from "react-icons/lu";
 import { Trans } from "react-i18next";
 import { t } from "i18next";
-=======
 import { LuPlus, LuShield, LuUserCog } from "react-icons/lu";
 import {
   Table,
@@ -35,7 +32,6 @@
   TooltipTrigger,
 } from "@/components/ui/tooltip";
 import RoleChangeDialog from "@/components/overlay/RoleChangeDialog";
->>>>>>> cf3c0b2e
 
 export default function AuthenticationView() {
   const { data: config } = useSWR<FrigateConfig>("config");
@@ -66,17 +62,12 @@
           });
         }
       })
-<<<<<<< HEAD
-      .catch((_error) => {
-        toast.error(t("users.toast.error.setPasswordFailed", {ns: "views/settings"}), {
-=======
       .catch((error) => {
         const errorMessage =
           error.response?.data?.message ||
           error.response?.data?.detail ||
           "Unknown error";
-        toast.error(`Failed to save password: ${errorMessage}`, {
->>>>>>> cf3c0b2e
+        toast.error(t("users.toast.error.setPasswordFailed", {ns: "views/settings", errorMessage}), {
           position: "top-center",
         });
       });
@@ -96,7 +87,7 @@
             users?.push({ username: user, role: role });
             return users;
           }, false);
-          toast.success(`User ${user} created successfully`, {
+          toast.success(t("users.toast.success.createUser", {ns: "views/settings", user}), {
             position: "top-center",
           });
         }
@@ -106,20 +97,10 @@
           error.response?.data?.message ||
           error.response?.data?.detail ||
           "Unknown error";
-        toast.error(`Failed to create user: ${errorMessage}`, {
+        toast.error(t("users.toast.error.createUserFailed", {ns: "views/settings", errorMessage}), {
           position: "top-center",
         });
       });
-<<<<<<< HEAD
-      setShowCreate(false);
-      mutateUsers((users) => {
-        users?.push({ username: user });
-        return users;
-      }, false);
-    } catch (error) {
-      toast.error(t("users.toast.error.createUserFailed", {ns: "views/settings"}), {
-        position: "top-center",
-=======
   };
 
   const onDelete = (user: string) => {
@@ -132,7 +113,7 @@
             (users) => users?.filter((u) => u.username !== user),
             false,
           );
-          toast.success(`User ${user} deleted successfully`, {
+          toast.success(t("users.toast.success.deleteUser", {ns: "views/settings", user}), {
             position: "top-center",
           });
         }
@@ -142,10 +123,9 @@
           error.response?.data?.message ||
           error.response?.data?.detail ||
           "Unknown error";
-        toast.error(`Failed to delete user: ${errorMessage}`, {
+        toast.error(t("users.toast.error.deleteUserFailed", {ns: "views/settings", errorMessage}), {
           position: "top-center",
         });
->>>>>>> cf3c0b2e
       });
   };
 
@@ -177,13 +157,6 @@
         toast.error(`Failed to update role: ${errorMessage}`, {
           position: "top-center",
         });
-<<<<<<< HEAD
-      }, false);
-    } catch (error) {
-      toast.error(t("users.toast.error.deleteUserFailed", {ns: "views/settings"}), {
-        position: "top-center",
-=======
->>>>>>> cf3c0b2e
       });
   };
 
@@ -199,74 +172,21 @@
     <div className="flex size-full flex-col md:flex-row">
       <Toaster position="top-center" closeButton={true} />
       <div className="scrollbar-container order-last mb-10 mt-2 flex h-full w-full flex-col overflow-y-auto rounded-lg border-[1px] border-secondary-foreground bg-background_alt p-2 md:order-none md:mb-0 md:mr-2 md:mt-0">
-<<<<<<< HEAD
-        <div className="flex flex-row items-center justify-between gap-2">
-          <Heading as="h3" className="my-2">
-            <Trans ns="views/settings">users.title</Trans>
-          </Heading>
-=======
         <div className="mb-5 flex flex-row items-center justify-between gap-2">
           <div className="flex flex-col items-start">
             <Heading as="h3" className="my-2">
-              User Management
+              <Trans ns="views/settings">users.management</Trans>
             </Heading>
             <p className="text-sm text-muted-foreground">
-              Manage this Frigate instance's user accounts.
+              <Trans ns="views/settings">users.management.desc</Trans>
             </p>
           </div>
->>>>>>> cf3c0b2e
           <Button
             className="flex items-center gap-2 self-start sm:self-auto"
             aria-label="Add a new user"
             variant="default"
             onClick={() => setShowCreate(true)}
           >
-<<<<<<< HEAD
-            <LuPlus className="text-secondary-foreground" />
-            <Trans ns="views/settings">users.addUser</Trans>
-          </Button>
-        </div>
-        <div className="mt-3 space-y-3">
-          {users.map((u) => (
-            <Card key={u.username} className="mb-1 p-2">
-              <div className="flex items-center gap-3">
-                <div className="ml-3 flex flex-none shrink overflow-hidden text-ellipsis align-middle text-lg">
-                  {u.username}
-                </div>
-                <div className="flex flex-1 justify-end space-x-2">
-                  <Button
-                    className="flex items-center gap-1"
-                    aria-label="Update the user's password"
-                    variant="secondary"
-                    onClick={() => {
-                      setShowSetPassword(true);
-                      setSelectedUser(u.username);
-                    }}
-                  >
-                    <FaUserEdit />
-                    <div className="hidden md:block">
-                      <Trans ns="views/settings">users.updatePassword</Trans>
-                    </div>
-                  </Button>
-                  <Button
-                    className="flex items-center gap-1"
-                    aria-label="Delete the user"
-                    variant="destructive"
-                    onClick={() => {
-                      setShowDelete(true);
-                      setSelectedUser(u.username);
-                    }}
-                  >
-                    <HiTrash />
-                    <div className="hidden md:block">
-                      <Trans>button.delete</Trans>
-                    </div>
-                  </Button>
-                </div>
-              </div>
-            </Card>
-          ))}
-=======
             <LuPlus className="size-4" />
             Add User
           </Button>
@@ -277,16 +197,16 @@
               <Table>
                 <TableHeader className="sticky top-0 bg-muted/50">
                   <TableRow>
-                    <TableHead className="w-[250px]">Username</TableHead>
+                    <TableHead className="w-[250px]"><Trans ns="views/settings">users.table.username</Trans></TableHead>
                     <TableHead>Role</TableHead>
-                    <TableHead className="text-right">Actions</TableHead>
+                    <TableHead className="text-right"><Trans ns="views/settings">users.table.actions</Trans></TableHead>
                   </TableRow>
                 </TableHeader>
                 <TableBody>
                   {users.length === 0 ? (
                     <TableRow>
                       <TableCell colSpan={3} className="h-24 text-center">
-                        No users found.
+                        <Trans ns="views/settings">users.table.noUsers</Trans>
                       </TableCell>
                     </TableRow>
                   ) : (
@@ -337,12 +257,12 @@
                                     >
                                       <LuUserCog className="size-3.5" />
                                       <span className="ml-1.5 hidden sm:inline-block">
-                                        Role
+                                        <Trans>role.title</Trans>
                                       </span>
                                     </Button>
                                   </TooltipTrigger>
                                   <TooltipContent>
-                                    <p>Change user role</p>
+                                    <p><Trans ns="views/settings">users.table.changeRole</Trans></p>
                                   </TooltipContent>
                                 </Tooltip>
                               )}
@@ -360,12 +280,12 @@
                                   >
                                     <FaUserEdit className="size-3.5" />
                                     <span className="ml-1.5 hidden sm:inline-block">
-                                      Password
+                                      <Trans ns="views/settings">users.table.password</Trans>
                                     </span>
                                   </Button>
                                 </TooltipTrigger>
                                 <TooltipContent>
-                                  <p>Update password</p>
+                                  <p><Trans ns="views/settings">users.updatePassword</Trans></p>
                                 </TooltipContent>
                               </Tooltip>
 
@@ -383,12 +303,12 @@
                                     >
                                       <HiTrash className="size-3.5" />
                                       <span className="ml-1.5 hidden sm:inline-block">
-                                        Delete
+                                        <Trans>button.delete</Trans>
                                       </span>
                                     </Button>
                                   </TooltipTrigger>
                                   <TooltipContent>
-                                    <p>Delete user</p>
+                                    <p><Trans ns="views/settings">users.table.deleteUser</Trans></p>
                                   </TooltipContent>
                                 </Tooltip>
                               )}
@@ -402,7 +322,6 @@
               </Table>
             </div>
           </div>
->>>>>>> cf3c0b2e
         </div>
       </div>
 
