--- conflicted
+++ resolved
@@ -1,11 +1,7 @@
 import { ObjectLifecycleSequence } from "@/types/timeline";
 import { t } from "i18next";
-<<<<<<< HEAD
 import i18n, { getTranslatedLabel } from "./i18n";
-=======
-import { getTranslatedLabel } from "./i18n";
 import { capitalizeFirstLetter } from "./stringUtil";
->>>>>>> 2c480b9a
 
 export function getLifecycleItemDescription(
   lifecycleItem: ObjectLifecycleSequence,
