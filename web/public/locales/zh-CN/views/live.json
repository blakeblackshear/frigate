--- conflicted
+++ resolved
@@ -106,15 +106,10 @@
   "stream": {
     "title": "视频流",
     "audio": {
-<<<<<<< HEAD
-      "tips": "音频必须从摄像头输出并在 go2rtc 中配置为此视频流使用。",
-      "tips.documentation": "阅读文档 ",
-=======
       "tips": {
-        "title": "音频必须从摄像机输出并在 go2rtc 中配置为此视频流使用。",
+        "title": "音频必须从摄像头输出并在 go2rtc 中配置为此视频流使用。",
         "documentation": "阅读文档 "
       },
->>>>>>> 03da70cb
       "available": "此视频流支持音频",
       "unavailable": "此视频流不支持音频"
     },
@@ -155,13 +150,9 @@
   },
   "editLayout": {
     "label": "编辑布局",
-<<<<<<< HEAD
-    "group.label": "编辑摄像头分组",
-=======
     "group": {
       "label": "编辑摄像机分组"
     },
->>>>>>> 03da70cb
     "exitEdit": "退出编辑"
   }
 }