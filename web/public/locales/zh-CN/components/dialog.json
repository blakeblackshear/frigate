--- conflicted
+++ resolved
@@ -71,17 +71,11 @@
   "streaming": {
     "label": "视频流",
     "restreaming": {
-<<<<<<< HEAD
-      "notEnabled": "此摄像头未启用视频流转发功能。",
-      "desc": "为此摄像头设置 go2rtc，以获取额外的实时预览选项和音频支持。",
-      "desc.readTheDocumentation": "阅读文档（英文） "
-=======
-      "disabled": "重新流式传输未启用。",
+      "disabled": "此摄像头未启用视频流转发功能。",
       "desc": {
         "title": "为此摄像头设置 go2rtc，以获取额外的实时预览选项和音频支持。",
         "readTheDocumentation": "阅读文档（英文） "
       }
->>>>>>> 03da70cb
     },
     "showStats": {
       "label": "显示视频流统计信息",
