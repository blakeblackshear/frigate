--- conflicted
+++ resolved
@@ -32,15 +32,9 @@
     "@testing-library/preact": "^2.0.1",
     "@testing-library/preact-hooks": "^1.1.0",
     "@testing-library/user-event": "^13.5.0",
-<<<<<<< HEAD
-    "@types/video.js": "^7.3.44",
+    "@types/video.js": "^7.3.49",
     "@typescript-eslint/parser": "^5.42.1",
     "@typescript-eslint/eslint-plugin": "^5.42.1",
-=======
-    "@types/video.js": "^7.3.49",
-    "@typescript-eslint/eslint-plugin": "^5.18.0",
-    "@typescript-eslint/parser": "^5.18.0",
->>>>>>> 20160649
     "autoprefixer": "^10.4.2",
     "eslint": "^8.27.0",
     "eslint-config-preact": "^1.3.0",
