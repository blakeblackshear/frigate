--- conflicted
+++ resolved
@@ -67,9 +67,8 @@
 <img src="https://hosted.weblate.org/widget/frigate-nvr/multi-auto.svg" alt="Translation status" />
 </a>
 
-<<<<<<< HEAD
+
 Conflict while merging for sure!
-=======
+
 
 Adding this line just to create a conflict with testbranch_Shuba
->>>>>>> 0522521c
