--- conflicted
+++ resolved
@@ -170,7 +170,8 @@
 Publishes a jpeg encoded frame of the detected object type. When the object is no longer detected, the highest confidence image is published or the original image
 is published again.
 
-<<<<<<< HEAD
+The height and crop of snapshots can be configured as shown in the example config.
+
 ### frigate/<camera_name>/<object_name>/event
 Publishes a jpeg encoded frame  as well as data of the detected object in the same message. The message will have the below format
 ```json
@@ -183,9 +184,6 @@
    "id": "1594298020.819046-0"
 }
 ```
-=======
-The height and crop of snapshots can be configured as shown in the example config.
->>>>>>> 309c0dcd
 
 ### frigate/<camera_name>/events/start
 Message published at the start of any tracked object. JSON looks as follows:
