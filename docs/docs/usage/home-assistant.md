---
id: home-assistant
title: Integration with Home Assistant
sidebar_label: Home Assistant
---

The best way to integrate with Home Assistant is to use the [official integration](https://github.com/blakeblackshear/frigate-hass-integration).

## Installation

Available via HACS as a [custom repository](https://hacs.xyz/docs/faq/custom_repositories). To install:

   * Add the custom repository:

```
Home Assistant > HACS > Integrations > [...] > Custom Repositories
```

| Key            | Value                                                       |
| -------------- | ----------------------------------------------------------- |
| Repository URL | https://github.com/blakeblackshear/frigate-hass-integration |
| Category       | Integration                                                 |

   * Use [HACS](https://hacs.xyz/) to install the integration:
```
Home Assistant > HACS > Integrations > "Explore & Add Integrations" > Frigate
```
   * Restart Home Assistant.
   * Then add/configure the integration:
```
Home Assistant > Configuration > Integrations > Add Integration > Frigate
```

Note: You will also need
[media_source](https://www.home-assistant.io/integrations/media_source/) enabled
in your Home Assistant configuration for the Media Browser to appear.

## Configuration

When configuring the integration, you will be asked for the following parameters:


| Variable | Description                                                                                                                                                                                                                                                                                                                                                                      |
| -------- | -------------------------------------------------------------------------------------------------------------------------------------------------------------------------------------------------------------------------------------------------------------------------------------------------------------------------------------------------------------------------------- |
| URL      | The `URL` of your frigate instance, the URL you use to access Frigate in the browser. This may look like `http://<host>:5000/`. If you are using HassOS with the addon, the URL should be `http://ccab4aaf-frigate:5000` (or `http://ccab4aaf-frigate-beta:5000` if your are using the beta version of the addon). Live streams required port 1935, see [RTMP streams](#streams) |

<a name="options"></a>
## Options

```
Home Assistant > Configuration > Integrations > Frigate > Options
```

| Option            | Description                                                                                                                                                                                                                                                                                                                          |
| ----------------- | ------------------------------------------------------------------------------------------------------------------------------------------------------------------------------------------------------------------------------------------------------------------------------------------------------------------------------------ |
| RTMP URL Template | A [jinja2](https://jinja.palletsprojects.com/) template that is used to override the standard RTMP stream URL (e.g. for use with reverse proxies). This option is only shown to users who have [advanced mode](https://www.home-assistant.io/blog/2019/07/17/release-96/#advanced-mode) enabled. See [RTMP streams](#streams) below. |

## Entities Provided

| Platform        | Description                                                                       |
| --------------- | --------------------------------------------------------------------------------- |
| `camera`        | Live camera stream (requires RTMP), camera for image of the last detected object. |
| `sensor`        | States to monitor Frigate performance, object counts for all zones and cameras.   |
| `switch`        | Switch entities to toggle detection, clips and snapshots.                         |
| `binary_sensor` | A "motion" binary sensor entity per camera/zone/object.                           |

## Media Browser Support

The integration provides:

- Rich UI with thumbnails for browsing event clips
- Rich UI for browsing 24/7 recordings by month, day, camera, time

This is accessible via "Media Browser" on the left menu panel in Home Assistant.

<a name="api"></a>
## API

- Notification API with public facing endpoints for images in notifications

### Notifications

Frigate publishes event information in the form of a change feed via MQTT. This
allows lots of customization for notifications to meet your needs. Event changes
are published with `before` and `after` information as shown
[here](#frigateevents). Note that some people may not want to expose frigate to
the web, so you can leverage the HA API that frigate custom_integration ties
into (which is exposed to the web, and thus can be used for mobile notifications
etc):

To load an image taken by frigate from Home Assistants API see below:

```
https://HA_URL/api/frigate/notifications/<event-id>/thumbnail.jpg
```

To load a video clip taken by frigate from Home Assistants API :

```
https://HA_URL/api/frigate/notifications/<event-id>/<camera>/clip.mp4
```

Here is a simple example of a notification automation of events which will update the existing notification for each change. This means the image you see in the notification will update as frigate finds a "better" image.

```yaml
automation:
  - alias: Notify of events
    trigger:
      platform: mqtt
      topic: frigate/events
    action:
      - service: notify.mobile_app_pixel_3
        data_template:
          message: 'A {{trigger.payload_json["after"]["label"]}} was detected.'
          data:
            image: 'https://your.public.hass.address.com/api/frigate/notifications/{{trigger.payload_json["after"]["id"]}}/thumbnail.jpg?format=android'
            tag: '{{trigger.payload_json["after"]["id"]}}'
```

```yaml
automation:
  - alias: When a person enters a zone named yard
    trigger:
      platform: mqtt
      topic: frigate/events
    condition:
      - "{{ trigger.payload_json['after']['label'] == 'person' }}"
      - "{{ 'yard' in trigger.payload_json['after']['entered_zones'] }}"
    action:
      - service: notify.mobile_app_pixel_3
        data_template:
          message: "A {{trigger.payload_json['after']['label']}} has entered the yard."
          data:
            image: "https://url.com/api/frigate/notifications/{{trigger.payload_json['after']['id']}}/thumbnail.jpg"
            tag: "{{trigger.payload_json['after']['id']}}"
```

```yaml
- alias: When a person leaves a zone named yard
  trigger:
    platform: mqtt
    topic: frigate/events
  condition:
    - "{{ trigger.payload_json['after']['label'] == 'person' }}"
    - "{{ 'yard' in trigger.payload_json['before']['current_zones'] }}"
    - "{{ not 'yard' in trigger.payload_json['after']['current_zones'] }}"
  action:
    - service: notify.mobile_app_pixel_3
      data_template:
        message: "A {{trigger.payload_json['after']['label']}} has left the yard."
        data:
          image: "https://url.com/api/frigate/notifications/{{trigger.payload_json['after']['id']}}/thumbnail.jpg"
          tag: "{{trigger.payload_json['after']['id']}}"
```

```yaml
- alias: Notify for dogs in the front with a high top score
  trigger:
    platform: mqtt
    topic: frigate/events
  condition:
    - "{{ trigger.payload_json['after']['label'] == 'dog' }}"
    - "{{ trigger.payload_json['after']['camera'] == 'front' }}"
    - "{{ trigger.payload_json['after']['top_score'] > 0.98 }}"
  action:
    - service: notify.mobile_app_pixel_3
      data_template:
        message: "High confidence dog detection."
        data:
          image: "https://url.com/api/frigate/notifications/{{trigger.payload_json['after']['id']}}/thumbnail.jpg"
          tag: "{{trigger.payload_json['after']['id']}}"
```

If you are using telegram, you can fetch the image directly from Frigate:

```yaml
automation:
  - alias: Notify of events
    trigger:
      platform: mqtt
      topic: frigate/events
    action:
      - service: notify.telegram_full
        data_template:
          message: 'A {{trigger.payload_json["after"]["label"]}} was detected.'
          data:
            photo:
              # this url should work for addon users
              - url: 'http://ccab4aaf-frigate:5000/api/events/{{trigger.payload_json["after"]["id"]}}/thumbnail.jpg'
                caption: 'A {{trigger.payload_json["after"]["label"]}} was detected on {{ trigger.payload_json["after"]["camera"] }} camera'
```

<<<<<<< HEAD
## FAQ

### If I am detecting multiple objects, how do I assign the correct `binary_sensor` to the camera in HomeKit?

The [HomeKit integration](https://www.home-assistant.io/integrations/homekit/) randomly links one of the binary sensors (motion sensor entities) grouped with the camera device in Home Assistant. You can specify a `linked_motion_sensor` in the Home Assistant [HomeKit configuration](https://www.home-assistant.io/integrations/homekit/#linked_motion_sensor) for each camera.
=======
<a name="streams"></a>
## RTMP stream

In order for the live streams to function they need to be accessible on the RTMP
port (default: `1935`) at `<frigatehost>:1935`. Home Assistant will directly
connect to that streaming port when the live camera is viewed.

#### RTMP URL Template

For advanced usecases, this behavior can be changed with the [RTMP URL
template](#options) option. When set, this string will override the default stream
address that is derived from the default behavior described above. This option supports
[jinja2 templates](https://jinja.palletsprojects.com/) and has the `camera` dict
variables from [Frigate API](https://blakeblackshear.github.io/frigate/usage/api#apiconfig)
available for the template. Note that no Home Assistant state is available to the
template, only the camera dict from Frigate.

This is potentially useful when Frigate is behind a reverse proxy, and/or when
the default stream port is otherwise not accessible to Home Assistant (e.g.
firewall rules).

###### RTMP URL Template Examples

Use a different port number:

```
rtmp://<frigate_host>:2000/live/front_door
```

Use the camera name in the stream URL:

```
rtmp://<frigate_host>:2000/live/{{ name }}
```

Use the camera name in the stream URL, converting it to lowercase first:

```
rtmp://<frigate_host>:2000/live/{{ name|lower }}
```

## Multiple Instance Support

The Frigate integration seamlessly supports the use of multiple Frigate servers. 

### Requirements for Multiple Instances

In order for multiple Frigate instances to function correctly, the
`topic_prefix` and `client_id` parameters must be set differently per server.
See [MQTT
configuration](https://blakeblackshear.github.io/frigate/configuration/index#mqtt)
for how to set these.

#### API URLs

When multiple Frigate instances are configured, [API](#api) URLs should include an
identifier to tell Home Assistant which Frigate instance to refer to. The
identifier used is the MQTT `client_id` paremeter included in the configuration,
and is used like so:

```
https://HA_URL/api/frigate/<client-id>/notifications/<event-id>/thumbnail.jpg
```

```
https://HA_URL/api/frigate/<client-id>/clips/front_door-1624599978.427826-976jaa.mp4
```

#### Default Treatment

When a single Frigate instance is configured, the `client-id` parameter need not
be specified in URLs/identifiers -- that single instance is assumed. When
multiple Frigate instances are configured, the user **must** explicitly specify
which server they are referring to.
>>>>>>> adf2bc07
<|MERGE_RESOLUTION|>--- conflicted
+++ resolved
@@ -190,13 +190,6 @@
                 caption: 'A {{trigger.payload_json["after"]["label"]}} was detected on {{ trigger.payload_json["after"]["camera"] }} camera'
 ```
 
-<<<<<<< HEAD
-## FAQ
-
-### If I am detecting multiple objects, how do I assign the correct `binary_sensor` to the camera in HomeKit?
-
-The [HomeKit integration](https://www.home-assistant.io/integrations/homekit/) randomly links one of the binary sensors (motion sensor entities) grouped with the camera device in Home Assistant. You can specify a `linked_motion_sensor` in the Home Assistant [HomeKit configuration](https://www.home-assistant.io/integrations/homekit/#linked_motion_sensor) for each camera.
-=======
 <a name="streams"></a>
 ## RTMP stream
 
@@ -271,4 +264,9 @@
 be specified in URLs/identifiers -- that single instance is assumed. When
 multiple Frigate instances are configured, the user **must** explicitly specify
 which server they are referring to.
->>>>>>> adf2bc07
+
+## FAQ
+
+### If I am detecting multiple objects, how do I assign the correct `binary_sensor` to the camera in HomeKit?
+
+The [HomeKit integration](https://www.home-assistant.io/integrations/homekit/) randomly links one of the binary sensors (motion sensor entities) grouped with the camera device in Home Assistant. You can specify a `linked_motion_sensor` in the Home Assistant [HomeKit configuration](https://www.home-assistant.io/integrations/homekit/#linked_motion_sensor) for each camera.
