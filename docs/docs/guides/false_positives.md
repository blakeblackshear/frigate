---
id: false_positives
title: Reducing false positives
---

<<<<<<< HEAD
Tune your object filters to adjust false positives: `min_area`, `max_area`, `min_ratio`, `max_ratio`, `min_score`, `threshold`.

The `min_area` and `max_area` values are compared against the area (number of pixels) from a given detected object. If the area is outside this range, the object will be ignored as a false positive. This allows objects that must be too small or too large to be ignored.

Similarly, the `min_ratio` and `max_ratio` values are compared against a given detected object's width/height ratio (in pixels). If the ratio is outside this range, the object will be ignored as a false positive. This allows objects that are proportionally too short-and-wide (higher ratio) or too tall-and-narrow (smaller ratio) to be ignored. 

:::info

Conceptually, a ratio of 1 is a square, 0.5 is a "tall skinny" box, and 2 is a "wide flat" box. If `min_ratio` is 1.0, any object that is taller than it is wide will be ignored. Similarly, if `max_ratio` is 1.0, then any object that is wider than it is tall will be ignored.

:::
=======
## Object Scores
>>>>>>> 61d285ba

For object filters in your configuration, any single detection below `min_score` will be ignored as a false positive. `threshold` is based on the median of the history of scores (padded to 3 values) for a tracked object. Consider the following frames when `min_score` is set to 0.6 and threshold is set to 0.85:

| Frame | Current Score | Score History                     | Computed Score | Detected Object |
| ----- | ------------- | --------------------------------- | -------------- | --------------- |
| 1     | 0.7           | 0.0, 0, 0.7                       | 0.0            | No              |
| 2     | 0.55          | 0.0, 0.7, 0.0                     | 0.0            | No              |
| 3     | 0.85          | 0.7, 0.0, 0.85                    | 0.7            | No              |
| 4     | 0.90          | 0.7, 0.85, 0.95, 0.90             | 0.875          | Yes             |
| 5     | 0.88          | 0.7, 0.85, 0.95, 0.90, 0.88       | 0.88           | Yes             |
| 6     | 0.95          | 0.7, 0.85, 0.95, 0.90, 0.88, 0.95 | 0.89           | Yes             |

In frame 2, the score is below the `min_score` value, so Frigate ignores it and it becomes a 0.0. The computed score is the median of the score history (padding to at least 3 values), and only when that computed score crosses the `threshold` is the object marked as a true positive. That happens in frame 4 in the example.

### Minimum Score

Any detection below `min_score` will be immediately thrown out and never tracked because it is considered a false positive. If `min_score` is too low then false positives may be detected and tracked which can confuse the object tracker and may lead to wasted resources. If `min_score` is too high then lower scoring true positives like objects that are further away or partially occluded may be thrown out which can also confuse the tracker and cause valid events to be lost or disjointed.

### Threshold

`threshold` is used to determine that the object is a true positive. Once an object is detected with a score >= `threshold` object is considered a true positive. If `threshold` is too low then some higher scoring false positives may create an event. If `threshold` is too high then true positive events may be missed due to the object never scoring high enough.

## Object Shape

False positives can also be reduced by filtering a detection based on its shape.

### Object Area

`min_area` and `max_area` filter on the area of an objects bounding box in pixels and can be used to reduce false positives that are outside the range of expected sizes. For example when a leaf is detected as a dog or when a large tree is detected as a person, these can be reduced by adding a `min_area` / `max_area` filter. The recordings timeline can be used to determine the area of the bounding box in that frame by selecting a timeline item then mousing over or tapping the red box.

### Object Proportions

`min_ratio` and `max_ratio` filter on the ratio of width / height of an objects bounding box and can be used to reduce false positives. For example if a false positive is detected as very tall for a dog which is often wider, a `min_ratio` filter can be used to filter out these false positives.

## Other Tools

### Zones

[Required zones](/configuration/zones.md) can be a great tool to reduce false positives that may be detected in the sky or other areas that are not of interest. The required zones will only create events for objects that enter the zone.

### Object Masks

[Object Filter Masks](/configuration/masks) are a last resort but can be useful when false positives are in the relatively same place but can not be filtered due to their size or shape.<|MERGE_RESOLUTION|>--- conflicted
+++ resolved
@@ -3,21 +3,7 @@
 title: Reducing false positives
 ---
 
-<<<<<<< HEAD
-Tune your object filters to adjust false positives: `min_area`, `max_area`, `min_ratio`, `max_ratio`, `min_score`, `threshold`.
-
-The `min_area` and `max_area` values are compared against the area (number of pixels) from a given detected object. If the area is outside this range, the object will be ignored as a false positive. This allows objects that must be too small or too large to be ignored.
-
-Similarly, the `min_ratio` and `max_ratio` values are compared against a given detected object's width/height ratio (in pixels). If the ratio is outside this range, the object will be ignored as a false positive. This allows objects that are proportionally too short-and-wide (higher ratio) or too tall-and-narrow (smaller ratio) to be ignored. 
-
-:::info
-
-Conceptually, a ratio of 1 is a square, 0.5 is a "tall skinny" box, and 2 is a "wide flat" box. If `min_ratio` is 1.0, any object that is taller than it is wide will be ignored. Similarly, if `max_ratio` is 1.0, then any object that is wider than it is tall will be ignored.
-
-:::
-=======
 ## Object Scores
->>>>>>> 61d285ba
 
 For object filters in your configuration, any single detection below `min_score` will be ignored as a false positive. `threshold` is based on the median of the history of scores (padded to 3 values) for a tracked object. Consider the following frames when `min_score` is set to 0.6 and threshold is set to 0.85:
 
@@ -50,7 +36,13 @@
 
 ### Object Proportions
 
-`min_ratio` and `max_ratio` filter on the ratio of width / height of an objects bounding box and can be used to reduce false positives. For example if a false positive is detected as very tall for a dog which is often wider, a `min_ratio` filter can be used to filter out these false positives.
+`min_ratio` and `max_ratio` values are compared against a given detected object's width/height ratio (in pixels). If the ratio is outside this range, the object will be ignored as a false positive. This allows objects that are proportionally too short-and-wide (higher ratio) or too tall-and-narrow (smaller ratio) to be ignored. 
+
+:::info
+
+Conceptually, a ratio of 1 is a square, 0.5 is a "tall skinny" box, and 2 is a "wide flat" box. If `min_ratio` is 1.0, any object that is taller than it is wide will be ignored. Similarly, if `max_ratio` is 1.0, then any object that is wider than it is tall will be ignored.
+
+:::
 
 ## Other Tools
 
