---
id: hardware_acceleration
title: Hardware Acceleration
---

It is recommended to update your configuration to enable hardware accelerated decoding in ffmpeg. Depending on your system, these parameters may not be compatible. More information on hardware accelerated decoding for ffmpeg can be found here: https://trac.ffmpeg.org/wiki/HWAccelIntro

### Raspberry Pi 3/4

Ensure you increase the allocated RAM for your GPU to at least 128 (raspi-config > Performance Options > GPU Memory).
**NOTICE**: If you are using the addon, you may need to turn off `Protection mode` for hardware acceleration.

```yaml
ffmpeg:
  hwaccel_args: preset-rpi-64-h264
```

### Intel-based CPUs (<10th Generation) via VAAPI

VAAPI supports automatic profile selection so it will work automatically with both H.264 and H.265 streams. VAAPI is recommended for all generations of Intel-based CPUs if QSV does not work.

```yaml
ffmpeg:
  hwaccel_args: preset-vaapi
```
<<<<<<< HEAD
**NOTICE**: With some of the processors, like the J4125, the default driver `iHD` doesn't seem to work correctly for hardware acceleration. You may need to change the driver to `i965` by adding the following environment variable `LIBVA_DRIVER_NAME=i965` to your docker-compose file or [in the `frigate.yaml` for HA OS users](advanced.md#environment_vars).
=======

**NOTICE**: With some of the processors, like the J4125, the default driver `iHD` doesn't seem to work correctly for hardware acceleration. You may need to change the driver to `i965` by adding the following environment variable `LIBVA_DRIVER_NAME=i965` to your docker-compose file or [in the frigate.yml for HA OS users](advanced.md#environment_vars).
>>>>>>> fbaab71d

### Intel-based CPUs (>=10th Generation) via Quicksync

QSV must be set specifically based on the video encoding of the stream.

#### H.264 streams

```yaml
ffmpeg:
  hwaccel_args: preset-intel-qsv-h264
```

#### H.265 streams

```yaml
ffmpeg:
  hwaccel_args: preset-intel-qsv-h265
```

### AMD/ATI GPUs (Radeon HD 2000 and newer GPUs) via libva-mesa-driver

VAAPI supports automatic profile selection so it will work automatically with both H.264 and H.265 streams.

**Note:** You also need to set `LIBVA_DRIVER_NAME=radeonsi` as an environment variable on the container.

```yaml
ffmpeg:
  hwaccel_args: preset-vaapi
```

### NVIDIA GPUs

While older GPUs may work, it is recommended to use modern, supported GPUs. NVIDIA provides a [matrix of supported GPUs and features](https://developer.nvidia.com/video-encode-and-decode-gpu-support-matrix-new). If your card is on the list and supports CUVID/NVDEC, it will most likely work with Frigate for decoding. However, you must also use [a driver version that will work with FFmpeg](https://github.com/FFmpeg/nv-codec-headers/blob/master/README). Older driver versions may be missing symbols and fail to work, and older cards are not supported by newer driver versions. The only way around this is to [provide your own FFmpeg](/configuration/advanced#custom-ffmpeg-build) that will work with your driver version, but this is unsupported and may not work well if at all.

A more complete list of cards and ther compatible drivers is available in the [driver release readme](https://download.nvidia.com/XFree86/Linux-x86_64/525.85.05/README/supportedchips.html).

If your distribution does not offer NVIDIA driver packages, you can [download them here](https://www.nvidia.com/en-us/drivers/unix/).

#### Docker Configuration

Additional configuration is needed for the Docker container to be able to access the NVIDIA GPU. The supported method for this is to install the [NVIDIA Container Toolkit](https://docs.nvidia.com/datacenter/cloud-native/container-toolkit/install-guide.html#docker) and specify the GPU to Docker. How you do this depends on how Docker is being run:

##### Docker Compose

```yaml
services:
  frigate:
    ...
    image: ghcr.io/blakeblackshear/frigate:stable
    deploy:    # <------------- Add this section
      resources:
        reservations:
          devices:
            - driver: nvidia
              device_ids: ['0'] # this is only needed when using multiple GPUs
              count: 1 # number of GPUs
              capabilities: [gpu]
```

##### Docker Run CLI

```bash
docker run -d \
  --name frigate \
  ...
  --gpus=all \
  ghcr.io/blakeblackshear/frigate:stable
```

#### Setup Decoder

The decoder you need to pass in the `hwaccel_args` will depend on the input video.

A list of supported codecs (you can use `ffmpeg -decoders | grep cuvid` in the container to get the ones your card supports)

```
 V..... h263_cuvid           Nvidia CUVID H263 decoder (codec h263)
 V..... h264_cuvid           Nvidia CUVID H264 decoder (codec h264)
 V..... hevc_cuvid           Nvidia CUVID HEVC decoder (codec hevc)
 V..... mjpeg_cuvid          Nvidia CUVID MJPEG decoder (codec mjpeg)
 V..... mpeg1_cuvid          Nvidia CUVID MPEG1VIDEO decoder (codec mpeg1video)
 V..... mpeg2_cuvid          Nvidia CUVID MPEG2VIDEO decoder (codec mpeg2video)
 V..... mpeg4_cuvid          Nvidia CUVID MPEG4 decoder (codec mpeg4)
 V..... vc1_cuvid            Nvidia CUVID VC1 decoder (codec vc1)
 V..... vp8_cuvid            Nvidia CUVID VP8 decoder (codec vp8)
 V..... vp9_cuvid            Nvidia CUVID VP9 decoder (codec vp9)
```

For example, for H264 video, you'll select `preset-nvidia-h264`.

```yaml
ffmpeg:
  hwaccel_args: preset-nvidia-h264
```

If everything is working correctly, you should see a significant improvement in performance.
Verify that hardware decoding is working by running `nvidia-smi`, which should show `ffmpeg`
processes:

:::note

`nvidia-smi` may not show `ffmpeg` processes when run inside the container [due to docker limitations](https://github.com/NVIDIA/nvidia-docker/issues/179#issuecomment-645579458).

:::

```
+-----------------------------------------------------------------------------+
| NVIDIA-SMI 455.38       Driver Version: 455.38       CUDA Version: 11.1     |
|-------------------------------+----------------------+----------------------+
| GPU  Name        Persistence-M| Bus-Id        Disp.A | Volatile Uncorr. ECC |
| Fan  Temp  Perf  Pwr:Usage/Cap|         Memory-Usage | GPU-Util  Compute M. |
|                               |                      |               MIG M. |
|===============================+======================+======================|
|   0  GeForce GTX 166...  Off  | 00000000:03:00.0 Off |                  N/A |
| 38%   41C    P2    36W / 125W |   2082MiB /  5942MiB |      5%      Default |
|                               |                      |                  N/A |
+-------------------------------+----------------------+----------------------+

+-----------------------------------------------------------------------------+
| Processes:                                                                  |
|  GPU   GI   CI        PID   Type   Process name                  GPU Memory |
|        ID   ID                                                   Usage      |
|=============================================================================|
|    0   N/A  N/A     12737      C   ffmpeg                            249MiB |
|    0   N/A  N/A     12751      C   ffmpeg                            249MiB |
|    0   N/A  N/A     12772      C   ffmpeg                            249MiB |
|    0   N/A  N/A     12775      C   ffmpeg                            249MiB |
|    0   N/A  N/A     12800      C   ffmpeg                            249MiB |
|    0   N/A  N/A     12811      C   ffmpeg                            417MiB |
|    0   N/A  N/A     12827      C   ffmpeg                            417MiB |
+-----------------------------------------------------------------------------+
```

If you do not see these processes, check the `docker logs` for the container and look for decoding errors.

These instructions were originally based on the [Jellyfin documentation](https://jellyfin.org/docs/general/administration/hardware-acceleration.html#nvidia-hardware-acceleration-on-docker-linux).<|MERGE_RESOLUTION|>--- conflicted
+++ resolved
@@ -23,12 +23,8 @@
 ffmpeg:
   hwaccel_args: preset-vaapi
 ```
-<<<<<<< HEAD
+
 **NOTICE**: With some of the processors, like the J4125, the default driver `iHD` doesn't seem to work correctly for hardware acceleration. You may need to change the driver to `i965` by adding the following environment variable `LIBVA_DRIVER_NAME=i965` to your docker-compose file or [in the `frigate.yaml` for HA OS users](advanced.md#environment_vars).
-=======
-
-**NOTICE**: With some of the processors, like the J4125, the default driver `iHD` doesn't seem to work correctly for hardware acceleration. You may need to change the driver to `i965` by adding the following environment variable `LIBVA_DRIVER_NAME=i965` to your docker-compose file or [in the frigate.yml for HA OS users](advanced.md#environment_vars).
->>>>>>> fbaab71d
 
 ### Intel-based CPUs (>=10th Generation) via Quicksync
 
