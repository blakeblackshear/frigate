---
id: object_detectors
title: Object Detectors
---

# Supported Hardware

:::info

Frigate supports multiple different detectors that work on different types of hardware:

**Most Hardware**

- [Coral EdgeTPU](#edge-tpu-detector): The Google Coral EdgeTPU is available in USB and m.2 format allowing for a wide range of compatibility with devices.
- [Hailo](#hailo-8): The Hailo8 and Hailo8L AI Acceleration module is available in m.2 format with a HAT for RPi devices, offering a wide range of compatibility with devices.

**AMD**

- [ROCm](#amdrocm-gpu-detector): ROCm can run on AMD Discrete GPUs to provide efficient object detection.
- [ONNX](#onnx): ROCm will automatically be detected and used as a detector in the `-rocm` Frigate image when a supported ONNX model is configured.

**Intel**

- [OpenVino](#openvino-detector): OpenVino can run on Intel Arc GPUs, Intel integrated GPUs, and Intel CPUs to provide efficient object detection.
- [ONNX](#onnx): OpenVINO will automatically be detected and used as a detector in the default Frigate image when a supported ONNX model is configured.

**Nvidia**

- [TensortRT](#nvidia-tensorrt-detector): TensorRT can run on Nvidia GPUs and Jetson devices, using one of many default models.
- [ONNX](#onnx): TensorRT will automatically be detected and used as a detector in the `-tensorrt` or `-tensorrt-jp(4/5)` Frigate images when a supported ONNX model is configured.

**Rockchip**

- [RKNN](#rockchip-platform): RKNN models can run on Rockchip devices with included NPUs.

**For Testing**

- [CPU Detector (not recommended for actual use](#cpu-detector-not-recommended): Use a CPU to run tflite model, this is not recommended and in most cases OpenVINO can be used in CPU mode with better results.

:::

:::note

Multiple detectors can not be mixed for object detection (ex: OpenVINO and Coral EdgeTPU can not be used for object detection at the same time).

This does not affect using hardware for accelerating other tasks such as [semantic search](./semantic_search.md)

:::

# Officially Supported Detectors

Frigate provides the following builtin detector types: `cpu`, `edgetpu`, `hailo8l`, `onnx`, `openvino`, `rknn`, `rocm`, and `tensorrt`. By default, Frigate will use a single CPU detector. Other detectors may require additional configuration as described below. When using multiple detectors they will run in dedicated processes, but pull from a common queue of detection requests from across all cameras.

## Edge TPU Detector

The Edge TPU detector type runs a TensorFlow Lite model utilizing the Google Coral delegate for hardware acceleration. To configure an Edge TPU detector, set the `"type"` attribute to `"edgetpu"`.

The Edge TPU device can be specified using the `"device"` attribute according to the [Documentation for the TensorFlow Lite Python API](https://coral.ai/docs/edgetpu/multiple-edgetpu/#using-the-tensorflow-lite-python-api). If not set, the delegate will use the first device it finds.

A TensorFlow Lite model is provided in the container at `/edgetpu_model.tflite` and is used by this detector type by default. To provide your own model, bind mount the file into the container and provide the path with `model.path`.

:::tip

See [common Edge TPU troubleshooting steps](/troubleshooting/edgetpu) if the Edge TPU is not detected.

:::

### Single USB Coral

```yaml
detectors:
  coral:
    type: edgetpu
    device: usb
```

### Multiple USB Corals

```yaml
detectors:
  coral1:
    type: edgetpu
    device: usb:0
  coral2:
    type: edgetpu
    device: usb:1
```

### Native Coral (Dev Board)

_warning: may have [compatibility issues](https://github.com/blakeblackshear/frigate/issues/1706) after `v0.9.x`_

```yaml
detectors:
  coral:
    type: edgetpu
    device: ""
```

### Single PCIE/M.2 Coral

```yaml
detectors:
  coral:
    type: edgetpu
    device: pci
```

### Multiple PCIE/M.2 Corals

```yaml
detectors:
  coral1:
    type: edgetpu
    device: pci:0
  coral2:
    type: edgetpu
    device: pci:1
```

### Mixing Corals

```yaml
detectors:
  coral_usb:
    type: edgetpu
    device: usb
  coral_pci:
    type: edgetpu
    device: pci
```

## Hailo-8

This detector is available for use with Hailo-8 and Hailo-8L AI Acceleration Module.

See the [installation docs](../frigate/installation.md#hailo-8l) for information on configuring the hailo8.

### Configuration

#### YOLO (Recommended)

```yaml
detectors:
  hailo8l:
    type: hailo8l
    device: PCIe

model:
  width: 640
  height: 640
  input_tensor: nhwc
  input_pixel_format: rgb
  input_dtype: int
  model_type: hailoyolo
  # The detector will automatically use the appropriate model:
  # - YOLOv8s for Hailo-8L hardware
  # - YOLOv8m for Hailo-8 hardware
```

#### SSD

```yaml
detectors:
  hailo8l:
    type: hailo8l
    device: PCIe

model:
  width: 300
  height: 300
  input_tensor: nhwc
  input_pixel_format: bgr
  model_type: ssd
  path: /config/model_cache/h8l_cache/ssd_mobilenet_v1.hef
```

<<<<<<< HEAD

### Custom Models

The Hailo-8l detector supports all YOLO models that have been compiled for the Hailo hardware and include post-processing. The detector automatically detects your hardware type (Hailo-8 or Hailo-8L) and uses the appropriate model.

#### Using a Custom URL

You can specify a custom URL to download a model directly:

```yaml
detectors:
  hailo8l:
    type: hailo8l
    device: PCIe
    url: https://custom-model-url.com/path/to/model.hef

model:
  width: 640
  height: 640
  input_tensor: nhwc
  input_pixel_format: rgb
  input_dtype: int
  model_type: hailoyolo
```

The detector will automatically handle different output formats from all supported YOLO variants. It's important to match the `model_type` with the actual model architecture for proper processing.
* Tsted custom models : yolov5 , yolov8 , yolov9 , yolov11

=======
>>>>>>> f56668e4
## OpenVINO Detector

The OpenVINO detector type runs an OpenVINO IR model on AMD and Intel CPUs, Intel GPUs and Intel VPU hardware. To configure an OpenVINO detector, set the `"type"` attribute to `"openvino"`.

The OpenVINO device to be used is specified using the `"device"` attribute according to the naming conventions in the [Device Documentation](https://docs.openvino.ai/2024/openvino-workflow/running-inference/inference-devices-and-modes.html). The most common devices are `CPU` and `GPU`. Currently, there is a known issue with using `AUTO`. For backwards compatibility, Frigate will attempt to use `GPU` if `AUTO` is set in your configuration.

OpenVINO is supported on 6th Gen Intel platforms (Skylake) and newer. It will also run on AMD CPUs despite having no official support for it. A supported Intel platform is required to use the `GPU` device with OpenVINO. For detailed system requirements, see [OpenVINO System Requirements](https://docs.openvino.ai/2024/about-openvino/release-notes-openvino/system-requirements.html)

:::tip

When using many cameras one detector may not be enough to keep up. Multiple detectors can be defined assuming GPU resources are available. An example configuration would be:

```yaml
detectors:
  ov_0:
    type: openvino
    device: GPU
  ov_1:
    type: openvino
    device: GPU
```

:::

### Supported Models

#### SSDLite MobileNet v2

An OpenVINO model is provided in the container at `/openvino-model/ssdlite_mobilenet_v2.xml` and is used by this detector type by default. The model comes from Intel's Open Model Zoo [SSDLite MobileNet V2](https://github.com/openvinotoolkit/open_model_zoo/tree/master/models/public/ssdlite_mobilenet_v2) and is converted to an FP16 precision IR model.

Use the model configuration shown below when using the OpenVINO detector with the default OpenVINO model:

```yaml
detectors:
  ov:
    type: openvino
    device: GPU

model:
  width: 300
  height: 300
  input_tensor: nhwc
  input_pixel_format: bgr
  path: /openvino-model/ssdlite_mobilenet_v2.xml
  labelmap_path: /openvino-model/coco_91cl_bkgr.txt
```

#### YOLOX

This detector also supports YOLOX. Frigate does not come with any YOLOX models preloaded, so you will need to supply your own models.

#### YOLO-NAS

[YOLO-NAS](https://github.com/Deci-AI/super-gradients/blob/master/YOLONAS.md) models are supported, but not included by default. See [the models section](#downloading-yolo-nas-model) for more information on downloading the YOLO-NAS model for use in Frigate.

After placing the downloaded onnx model in your config folder, you can use the following configuration:

```yaml
detectors:
  ov:
    type: openvino
    device: GPU

model:
  model_type: yolonas
  width: 320 # <--- should match whatever was set in notebook
  height: 320 # <--- should match whatever was set in notebook
  input_tensor: nchw
  input_pixel_format: bgr
  path: /config/yolo_nas_s.onnx
  labelmap_path: /labelmap/coco-80.txt
```

Note that the labelmap uses a subset of the complete COCO label set that has only 80 objects.

#### YOLOv9

[YOLOv9](https://github.com/MultimediaTechLab/YOLO) models are supported, but not included by default.

:::tip

The YOLOv9 detector has been designed to support YOLOv9 models, but may support other YOLO model architectures as well.

:::

After placing the downloaded onnx model in your config folder, you can use the following configuration:

```yaml
detectors:
  ov:
    type: openvino
    device: GPU

model:
  model_type: yolov9
  width: 640 # <--- should match the imgsize set during model export
  height: 640 # <--- should match the imgsize set during model export
  input_tensor: nchw
  input_dtype: float
  path: /config/model_cache/yolov9-t.onnx
  labelmap_path: /labelmap/coco-80.txt
```

Note that the labelmap uses a subset of the complete COCO label set that has only 80 objects.

## NVidia TensorRT Detector

Nvidia GPUs may be used for object detection using the TensorRT libraries. Due to the size of the additional libraries, this detector is only provided in images with the `-tensorrt` tag suffix, e.g. `ghcr.io/blakeblackshear/frigate:stable-tensorrt`. This detector is designed to work with Yolo models for object detection.

### Minimum Hardware Support

The TensorRT detector uses the 12.x series of CUDA libraries which have minor version compatibility. The minimum driver version on the host system must be `>=545`. Also the GPU must support a Compute Capability of `5.0` or greater. This generally correlates to a Maxwell-era GPU or newer, check the NVIDIA GPU Compute Capability table linked below.

To use the TensorRT detector, make sure your host system has the [nvidia-container-runtime](https://docs.docker.com/config/containers/resource_constraints/#access-an-nvidia-gpu) installed to pass through the GPU to the container and the host system has a compatible driver installed for your GPU.

There are improved capabilities in newer GPU architectures that TensorRT can benefit from, such as INT8 operations and Tensor cores. The features compatible with your hardware will be optimized when the model is converted to a trt file. Currently the script provided for generating the model provides a switch to enable/disable FP16 operations. If you wish to use newer features such as INT8 optimization, more work is required.

#### Compatibility References:

[NVIDIA TensorRT Support Matrix](https://docs.nvidia.com/deeplearning/tensorrt/archives/tensorrt-841/support-matrix/index.html)

[NVIDIA CUDA Compatibility](https://docs.nvidia.com/deploy/cuda-compatibility/index.html)

[NVIDIA GPU Compute Capability](https://developer.nvidia.com/cuda-gpus)

### Generate Models

The model used for TensorRT must be preprocessed on the same hardware platform that they will run on. This means that each user must run additional setup to generate a model file for the TensorRT library. A script is included that will build several common models.

The Frigate image will generate model files during startup if the specified model is not found. Processed models are stored in the `/config/model_cache` folder. Typically the `/config` path is mapped to a directory on the host already and the `model_cache` does not need to be mapped separately unless the user wants to store it in a different location on the host.

By default, no models will be generated, but this can be overridden by specifying the `YOLO_MODELS` environment variable in Docker. One or more models may be listed in a comma-separated format, and each one will be generated. Models will only be generated if the corresponding `{model}.trt` file is not present in the `model_cache` folder, so you can force a model to be regenerated by deleting it from your Frigate data folder.

If you have a Jetson device with DLAs (Xavier or Orin), you can generate a model that will run on the DLA by appending `-dla` to your model name, e.g. specify `YOLO_MODELS=yolov7-320-dla`. The model will run on DLA0 (Frigate does not currently support DLA1). DLA-incompatible layers will fall back to running on the GPU.

If your GPU does not support FP16 operations, you can pass the environment variable `USE_FP16=False` to disable it.

Specific models can be selected by passing an environment variable to the `docker run` command or in your `docker-compose.yml` file. Use the form `-e YOLO_MODELS=yolov4-416,yolov4-tiny-416` to select one or more model names. The models available are shown below.

<details>
<summary>Available Models</summary>
```
yolov3-288
yolov3-416
yolov3-608
yolov3-spp-288
yolov3-spp-416
yolov3-spp-608
yolov3-tiny-288
yolov3-tiny-416
yolov4-288
yolov4-416
yolov4-608
yolov4-csp-256
yolov4-csp-512
yolov4-p5-448
yolov4-p5-896
yolov4-tiny-288
yolov4-tiny-416
yolov4x-mish-320
yolov4x-mish-640
yolov7-tiny-288
yolov7-tiny-416
yolov7-640
yolov7-416
yolov7-320
yolov7x-640
yolov7x-320
```
</details>

An example `docker-compose.yml` fragment that converts the `yolov4-608` and `yolov7x-640` models for a Pascal card would look something like this:

```yml
frigate:
  environment:
    - YOLO_MODELS=yolov7-320,yolov7x-640
    - USE_FP16=false
```

If you have multiple GPUs passed through to Frigate, you can specify which one to use for the model conversion. The conversion script will use the first visible GPU, however in systems with mixed GPU models you may not want to use the default index for object detection. Add the `TRT_MODEL_PREP_DEVICE` environment variable to select a specific GPU.

```yml
frigate:
  environment:
    - TRT_MODEL_PREP_DEVICE=0 # Optionally, select which GPU is used for  model optimization
```

### Configuration Parameters

The TensorRT detector can be selected by specifying `tensorrt` as the model type. The GPU will need to be passed through to the docker container using the same methods described in the [Hardware Acceleration](hardware_acceleration.md#nvidia-gpus) section. If you pass through multiple GPUs, you can select which GPU is used for a detector with the `device` configuration parameter. The `device` parameter is an integer value of the GPU index, as shown by `nvidia-smi` within the container.

The TensorRT detector uses `.trt` model files that are located in `/config/model_cache/tensorrt` by default. These model path and dimensions used will depend on which model you have generated.

Use the config below to work with generated TRT models:

```yaml
detectors:
  tensorrt:
    type: tensorrt
    device: 0 #This is the default, select the first GPU

model:
  path: /config/model_cache/tensorrt/yolov7-320.trt
  input_tensor: nchw
  input_pixel_format: rgb
  width: 320
  height: 320
```

## AMD/ROCm GPU detector

### Setup

The `rocm` detector supports running YOLO-NAS models on AMD GPUs. Use a frigate docker image with `-rocm` suffix, for example `ghcr.io/blakeblackshear/frigate:stable-rocm`.

### Docker settings for GPU access

ROCm needs access to the `/dev/kfd` and `/dev/dri` devices. When docker or frigate is not run under root then also `video` (and possibly `render` and `ssl/_ssl`) groups should be added.

When running docker directly the following flags should be added for device access:

```bash
$ docker run --device=/dev/kfd --device=/dev/dri  \
    ...
```

When using docker compose:

```yaml
services:
  frigate:
---
devices:
  - /dev/dri
  - /dev/kfd
```

For reference on recommended settings see [running ROCm/pytorch in Docker](https://rocm.docs.amd.com/projects/install-on-linux/en/develop/how-to/3rd-party/pytorch-install.html#using-docker-with-pytorch-pre-installed).

### Docker settings for overriding the GPU chipset

Your GPU might work just fine without any special configuration but in many cases they need manual settings. AMD/ROCm software stack comes with a limited set of GPU drivers and for newer or missing models you will have to override the chipset version to an older/generic version to get things working.

Also AMD/ROCm does not "officially" support integrated GPUs. It still does work with most of them just fine but requires special settings. One has to configure the `HSA_OVERRIDE_GFX_VERSION` environment variable. See the [ROCm bug report](https://github.com/ROCm/ROCm/issues/1743) for context and examples.

For the rocm frigate build there is some automatic detection:

- gfx90c -> 9.0.0
- gfx1031 -> 10.3.0
- gfx1103 -> 11.0.0

If you have something else you might need to override the `HSA_OVERRIDE_GFX_VERSION` at Docker launch. Suppose the version you want is `9.0.0`, then you should configure it from command line as:

```bash
$ docker run -e HSA_OVERRIDE_GFX_VERSION=9.0.0 \
    ...
```

When using docker compose:

```yaml
services:
  frigate:

environment:
  HSA_OVERRIDE_GFX_VERSION: "9.0.0"
```

Figuring out what version you need can be complicated as you can't tell the chipset name and driver from the AMD brand name.

- first make sure that rocm environment is running properly by running `/opt/rocm/bin/rocminfo` in the frigate container -- it should list both the CPU and the GPU with their properties
- find the chipset version you have (gfxNNN) from the output of the `rocminfo` (see below)
- use a search engine to query what `HSA_OVERRIDE_GFX_VERSION` you need for the given gfx name ("gfxNNN ROCm HSA_OVERRIDE_GFX_VERSION")
- override the `HSA_OVERRIDE_GFX_VERSION` with relevant value
- if things are not working check the frigate docker logs

#### Figuring out if AMD/ROCm is working and found your GPU

```bash
$ docker exec -it frigate /opt/rocm/bin/rocminfo
```

#### Figuring out your AMD GPU chipset version:

We unset the `HSA_OVERRIDE_GFX_VERSION` to prevent an existing override from messing up the result:

```bash
$ docker exec -it frigate /bin/bash -c '(unset HSA_OVERRIDE_GFX_VERSION && /opt/rocm/bin/rocminfo |grep gfx)'
```

### Supported Models

There is no default model provided, the following formats are supported:

#### YOLO-NAS

[YOLO-NAS](https://github.com/Deci-AI/super-gradients/blob/master/YOLONAS.md) models are supported, but not included by default. See [the models section](#downloading-yolo-nas-model) for more information on downloading the YOLO-NAS model for use in Frigate.

After placing the downloaded onnx model in your config folder, you can use the following configuration:

```yaml
detectors:
  rocm:
    type: rocm

model:
  model_type: yolonas
  width: 320 # <--- should match whatever was set in notebook
  height: 320 # <--- should match whatever was set in notebook
  input_pixel_format: bgr
  path: /config/yolo_nas_s.onnx
  labelmap_path: /labelmap/coco-80.txt
```

Note that the labelmap uses a subset of the complete COCO label set that has only 80 objects.

## ONNX

ONNX is an open format for building machine learning models, Frigate supports running ONNX models on CPU, OpenVINO, ROCm, and TensorRT. On startup Frigate will automatically try to use a GPU if one is available.

:::info

If the correct build is used for your GPU then the GPU will be detected and used automatically.

- **AMD**

  - ROCm will automatically be detected and used with the ONNX detector in the `-rocm` Frigate image.

- **Intel**

  - OpenVINO will automatically be detected and used with the ONNX detector in the default Frigate image.

- **Nvidia**
  - Nvidia GPUs will automatically be detected and used with the ONNX detector in the `-tensorrt` Frigate image.
  - Jetson devices will automatically be detected and used with the ONNX detector in the `-tensorrt-jp(4/5)` Frigate image.

:::

:::tip

When using many cameras one detector may not be enough to keep up. Multiple detectors can be defined assuming GPU resources are available. An example configuration would be:

```yaml
detectors:
  onnx_0:
    type: onnx
  onnx_1:
    type: onnx
```

:::

### Supported Models

There is no default model provided, the following formats are supported:

#### YOLO-NAS

[YOLO-NAS](https://github.com/Deci-AI/super-gradients/blob/master/YOLONAS.md) models are supported, but not included by default. See [the models section](#downloading-yolo-nas-model) for more information on downloading the YOLO-NAS model for use in Frigate.

After placing the downloaded onnx model in your config folder, you can use the following configuration:

```yaml
detectors:
  onnx:
    type: onnx

model:
  model_type: yolonas
  width: 320 # <--- should match whatever was set in notebook
  height: 320 # <--- should match whatever was set in notebook
  input_pixel_format: bgr
  input_tensor: nchw
  path: /config/yolo_nas_s.onnx
  labelmap_path: /labelmap/coco-80.txt
```

#### YOLOv9

[YOLOv9](https://github.com/MultimediaTechLab/YOLO) models are supported, but not included by default.

:::tip

The YOLOv9 detector has been designed to support YOLOv9 models, but may support other YOLO model architectures as well.

:::

After placing the downloaded onnx model in your config folder, you can use the following configuration:

```yaml
detectors:
  onnx:
    type: onnx

model:
  model_type: yolov9
  width: 640 # <--- should match the imgsize set during model export
  height: 640 # <--- should match the imgsize set during model export
  input_tensor: nchw
  input_dtype: float
  path: /config/model_cache/yolov9-t.onnx
  labelmap_path: /labelmap/coco-80.txt
```

Note that the labelmap uses a subset of the complete COCO label set that has only 80 objects.

#### D-FINE

[D-FINE](https://github.com/Peterande/D-FINE) is the [current state of the art](https://paperswithcode.com/sota/real-time-object-detection-on-coco?p=d-fine-redefine-regression-task-in-detrs-as) at the time of writing. The ONNX exported models are supported, but not included by default. See [the models section](#downloading-d-fine-model) for more information on downloading the YOLO-NAS model for use in Frigate.

:::warning

D-FINE is currently not supported on OpenVINO

:::

After placing the downloaded onnx model in your config/model_cache folder, you can use the following configuration:

```yaml
detectors:
  onnx:
    type: onnx

model:
  model_type: dfine
  width: 640
  height: 640
  input_tensor: nchw
  input_dtype: float
  path: /config/model_cache/dfine_m_obj2coco.onnx
  labelmap_path: /labelmap/coco-80.txt
```

Note that the labelmap uses a subset of the complete COCO label set that has only 80 objects.

## CPU Detector (not recommended)

The CPU detector type runs a TensorFlow Lite model utilizing the CPU without hardware acceleration. It is recommended to use a hardware accelerated detector type instead for better performance. To configure a CPU based detector, set the `"type"` attribute to `"cpu"`.

:::danger

The CPU detector is not recommended for general use. If you do not have GPU or Edge TPU hardware, using the [OpenVINO Detector](#openvino-detector) in CPU mode is often more efficient than using the CPU detector.

:::

The number of threads used by the interpreter can be specified using the `"num_threads"` attribute, and defaults to `3.`

A TensorFlow Lite model is provided in the container at `/cpu_model.tflite` and is used by this detector type by default. To provide your own model, bind mount the file into the container and provide the path with `model.path`.

```yaml
detectors:
  cpu1:
    type: cpu
    num_threads: 3
  cpu2:
    type: cpu
    num_threads: 3

model:
  path: "/custom_model.tflite"
```

When using CPU detectors, you can add one CPU detector per camera. Adding more detectors than the number of cameras should not improve performance.

## Deepstack / CodeProject.AI Server Detector

The Deepstack / CodeProject.AI Server detector for Frigate allows you to integrate Deepstack and CodeProject.AI object detection capabilities into Frigate. CodeProject.AI and DeepStack are open-source AI platforms that can be run on various devices such as the Raspberry Pi, Nvidia Jetson, and other compatible hardware. It is important to note that the integration is performed over the network, so the inference times may not be as fast as native Frigate detectors, but it still provides an efficient and reliable solution for object detection and tracking.

### Setup

To get started with CodeProject.AI, visit their [official website](https://www.codeproject.com/Articles/5322557/CodeProject-AI-Server-AI-the-easy-way) to follow the instructions to download and install the AI server on your preferred device. Detailed setup instructions for CodeProject.AI are outside the scope of the Frigate documentation.

To integrate CodeProject.AI into Frigate, you'll need to make the following changes to your Frigate configuration file:

```yaml
detectors:
  deepstack:
    api_url: http://<your_codeproject_ai_server_ip>:<port>/v1/vision/detection
    type: deepstack
    api_timeout: 0.1 # seconds
```

Replace `<your_codeproject_ai_server_ip>` and `<port>` with the IP address and port of your CodeProject.AI server.

To verify that the integration is working correctly, start Frigate and observe the logs for any error messages related to CodeProject.AI. Additionally, you can check the Frigate web interface to see if the objects detected by CodeProject.AI are being displayed and tracked properly.

# Community Supported Detectors

## Rockchip platform

Hardware accelerated object detection is supported on the following SoCs:

- RK3562
- RK3566
- RK3568
- RK3576
- RK3588

This implementation uses the [Rockchip's RKNN-Toolkit2](https://github.com/airockchip/rknn-toolkit2/), version v2.3.0. Currently, only [Yolo-NAS](https://github.com/Deci-AI/super-gradients/blob/master/YOLONAS.md) is supported as object detection model.

### Prerequisites

Make sure to follow the [Rockchip specific installation instrucitions](/frigate/installation#rockchip-platform).

### Configuration

This `config.yml` shows all relevant options to configure the detector and explains them. All values shown are the default values (except for two). Lines that are required at least to use the detector are labeled as required, all other lines are optional.

```yaml
detectors: # required
  rknn: # required
    type: rknn # required
    # number of NPU cores to use
    # 0 means choose automatically
    # increase for better performance if you have a multicore NPU e.g. set to 3 on rk3588
    num_cores: 0

model: # required
  # name of model (will be automatically downloaded) or path to your own .rknn model file
  # possible values are:
  # - deci-fp16-yolonas_s
  # - deci-fp16-yolonas_m
  # - deci-fp16-yolonas_l
  # - /config/model_cache/your_custom_model.rknn
  path: deci-fp16-yolonas_s
  # width and height of detection frames
  width: 320
  height: 320
  # pixel format of detection frame
  # default value is rgb but yolo models usually use bgr format
  input_pixel_format: bgr # required
  # shape of detection frame
  input_tensor: nhwc
  # needs to be adjusted to model, see below
  labelmap_path: /labelmap.txt # required
```

The correct labelmap must be loaded for each model. If you use a custom model (see notes below), you must make sure to provide the correct labelmap. The table below lists the correct paths for the bundled models:

| `path`                | `labelmap_path`       |
| --------------------- | --------------------- |
| deci-fp16-yolonas\_\* | /labelmap/coco-80.txt |

### Choosing a model

:::warning

The pre-trained YOLO-NAS weights from DeciAI are subject to their license and can't be used commercially. For more information, see: https://docs.deci.ai/super-gradients/latest/LICENSE.YOLONAS.html

:::

The inference time was determined on a rk3588 with 3 NPU cores.

| Model               | Size in mb | Inference time in ms |
| ------------------- | ---------- | -------------------- |
| deci-fp16-yolonas_s | 24         | 25                   |
| deci-fp16-yolonas_m | 62         | 35                   |
| deci-fp16-yolonas_l | 81         | 45                   |

:::tip

You can get the load of your NPU with the following command:

```bash
$ cat /sys/kernel/debug/rknpu/load
>> NPU load:  Core0:  0%, Core1:  0%, Core2:  0%,
```

:::

- All models are automatically downloaded and stored in the folder `config/model_cache/rknn_cache`. After upgrading Frigate, you should remove older models to free up space.
- You can also provide your own `.rknn` model. You should not save your own models in the `rknn_cache` folder, store them directly in the `model_cache` folder or another subfolder. To convert a model to `.rknn` format see the `rknn-toolkit2` (requires a x86 machine). Note, that there is only post-processing for the supported models.

### Converting your own onnx model to rknn format

To convert a onnx model to the rknn format using the [rknn-toolkit2](https://github.com/airockchip/rknn-toolkit2/) you have to:

- Place one ore more models in onnx format in the directory `config/model_cache/rknn_cache/onnx` on your docker host (this might require `sudo` privileges).
- Save the configuration file under `config/conv2rknn.yaml` (see below for details).
- Run `docker exec <frigate_container_id> python3 /opt/conv2rknn.py`. If the conversion was successful, the rknn models will be placed in `config/model_cache/rknn_cache`.

This is an example configuration file that you need to adjust to your specific onnx model:

```yaml
soc: ["rk3562", "rk3566", "rk3568", "rk3576", "rk3588"]
quantization: false

output_name: "{input_basename}"

config:
  mean_values: [[0, 0, 0]]
  std_values: [[255, 255, 255]]
  quant_img_rgb2bgr: true
```

Explanation of the paramters:

- `soc`: A list of all SoCs you want to build the rknn model for. If you don't specify this parameter, the script tries to find out your SoC and builds the rknn model for this one.
- `quantization`: true: 8 bit integer (i8) quantization, false: 16 bit float (fp16). Default: false.
- `output_name`: The output name of the model. The following variables are available:
  - `quant`: "i8" or "fp16" depending on the config
  - `input_basename`: the basename of the input model (e.g. "my_model" if the input model is calles "my_model.onnx")
  - `soc`: the SoC this model was build for (e.g. "rk3588")
  - `tk_version`: Version of `rknn-toolkit2` (e.g. "2.3.0")
  - **example**: Specifying `output_name = "frigate-{quant}-{input_basename}-{soc}-v{tk_version}"` could result in a model called `frigate-i8-my_model-rk3588-v2.3.0.rknn`.
- `config`: Configuration passed to `rknn-toolkit2` for model conversion. For an explanation of all available parameters have a look at section "2.2. Model configuration" of [this manual](https://github.com/MarcA711/rknn-toolkit2/releases/download/v2.3.0/03_Rockchip_RKNPU_API_Reference_RKNN_Toolkit2_V2.3.0_EN.pdf).

# Models

Some model types are not included in Frigate by default.

## Downloading Models

Here are some tips for getting different model types

### Downloading D-FINE Model

To export as ONNX:

1. Clone: https://github.com/Peterande/D-FINE and install all dependencies.
2. Select and download a checkpoint from the [readme](https://github.com/Peterande/D-FINE).
3. Modify line 58 of `tools/deployment/export_onnx.py` and change batch size to 1: `data = torch.rand(1, 3, 640, 640)`
4. Run the export, making sure you select the right config, for your checkpoint.

Example:

```
python3 tools/deployment/export_onnx.py -c configs/dfine/objects365/dfine_hgnetv2_m_obj2coco.yml -r output/dfine_m_obj2coco.pth
```

:::tip

Model export has only been tested on Linux (or WSL2). Not all dependencies are in `requirements.txt`. Some live in the deployment folder, and some are still missing entirely and must be installed manually.

Make sure you change the batch size to 1 before exporting.

:::

### Downloading YOLO-NAS Model

You can build and download a compatible model with pre-trained weights using [this notebook](https://github.com/blakeblackshear/frigate/blob/dev/notebooks/YOLO_NAS_Pretrained_Export.ipynb) [![Open In Colab](https://colab.research.google.com/assets/colab-badge.svg)](https://colab.research.google.com/github/blakeblackshear/frigate/blob/dev/notebooks/YOLO_NAS_Pretrained_Export.ipynb).

:::warning

The pre-trained YOLO-NAS weights from DeciAI are subject to their license and can't be used commercially. For more information, see: https://docs.deci.ai/super-gradients/latest/LICENSE.YOLONAS.html

:::

The input image size in this notebook is set to 320x320. This results in lower CPU usage and faster inference times without impacting performance in most cases due to the way Frigate crops video frames to areas of interest before running detection. The notebook and config can be updated to 640x640 if desired.<|MERGE_RESOLUTION|>--- conflicted
+++ resolved
@@ -175,8 +175,6 @@
   path: /config/model_cache/h8l_cache/ssd_mobilenet_v1.hef
 ```
 
-<<<<<<< HEAD
-
 ### Custom Models
 
 The Hailo-8l detector supports all YOLO models that have been compiled for the Hailo hardware and include post-processing. The detector automatically detects your hardware type (Hailo-8 or Hailo-8L) and uses the appropriate model.
@@ -204,8 +202,6 @@
 The detector will automatically handle different output formats from all supported YOLO variants. It's important to match the `model_type` with the actual model architecture for proper processing.
 * Tsted custom models : yolov5 , yolov8 , yolov9 , yolov11
 
-=======
->>>>>>> f56668e4
 ## OpenVINO Detector
 
 The OpenVINO detector type runs an OpenVINO IR model on AMD and Intel CPUs, Intel GPUs and Intel VPU hardware. To configure an OpenVINO detector, set the `"type"` attribute to `"openvino"`.
