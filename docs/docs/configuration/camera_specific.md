---
id: camera_specific
title: Camera Specific Configurations
---

:::note

This page makes use of presets of FFmpeg args. For more information on presets, see the [FFmpeg Presets](/configuration/ffmpeg_presets) page.

:::

:::note

Many cameras support encoding options which greatly affect the live view experience, see the [Live view](/configuration/live) page for more info.

:::

## MJPEG Cameras

Note that mjpeg cameras require encoding the video into h264 for recording, and restream roles. This will use significantly more CPU than if the cameras supported h264 feeds directly. It is recommended to use the restream role to create an h264 restream and then use that as the source for ffmpeg.

```yaml
go2rtc:
  streams:
    mjpeg_cam: "ffmpeg:http://your_mjpeg_stream_url#video=h264#hardware" # <- use hardware acceleration to create an h264 stream usable for other components.

cameras:
  ...
  mjpeg_cam:
    ffmpeg:
      inputs:
        - path: rtsp://127.0.0.1:8554/mjpeg_cam
          roles:
            - detect
            - record
```

## JPEG Stream Cameras

Cameras using a live changing jpeg image will need input parameters as below

```yaml
input_args: preset-http-jpeg-generic
```

Outputting the stream will have the same args and caveats as per [MJPEG Cameras](#mjpeg-cameras)

## RTMP Cameras

The input parameters need to be adjusted for RTMP cameras

```yaml
ffmpeg:
  input_args: preset-rtmp-generic
```

## UDP Only Cameras

If your cameras do not support TCP connections for RTSP, you can use UDP.

```yaml
ffmpeg:
  input_args: preset-rtsp-udp
```

## Model/vendor specific setup

### Amcrest & Dahua

Amcrest & Dahua cameras should be connected to via RTSP using the following format:

```
rtsp://USERNAME:PASSWORD@CAMERA-IP/cam/realmonitor?channel=1&subtype=0 # this is the main stream
rtsp://USERNAME:PASSWORD@CAMERA-IP/cam/realmonitor?channel=1&subtype=1 # this is the sub stream, typically supporting low resolutions only
rtsp://USERNAME:PASSWORD@CAMERA-IP/cam/realmonitor?channel=1&subtype=2 # higher end cameras support a third stream with a mid resolution (1280x720, 1920x1080)
rtsp://USERNAME:PASSWORD@CAMERA-IP/cam/realmonitor?channel=1&subtype=3 # new higher end cameras support a fourth stream with another mid resolution (1280x720, 1920x1080)

```

### Annke C800

This camera is H.265 only. To be able to play clips on some devices (like MacOs or iPhone) the H.265 stream has to be adjusted using the `apple_compatibility` config.

```yaml
cameras:
  annkec800: # <------ Name the camera
    ffmpeg:
<<<<<<< HEAD
      apple_compatibility: true  # <- Adds compatibility with MacOS and iPhone
=======
      apple_compatibility: true # <- Adds compatibility with MacOS and iPhone
>>>>>>> b3c1b21f
      output_args:
        record: preset-record-generic-audio-aac

      inputs:
        - path: rtsp://USERNAME:PASSWORD@CAMERA-IP/H264/ch1/main/av_stream # <----- Update for your camera
          roles:
            - detect
            - record
    detect:
      width: # <- optional, by default Frigate tries to automatically detect resolution
      height: # <- optional, by default Frigate tries to automatically detect resolution
```

### Blue Iris RTSP Cameras

You will need to remove `nobuffer` flag for Blue Iris RTSP cameras

```yaml
ffmpeg:
  input_args: preset-rtsp-blue-iris
```

### Hikvision Cameras

Hikvision cameras should be connected to via RTSP using the following format:

```
rtsp://USERNAME:PASSWORD@CAMERA-IP/streaming/channels/101 # this is the main stream
rtsp://USERNAME:PASSWORD@CAMERA-IP/streaming/channels/102 # this is the sub stream, typically supporting low resolutions only
rtsp://USERNAME:PASSWORD@CAMERA-IP/streaming/channels/103 # higher end cameras support a third stream with a mid resolution (1280x720, 1920x1080)
```

:::note

[Some users have reported](https://www.reddit.com/r/frigate_nvr/comments/1hg4ze7/hikvision_security_settings) that newer Hikvision cameras require adjustments to the security settings:

```
RTSP Authentication - digest/basic
RTSP Digest Algorithm - MD5
WEB Authentication - digest/basic
WEB Digest Algorithm  - MD5
```

:::

### Reolink Cameras

Reolink has older cameras (ex: 410 & 520) as well as newer camera (ex: 520a & 511wa) which support different subsets of options. In both cases using the http stream is recommended.
Frigate works much better with newer reolink cameras that are setup with the below options:

If available, recommended settings are:

- `On, fluency first` this sets the camera to CBR (constant bit rate)
- `Interframe Space 1x` this sets the iframe interval to the same as the frame rate

According to [this discussion](https://github.com/blakeblackshear/frigate/issues/3235#issuecomment-1135876973), the http video streams seem to be the most reliable for Reolink.

Cameras connected via a Reolink NVR can be connected with the http stream, use `channel[0..15]` in the stream url for the additional channels.
The setup of main stream can be also done via RTSP, but isn't always reliable on all hardware versions. The example configuration is working with the oldest HW version RLN16-410 device with multiple types of cameras.

:::warning

The below configuration only works for reolink cameras with stream resolution of 5MP or lower, 8MP+ cameras need to use RTSP as http-flv is not supported in this case.

:::

```yaml
go2rtc:
  streams:
    your_reolink_camera:
      - "ffmpeg:http://reolink_ip/flv?port=1935&app=bcs&stream=channel0_main.bcs&user=username&password=password#video=copy#audio=copy#audio=opus"
    your_reolink_camera_sub:
      - "ffmpeg:http://reolink_ip/flv?port=1935&app=bcs&stream=channel0_ext.bcs&user=username&password=password"
    your_reolink_camera_via_nvr:
      - "ffmpeg:http://reolink_nvr_ip/flv?port=1935&app=bcs&stream=channel3_main.bcs&user=username&password=password" # channel numbers are 0-15
      - "ffmpeg:your_reolink_camera_via_nvr#audio=aac"
    your_reolink_camera_via_nvr_sub:
      - "ffmpeg:http://reolink_nvr_ip/flv?port=1935&app=bcs&stream=channel3_ext.bcs&user=username&password=password"

cameras:
  your_reolink_camera:
    ffmpeg:
      inputs:
        - path: rtsp://127.0.0.1:8554/your_reolink_camera
          input_args: preset-rtsp-restream
          roles:
            - record
        - path: rtsp://127.0.0.1:8554/your_reolink_camera_sub
          input_args: preset-rtsp-restream
          roles:
            - detect
  reolink_via_nvr:
    ffmpeg:
      inputs:
        - path: rtsp://127.0.0.1:8554/your_reolink_camera_via_nvr?video=copy&audio=aac
          input_args: preset-rtsp-restream
          roles:
            - record
        - path: rtsp://127.0.0.1:8554/your_reolink_camera_via_nvr_sub?video=copy
          input_args: preset-rtsp-restream
          roles:
            - detect
```

#### Reolink Doorbell

The reolink doorbell supports two way audio via go2rtc and other applications. It is important that the http-flv stream is still used for stability, a secondary rtsp stream can be added that will be using for the two way audio only.

Ensure HTTP is enabled in the camera's advanced network settings. To use two way talk with Frigate, see the [Live view documentation](/configuration/live#two-way-talk).

```yaml
go2rtc:
  streams:
    your_reolink_doorbell:
      - "ffmpeg:http://reolink_ip/flv?port=1935&app=bcs&stream=channel0_main.bcs&user=username&password=password#video=copy#audio=copy#audio=opus"
      - rtsp://reolink_ip/Preview_01_sub
    your_reolink_doorbell_sub:
      - "ffmpeg:http://reolink_ip/flv?port=1935&app=bcs&stream=channel0_ext.bcs&user=username&password=password"
```

### Unifi Protect Cameras

Unifi protect cameras require the rtspx stream to be used with go2rtc.
To utilize a Unifi protect camera, modify the rtsps link to begin with rtspx.
Additionally, remove the "?enableSrtp" from the end of the Unifi link.

```yaml
go2rtc:
  streams:
    front:
      - rtspx://192.168.1.1:7441/abcdefghijk
```

[See the go2rtc docs for more information](https://github.com/AlexxIT/go2rtc/tree/v1.9.2#source-rtsp)

In the Unifi 2.0 update Unifi Protect Cameras had a change in audio sample rate which causes issues for ffmpeg. The input rate needs to be set for record if used directly with unifi protect.

```yaml
ffmpeg:
  output_args:
    record: preset-record-ubiquiti
```

### TP-Link VIGI Cameras

TP-Link VIGI cameras need some adjustments to the main stream settings on the camera itself to avoid issues. The stream needs to be configured as `H264` with `Smart Coding` set to `off`. Without these settings you may have problems when trying to watch recorded footage. For example Firefox will stop playback after a few seconds and show the following error message: `The media playback was aborted due to a corruption problem or because the media used features your browser did not support.`.<|MERGE_RESOLUTION|>--- conflicted
+++ resolved
@@ -85,11 +85,7 @@
 cameras:
   annkec800: # <------ Name the camera
     ffmpeg:
-<<<<<<< HEAD
-      apple_compatibility: true  # <- Adds compatibility with MacOS and iPhone
-=======
       apple_compatibility: true # <- Adds compatibility with MacOS and iPhone
->>>>>>> b3c1b21f
       output_args:
         record: preset-record-generic-audio-aac
 
