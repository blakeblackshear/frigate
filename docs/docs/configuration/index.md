--- conflicted
+++ resolved
@@ -3,11 +3,7 @@
 title: Configuration File
 ---
 
-<<<<<<< HEAD
-For Home Assistant Addon installations, the config file needs to be in the root of your Home Assistant config directory (same location as `configuration.yaml`) and named `frigate.yaml`.
-=======
-For Home Assistant Addon installations, the config file needs to be in the root of your Home Assistant config directory (same location as `configuration.yaml`). It can be named `frigate.yml` or `frigate.yaml`, but if both files exist `frigate.yaml` will be preferred and `frigate.yml` will be ignored.
->>>>>>> fbaab71d
+For Home Assistant Addon installations, the config file needs to be in the root of your Home Assistant config directory (same location as `configuration.yaml`). It can be named `frigate.yaml` or `frigate.yml`, but if both files exist `frigate.yaml` will be preferred and `frigate.yml` will be ignored.
 
 For all other installation types, the config file should be mapped to `/config/config.yml` inside the container.
 
