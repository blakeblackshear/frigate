---
id: index
title: Configuration File
---

For Home Assistant Addon installations, the config file needs to be in the root of your Home Assistant config directory (same location as `configuration.yaml`) and named `frigate.yml`.

For all other installation types, the config file should be mapped to `/config/config.yml` inside the container.

It is recommended to start with a minimal configuration and add to it as described in [this guide](/guides/getting_started):

```yaml
mqtt:
  host: mqtt.server.com
cameras:
  back:
    ffmpeg:
      inputs:
        - path: rtsp://viewer:{FRIGATE_RTSP_PASSWORD}@10.0.10.10:554/cam/realmonitor?channel=1&subtype=2
          roles:
            - detect
            - rtmp
    detect:
      width: 1280
      height: 720
```

### Full configuration reference:

:::caution

It is not recommended to copy this full configuration file. Only specify values that are different from the defaults. Configuration options and default values may change in future versions.

:::

```yaml
mqtt:
  # Required: host name
  host: mqtt.server.com
  # Optional: port (default: shown below)
  port: 1883
  # Optional: topic prefix (default: shown below)
  # NOTE: must be unique if you are running multiple instances
  topic_prefix: frigate
  # Optional: client id (default: shown below)
  # NOTE: must be unique if you are running multiple instances
  client_id: frigate
  # Optional: user
  user: mqtt_user
  # Optional: password
  # NOTE: MQTT password can be specified with an environment variables that must begin with 'FRIGATE_'.
  #       e.g. password: '{FRIGATE_MQTT_PASSWORD}'
  password: password
  # Optional: tls_ca_certs for enabling TLS using self-signed certs (default: None)
  tls_ca_certs: /path/to/ca.crt
  # Optional: tls_client_cert and tls_client key in order to use self-signed client
  # certificates (default: None)
  # NOTE: certificate must not be password-protected
  #       do not set user and password when using a client certificate
  tls_client_cert: /path/to/client.crt
  tls_client_key: /path/to/client.key
  # Optional: tls_insecure (true/false) for enabling TLS verification of
  # the server hostname in the server certificate (default: None)
  tls_insecure: false
  # Optional: interval in seconds for publishing stats (default: shown below)
  stats_interval: 60

# Optional: Detectors configuration. Defaults to a single CPU detector
detectors:
  # Required: name of the detector
  coral:
    # Required: type of the detector
    # Valid values are 'edgetpu' (requires device property below) and 'cpu'.
    type: edgetpu
    # Optional: device name as defined here: https://coral.ai/docs/edgetpu/multiple-edgetpu/#using-the-tensorflow-lite-python-api
    device: usb
    # Optional: num_threads value passed to the tflite.Interpreter (default: shown below)
    # This value is only used for CPU types
    num_threads: 3

# Optional: Database configuration
database:
  # The path to store the SQLite DB (default: shown below)
  path: /media/frigate/frigate.db

# Optional: model modifications
model:
  # Optional: path to the model (default: automatic based on detector)
  path: /edgetpu_model.tflite
  # Optional: path to the labelmap (default: shown below)
  labelmap_path: /labelmap.txt
  # Required: Object detection model input width (default: shown below)
  width: 320
  # Required: Object detection model input height (default: shown below)
  height: 320
  # Optional: Label name modifications. These are merged into the standard labelmap.
  labelmap:
    2: vehicle

# Optional: logger verbosity settings
logger:
  # Optional: Default log verbosity (default: shown below)
  default: info
  # Optional: Component specific logger overrides
  logs:
    frigate.event: debug

# Optional: set environment variables
environment_vars:
  EXAMPLE_VAR: value

# Optional: birdseye configuration
birdseye:
  # Optional: Enable birdseye view (default: shown below)
  enabled: True
  # Optional: Width of the output resolution (default: shown below)
  width: 1280
  # Optional: Height of the output resolution (default: shown below)
  height: 720
  # Optional: Encoding quality of the mpeg1 feed (default: shown below)
  # 1 is the highest quality, and 31 is the lowest. Lower quality feeds utilize less CPU resources.
  quality: 8
  # Optional: Mode of the view. Available options are: objects, motion, and continuous
  #   objects - cameras are included if they have had a tracked object within the last 30 seconds
  #   motion - cameras are included if motion was detected in the last 30 seconds
  #   continuous - all cameras are included always
  mode: objects

# Optional: ffmpeg configuration
ffmpeg:
  # Optional: global ffmpeg args (default: shown below)
  global_args: -hide_banner -loglevel warning
  # Optional: global hwaccel args (default: shown below)
  # NOTE: See hardware acceleration docs for your specific device
  hwaccel_args: []
  # Optional: global input args (default: shown below)
  input_args: -avoid_negative_ts make_zero -fflags +genpts+discardcorrupt -rtsp_transport tcp -stimeout 5000000 -use_wallclock_as_timestamps 1
  # Optional: global output args
  output_args:
    # Optional: output args for detect streams (default: shown below)
    detect: -f rawvideo -pix_fmt yuv420p
    # Optional: output args for record streams (default: shown below)
    record: -f segment -segment_time 10 -segment_format mp4 -reset_timestamps 1 -strftime 1 -c copy -an
    # Optional: output args for rtmp streams (default: shown below)
    rtmp: -c copy -f flv

# Optional: Detect configuration
# NOTE: Can be overridden at the camera level
detect:
  # Optional: width of the frame for the input with the detect role (default: shown below)
  width: 1280
  # Optional: height of the frame for the input with the detect role (default: shown below)
  height: 720
  # Optional: desired fps for your camera for the input with the detect role (default: shown below)
  # NOTE: Recommended value of 5. Ideally, try and reduce your FPS on the camera.
  fps: 5
  # Optional: enables detection for the camera (default: True)
  # This value can be set via MQTT and will be updated in startup based on retained value
  enabled: True
  # Optional: Number of frames without a detection before frigate considers an object to be gone. (default: 5x the frame rate)
  max_disappeared: 25
<<<<<<< HEAD
  # Optional: Frequency for running detection on stationary objects (default: 10x the frame rate)
  stationary_interval: 50
=======
  # Optional: Configuration for stationary object tracking
  stationary:
    # Optional: Frequency for running detection on stationary objects (default: shown below)
    # When set to 0, object detection will never be run on stationary objects. If set to 10, it will be run on every 10th frame.
    interval: 0
    # Optional: Number of frames without a position change for an object to be considered stationary (default: 10x the frame rate or 10s)
    threshold: 50
    # Optional: Define a maximum number of frames for tracking a stationary object (default: not set, track forever)
    # This can help with false positives for objects that should only be stationary for a limited amount of time.
    # It can also be used to disable stationary object tracking. For example, you may want to set a value for person, but leave
    # car at the default.
    max_frames:
      # Optional: Default for all object types (default: not set, track forever)
      default: 3000
      # Optional: Object specific values
      objects:
        person: 1000
>>>>>>> 3dd37860

# Optional: Object configuration
# NOTE: Can be overridden at the camera level
objects:
  # Optional: list of objects to track from labelmap.txt (default: shown below)
  track:
    - person
  # Optional: mask to prevent all object types from being detected in certain areas (default: no mask)
  # Checks based on the bottom center of the bounding box of the object.
  # NOTE: This mask is COMBINED with the object type specific mask below
  mask: 0,0,1000,0,1000,200,0,200
  # Optional: filters to reduce false positives for specific object types
  filters:
    person:
      # Optional: minimum width*height of the bounding box for the detected object (default: 0)
      min_area: 5000
      # Optional: maximum width*height of the bounding box for the detected object (default: 24000000)
      max_area: 100000
      # Optional: minimum score for the object to initiate tracking (default: shown below)
      min_score: 0.5
      # Optional: minimum decimal percentage for tracked object's computed score to be considered a true positive (default: shown below)
      threshold: 0.7
      # Optional: mask to prevent this object type from being detected in certain areas (default: no mask)
      # Checks based on the bottom center of the bounding box of the object
      mask: 0,0,1000,0,1000,200,0,200

# Optional: Motion configuration
# NOTE: Can be overridden at the camera level
motion:
  # Optional: The threshold passed to cv2.threshold to determine if a pixel is different enough to be counted as motion. (default: shown below)
  # Increasing this value will make motion detection less sensitive and decreasing it will make motion detection more sensitive.
  # The value should be between 1 and 255.
  threshold: 25
  # Optional: Minimum size in pixels in the resized motion image that counts as motion (default: 30)
  # Increasing this value will prevent smaller areas of motion from being detected. Decreasing will
  # make motion detection more sensitive to smaller moving objects.
  # As a rule of thumb:
  #  - 15 - high sensitivity
  #  - 30 - medium sensitivity
  #  - 50 - low sensitivity
  contour_area: 30
  # Optional: Alpha value passed to cv2.accumulateWeighted when averaging the motion delta across multiple frames (default: shown below)
  # Higher values mean the current frame impacts the delta a lot, and a single raindrop may register as motion.
  # Too low and a fast moving person wont be detected as motion.
  delta_alpha: 0.2
  # Optional: Alpha value passed to cv2.accumulateWeighted when averaging frames to determine the background (default: shown below)
  # Higher values mean the current frame impacts the average a lot, and a new object will be averaged into the background faster.
  # Low values will cause things like moving shadows to be detected as motion for longer.
  # https://www.geeksforgeeks.org/background-subtraction-in-an-image-using-concept-of-running-average/
  frame_alpha: 0.2
  # Optional: Height of the resized motion frame  (default: 50)
  # This operates as an efficient blur alternative. Higher values will result in more granular motion detection at the expense
  # of higher CPU usage. Lower values result in less CPU, but small changes may not register as motion.
  frame_height: 50
  # Optional: motion mask
  # NOTE: see docs for more detailed info on creating masks
  mask: 0,900,1080,900,1080,1920,0,1920

# Optional: Record configuration
# NOTE: Can be overridden at the camera level
record:
  # Optional: Enable recording (default: shown below)
  # WARNING: Frigate does not currently support limiting recordings based
  #          on available disk space automatically. If using recordings,
  #          you must specify retention settings for a number of days that
  #          will fit within the available disk space of your drive or Frigate
  #          will crash.
  enabled: False
<<<<<<< HEAD
=======
  # Optional: Number of minutes to wait between cleanup runs (default: shown below)
  # This can be used to reduce the frequency of deleting recording segments from disk if you want to minimize i/o
  expire_interval: 60
>>>>>>> 3dd37860
  # Optional: Retention settings for recording
  retain:
    # Optional: Number of days to retain recordings regardless of events (default: shown below)
    # NOTE: This should be set to 0 and retention should be defined in events section below
    #       if you only want to retain recordings of events.
    days: 0
    # Optional: Mode for retention. Available options are: all, motion, and active_objects
    #   all - save all recording segments regardless of activity
    #   motion - save all recordings segments with any detected motion
    #   active_objects - save all recording segments with active/moving objects
    # NOTE: this mode only applies when the days setting above is greater than 0
    mode: all
  # Optional: Event recording settings
  events:
    # Optional: Maximum length of time to retain video during long events. (default: shown below)
    # NOTE: If an object is being tracked for longer than this amount of time, the retained recordings
    #       will be the last x seconds of the event unless retain->days under record is > 0.
    max_seconds: 300
    # Optional: Number of seconds before the event to include (default: shown below)
    pre_capture: 5
    # Optional: Number of seconds after the event to include (default: shown below)
    post_capture: 5
    # Optional: Objects to save recordings for. (default: all tracked objects)
    objects:
      - person
    # Optional: Restrict recordings to objects that entered any of the listed zones (default: no required zones)
    required_zones: []
    # Optional: Retention settings for recordings of events
    retain:
      # Required: Default retention days (default: shown below)
      default: 10
      # Optional: Mode for retention. (default: shown below)
      #   all - save all recording segments for events regardless of activity
      #   motion - save all recordings segments for events with any detected motion
      #   active_objects - save all recording segments for event with active/moving objects
      #
      # NOTE: If the retain mode for the camera is more restrictive than the mode configured
      #       here, the segments will already be gone by the time this mode is applied.
      #       For example, if the camera retain mode is "motion", the segments without motion are
      #       never stored, so setting the mode to "all" here won't bring them back.
<<<<<<< HEAD
      mode: active_objects
=======
      mode: motion
>>>>>>> 3dd37860
      # Optional: Per object retention days
      objects:
        person: 15

# Optional: Configuration for the jpg snapshots written to the clips directory for each event
# NOTE: Can be overridden at the camera level
snapshots:
  # Optional: Enable writing jpg snapshot to /media/frigate/clips (default: shown below)
  # This value can be set via MQTT and will be updated in startup based on retained value
  enabled: False
  # Optional: print a timestamp on the snapshots (default: shown below)
  timestamp: False
  # Optional: draw bounding box on the snapshots (default: shown below)
  bounding_box: False
  # Optional: crop the snapshot (default: shown below)
  crop: False
  # Optional: height to resize the snapshot to (default: original size)
  height: 175
  # Optional: Restrict snapshots to objects that entered any of the listed zones (default: no required zones)
  required_zones: []
  # Optional: Camera override for retention settings (default: global values)
  retain:
    # Required: Default retention days (default: shown below)
    default: 10
    # Optional: Per object retention days
    objects:
      person: 15

# Optional: RTMP configuration
# NOTE: Can be overridden at the camera level
rtmp:
  # Optional: Enable the RTMP stream (default: True)
  enabled: True

# Optional: Live stream configuration for WebUI
# NOTE: Can be overridden at the camera level
live:
  # Optional: Set the height of the live stream. (default: 720)
  # This must be less than or equal to the height of the detect stream. Lower resolutions
  # reduce bandwidth required for viewing the live stream. Width is computed to match known aspect ratio.
  height: 720
  # Optional: Set the encode quality of the live stream (default: shown below)
  # 1 is the highest quality, and 31 is the lowest. Lower quality feeds utilize less CPU resources.
  quality: 8

# Optional: in-feed timestamp style configuration
# NOTE: Can be overridden at the camera level
timestamp_style:
  # Optional: Position of the timestamp (default: shown below)
  #           "tl" (top left), "tr" (top right), "bl" (bottom left), "br" (bottom right)
  position: "tl"
  # Optional: Format specifier conform to the Python package "datetime" (default: shown below)
  #           Additional Examples:
  #             german: "%d.%m.%Y %H:%M:%S"
  format: "%m/%d/%Y %H:%M:%S"
  # Optional: Color of font
  color:
    # All Required when color is specified (default: shown below)
    red: 255
    green: 255
    blue: 255
  # Optional: Line thickness of font (default: shown below)
  thickness: 2
  # Optional: Effect of lettering (default: shown below)
  #           None (No effect),
  #           "solid" (solid background in inverse color of font)
  #           "shadow" (shadow for font)
  effect: None

# Required
cameras:
  # Required: name of the camera
  back:
    # Required: ffmpeg settings for the camera
    ffmpeg:
      # Required: A list of input streams for the camera. See documentation for more information.
      inputs:
        # Required: the path to the stream
        # NOTE: path may include environment variables, which must begin with 'FRIGATE_' and be referenced in {}
        - path: rtsp://viewer:{FRIGATE_RTSP_PASSWORD}@10.0.10.10:554/cam/realmonitor?channel=1&subtype=2
          # Required: list of roles for this stream. valid values are: detect,record,rtmp
          # NOTICE: In addition to assigning the record, and rtmp roles,
          # they must also be enabled in the camera config.
          roles:
            - detect
            - rtmp
          # Optional: stream specific global args (default: inherit)
          # global_args:
          # Optional: stream specific hwaccel args (default: inherit)
          # hwaccel_args:
          # Optional: stream specific input args (default: inherit)
          # input_args:
      # Optional: camera specific global args (default: inherit)
      # global_args:
      # Optional: camera specific hwaccel args (default: inherit)
      # hwaccel_args:
      # Optional: camera specific input args (default: inherit)
      # input_args:
      # Optional: camera specific output args (default: inherit)
      # output_args:

    # Optional: timeout for highest scoring image before allowing it
    # to be replaced by a newer image. (default: shown below)
    best_image_timeout: 60

    # Optional: zones for this camera
    zones:
      # Required: name of the zone
      # NOTE: This must be different than any camera names, but can match with another zone on another
      #       camera.
      front_steps:
        # Required: List of x,y coordinates to define the polygon of the zone.
        # NOTE: Presence in a zone is evaluated only based on the bottom center of the objects bounding box.
        coordinates: 545,1077,747,939,788,805
        # Optional: List of objects that can trigger this zone (default: all tracked objects)
        objects:
          - person
        # Optional: Zone level object filters.
        # NOTE: The global and camera filters are applied upstream.
        filters:
          person:
            min_area: 5000
            max_area: 100000
            threshold: 0.7

    # Optional: Configuration for the jpg snapshots published via MQTT
    mqtt:
      # Optional: Enable publishing snapshot via mqtt for camera (default: shown below)
      # NOTE: Only applies to publishing image data to MQTT via 'frigate/<camera_name>/<object_name>/snapshot'.
      # All other messages will still be published.
      enabled: True
      # Optional: print a timestamp on the snapshots (default: shown below)
      timestamp: True
      # Optional: draw bounding box on the snapshots (default: shown below)
      bounding_box: True
      # Optional: crop the snapshot (default: shown below)
      crop: True
      # Optional: height to resize the snapshot to (default: shown below)
      height: 270
      # Optional: jpeg encode quality (default: shown below)
      quality: 70
      # Optional: Restrict mqtt messages to objects that entered any of the listed zones (default: no required zones)
      required_zones: []
```<|MERGE_RESOLUTION|>--- conflicted
+++ resolved
@@ -159,10 +159,6 @@
   enabled: True
   # Optional: Number of frames without a detection before frigate considers an object to be gone. (default: 5x the frame rate)
   max_disappeared: 25
-<<<<<<< HEAD
-  # Optional: Frequency for running detection on stationary objects (default: 10x the frame rate)
-  stationary_interval: 50
-=======
   # Optional: Configuration for stationary object tracking
   stationary:
     # Optional: Frequency for running detection on stationary objects (default: shown below)
@@ -180,7 +176,6 @@
       # Optional: Object specific values
       objects:
         person: 1000
->>>>>>> 3dd37860
 
 # Optional: Object configuration
 # NOTE: Can be overridden at the camera level
@@ -249,12 +244,9 @@
   #          will fit within the available disk space of your drive or Frigate
   #          will crash.
   enabled: False
-<<<<<<< HEAD
-=======
   # Optional: Number of minutes to wait between cleanup runs (default: shown below)
   # This can be used to reduce the frequency of deleting recording segments from disk if you want to minimize i/o
   expire_interval: 60
->>>>>>> 3dd37860
   # Optional: Retention settings for recording
   retain:
     # Optional: Number of days to retain recordings regardless of events (default: shown below)
@@ -295,11 +287,7 @@
       #       here, the segments will already be gone by the time this mode is applied.
       #       For example, if the camera retain mode is "motion", the segments without motion are
       #       never stored, so setting the mode to "all" here won't bring them back.
-<<<<<<< HEAD
-      mode: active_objects
-=======
       mode: motion
->>>>>>> 3dd37860
       # Optional: Per object retention days
       objects:
         person: 15
