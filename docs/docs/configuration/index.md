--- conflicted
+++ resolved
@@ -505,13 +505,6 @@
       # Optional: Whether or not to show the camera in the Frigate UI (default: shown below)
       dashboard: True
 
-<<<<<<< HEAD
-    # Optional: Configuration for how to sort the cameras in the Birdseye view.
-    birdseye:
-      # Optional: Adjust sort order of cameras in the Birdseye view. Larger numbers come later (default: shown below)
-      # By default the cameras are sorted alphabetically.
-      order: 0
-=======
     # Optional: connect to ONVIF camera
     # to enable PTZ controls.
     onvif:
@@ -524,7 +517,12 @@
       user: admin
       # Optional: password for login.
       password: admin
->>>>>>> 6dc82b6c
+
+    # Optional: Configuration for how to sort the cameras in the Birdseye view.
+    birdseye:
+      # Optional: Adjust sort order of cameras in the Birdseye view. Larger numbers come later (default: shown below)
+      # By default the cameras are sorted alphabetically.
+      order: 0
 
 # Optional
 ui:
