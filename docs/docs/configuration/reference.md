---
id: reference
title: Full Reference Config
---

### Full configuration reference:

:::warning

It is not recommended to copy this full configuration file. Only specify values that are different from the defaults. Configuration options and default values may change in future versions.

:::

```yaml
mqtt:
  # Optional: Enable mqtt server (default: shown below)
  enabled: True
  # Required: host name
  host: mqtt.server.com
  # Optional: port (default: shown below)
  port: 1883
  # Optional: topic prefix (default: shown below)
  # NOTE: must be unique if you are running multiple instances
  topic_prefix: frigate
  # Optional: client id (default: shown below)
  # NOTE: must be unique if you are running multiple instances
  client_id: frigate
  # Optional: user
  # NOTE: MQTT user can be specified with an environment variable or docker secrets that must begin with 'FRIGATE_'.
  #       e.g. user: '{FRIGATE_MQTT_USER}'
  user: mqtt_user
  # Optional: password
  # NOTE: MQTT password can be specified with an environment variable or docker secrets that must begin with 'FRIGATE_'.
  #       e.g. password: '{FRIGATE_MQTT_PASSWORD}'
  password: password
  # Optional: tls_ca_certs for enabling TLS using self-signed certs (default: None)
  tls_ca_certs: /path/to/ca.crt
  # Optional: tls_client_cert and tls_client key in order to use self-signed client
  # certificates (default: None)
  # NOTE: certificate must not be password-protected
  #       do not set user and password when using a client certificate
  tls_client_cert: /path/to/client.crt
  tls_client_key: /path/to/client.key
  # Optional: tls_insecure (true/false) for enabling TLS verification of
  # the server hostname in the server certificate (default: None)
  tls_insecure: false
  # Optional: interval in seconds for publishing stats (default: shown below)
  stats_interval: 60
  # Optional: QoS level for subscriptions and publishing (default: shown below)
  # 0 = at most once
  # 1 = at least once
  # 2 = exactly once
  qos: 0

# Optional: Detectors configuration. Defaults to a single CPU detector
detectors:
  # Required: name of the detector
  detector_name:
    # Required: type of the detector
    # Frigate provides many types, see https://docs.frigate.video/configuration/object_detectors for more details (default: shown below)
    # Additional detector types can also be plugged in.
    # Detectors may require additional configuration.
    # Refer to the Detectors configuration page for more information.
    type: cpu

# Optional: Database configuration
database:
  # The path to store the SQLite DB (default: shown below)
  path: /config/frigate.db

# Optional: TLS configuration
tls:
  # Optional: Enable TLS for port 8971 (default: shown below)
  enabled: True

# Optional: Proxy configuration
proxy:
  # Optional: Mapping for headers from upstream proxies. Only used if Frigate's auth
  # is disabled.
  # NOTE: Many authentication proxies pass a header downstream with the authenticated
  #       user name. Not all values are supported. It must be a whitelisted header.
  #       See the docs for more info.
  header_map:
    user: x-forwarded-user
  # Optional: Url for logging out a user. This sets the location of the logout url in
  # the UI.
  logout_url: /api/logout
  # Optional: Auth secret that is checked against the X-Proxy-Secret header sent from
  # the proxy. If not set, all requests are trusted regardless of origin.
  auth_secret: None

# Optional: Authentication configuration
auth:
  # Optional: Enable authentication
  enabled: True
  # Optional: Reset the admin user password on startup (default: shown below)
  # New password is printed in the logs
  reset_admin_password: False
  # Optional: Cookie to store the JWT token for native auth (default: shown below)
  cookie_name: frigate_token
  # Optional: Set secure flag on cookie. (default: shown below)
  # NOTE: This should be set to True if you are using TLS
  cookie_secure: False
  # Optional: Session length in seconds (default: shown below)
  session_length: 86400 # 24 hours
  # Optional: Refresh time in seconds (default: shown below)
  # When the session is going to expire in less time than this setting,
  # it will be refreshed back to the session_length.
  refresh_time: 43200 # 12 hours
  # Optional: Rate limiting for login failures to help prevent brute force
  # login attacks (default: shown below)
  # See the docs for more information on valid values
  failed_login_rate_limit: None
  # Optional: Trusted proxies for determining IP address to rate limit
  # NOTE: This is only used for rate limiting login attempts and does not bypass
  # authentication. See the authentication docs for more details.
  trusted_proxies: []
  # Optional: Number of hashing iterations for user passwords
  # As of Feb 2023, OWASP recommends 600000 iterations for PBKDF2-SHA256
  # NOTE: changing this value will not automatically update password hashes, you
  #       will need to change each user password for it to apply
  hash_iterations: 600000

# Optional: model modifications
# NOTE: The default values are for the EdgeTPU detector.
# Other detectors will require the model config to be set.
model:
  # Required: path to the model (default: automatic based on detector)
  path: /edgetpu_model.tflite
  # Required: path to the labelmap (default: shown below)
  labelmap_path: /labelmap.txt
  # Required: Object detection model input width (default: shown below)
  width: 320
  # Required: Object detection model input height (default: shown below)
  height: 320
  # Required: Object detection model input colorspace
  # Valid values are rgb, bgr, or yuv. (default: shown below)
  input_pixel_format: rgb
  # Required: Object detection model input tensor format
  # Valid values are nhwc or nchw (default: shown below)
  input_tensor: nhwc
  # Required: Object detection model type, currently only used with the OpenVINO detector
  # Valid values are ssd, yolox, yolonas (default: shown below)
  model_type: ssd
  # Required: Label name modifications. These are merged into the standard labelmap.
  labelmap:
    2: vehicle
  # Optional: Map of object labels to their attribute labels (default: depends on model)
  attributes_map:
    person:
      - amazon
      - face
    car:
      - amazon
      - fedex
      - license_plate
      - ups

# Optional: Audio Events Configuration
# NOTE: Can be overridden at the camera level
audio:
  # Optional: Enable audio events (default: shown below)
  enabled: False
  # Optional: Configure the amount of seconds without detected audio to end the event (default: shown below)
  max_not_heard: 30
  # Optional: Configure the min rms volume required to run audio detection (default: shown below)
  # As a rule of thumb:
  #  - 200 - high sensitivity
  #  - 500 - medium sensitivity
  #  - 1000 - low sensitivity
  min_volume: 500
  # Optional: Types of audio to listen for (default: shown below)
  listen:
    - bark
    - fire_alarm
    - scream
    - speech
    - yell
  # Optional: Filters to configure detection.
  filters:
    # Label that matches label in listen config.
    speech:
      # Minimum score that triggers an audio event (default: shown below)
      threshold: 0.8

# Optional: logger verbosity settings
logger:
  # Optional: Default log verbosity (default: shown below)
  default: info
  # Optional: Component specific logger overrides
  logs:
    frigate.event: debug

# Optional: set environment variables
environment_vars:
  EXAMPLE_VAR: value

# Optional: birdseye configuration
# NOTE: Can (enabled, mode) be overridden at the camera level
birdseye:
  # Optional: Enable birdseye view (default: shown below)
  enabled: True
  # Optional: Restream birdseye via RTSP (default: shown below)
  # NOTE: Enabling this will set birdseye to run 24/7 which may increase CPU usage somewhat.
  restream: False
  # Optional: Width of the output resolution (default: shown below)
  width: 1280
  # Optional: Height of the output resolution (default: shown below)
  height: 720
  # Optional: Encoding quality of the mpeg1 feed (default: shown below)
  # 1 is the highest quality, and 31 is the lowest. Lower quality feeds utilize less CPU resources.
  quality: 8
  # Optional: Mode of the view. Available options are: objects, motion, and continuous
  #   objects - cameras are included if they have had a tracked object within the last 30 seconds
  #   motion - cameras are included if motion was detected in the last 30 seconds
  #   continuous - all cameras are included always
  mode: objects
  # Optional: Threshold for camera activity to stop showing camera (default: shown below)
  inactivity_threshold: 30
  # Optional: Configure the birdseye layout
  layout:
    # Optional: Scaling factor for the layout calculator, range 1.0-5.0 (default: shown below)
    scaling_factor: 2.0
    # Optional: Maximum number of cameras to show at one time, showing the most recent (default: show all cameras)
    max_cameras: 1

# Optional: ffmpeg configuration
# More information about presets at https://docs.frigate.video/configuration/ffmpeg_presets
ffmpeg:
  # Optional: ffmpeg binry path (default: shown below)
  # can also be set to `7.0` or `5.0` to specify one of the included versions
  # or can be set to any path that holds `bin/ffmpeg` & `bin/ffprobe`
  path: "default"
  # Optional: global ffmpeg args (default: shown below)
  global_args: -hide_banner -loglevel warning -threads 2
  # Optional: global hwaccel args (default: auto detect)
  # NOTE: See hardware acceleration docs for your specific device
  hwaccel_args: "auto"
  # Optional: global input args (default: shown below)
  input_args: preset-rtsp-generic
  # Optional: global output args
  output_args:
    # Optional: output args for detect streams (default: shown below)
    detect: -threads 2 -f rawvideo -pix_fmt yuv420p
    # Optional: output args for record streams (default: shown below)
    record: preset-record-generic
  # Optional: Time in seconds to wait before ffmpeg retries connecting to the camera. (default: shown below)
  # If set too low, frigate will retry a connection to the camera's stream too frequently, using up the limited streams some cameras can allow at once
  # If set too high, then if a ffmpeg crash or camera stream timeout occurs, you could potentially lose up to a maximum of retry_interval second(s) of footage
  # NOTE: this can be a useful setting for Wireless / Battery cameras to reduce how much footage is potentially lost during a connection timeout.
  retry_interval: 10
  # Optional: Set tag on HEVC (H.265) recording stream to improve compatibility with Apple players. (default: shown below)
  apple_compatibility: false

# Optional: Detect configuration
# NOTE: Can be overridden at the camera level
detect:
  # Optional: width of the frame for the input with the detect role (default: use native stream resolution)
  width: 1280
  # Optional: height of the frame for the input with the detect role (default: use native stream resolution)
  height: 720
  # Optional: desired fps for your camera for the input with the detect role (default: shown below)
  # NOTE: Recommended value of 5. Ideally, try and reduce your FPS on the camera.
  fps: 5
  # Optional: enables detection for the camera (default: True)
  enabled: True
  # Optional: Number of consecutive detection hits required for an object to be initialized in the tracker. (default: 1/2 the frame rate)
  min_initialized: 2
  # Optional: Number of frames without a detection before Frigate considers an object to be gone. (default: 5x the frame rate)
  max_disappeared: 25
  # Optional: Configuration for stationary object tracking
  stationary:
    # Optional: Frequency for confirming stationary objects (default: same as threshold)
    # When set to 1, object detection will run to confirm the object still exists on every frame.
    # If set to 10, object detection will run to confirm the object still exists on every 10th frame.
    interval: 50
    # Optional: Number of frames without a position change for an object to be considered stationary (default: 10x the frame rate or 10s)
    threshold: 50
    # Optional: Define a maximum number of frames for tracking a stationary object (default: not set, track forever)
    # This can help with false positives for objects that should only be stationary for a limited amount of time.
    # It can also be used to disable stationary object tracking. For example, you may want to set a value for person, but leave
    # car at the default.
    # WARNING: Setting these values overrides default behavior and disables stationary object tracking.
    #          There are very few situations where you would want it disabled. It is NOT recommended to
    #          copy these values from the example config into your config unless you know they are needed.
    max_frames:
      # Optional: Default for all object types (default: not set, track forever)
      default: 3000
      # Optional: Object specific values
      objects:
        person: 1000
  # Optional: Milliseconds to offset detect annotations by (default: shown below).
  # There can often be latency between a recording and the detect process,
  # especially when using separate streams for detect and record.
  # Use this setting to make the timeline bounding boxes more closely align
  # with the recording. The value can be positive or negative.
  # TIP: Imagine there is an tracked object clip with a person walking from left to right.
  #      If the tracked object lifecycle bounding box is consistently to the left of the person
  #      then the value should be decreased. Similarly, if a person is walking from
  #      left to right and the bounding box is consistently ahead of the person
  #      then the value should be increased.
  # TIP: This offset is dynamic so you can change the value and it will update existing
  #      tracked objects, this makes it easy to tune.
  # WARNING: Fast moving objects will likely not have the bounding box align.
  annotation_offset: 0

# Optional: Object configuration
# NOTE: Can be overridden at the camera level
objects:
  # Optional: list of objects to track from labelmap.txt (default: shown below)
  track:
    - person
  # Optional: mask to prevent all object types from being detected in certain areas (default: no mask)
  # Checks based on the bottom center of the bounding box of the object.
  # NOTE: This mask is COMBINED with the object type specific mask below
  mask: 0.000,0.000,0.781,0.000,0.781,0.278,0.000,0.278
  # Optional: filters to reduce false positives for specific object types
  filters:
    person:
      # Optional: minimum size of the bounding box for the detected object (default: 0).
      # Can be specified as an integer for width*height in pixels or as a decimal representing the percentage of the frame (0.000001 to 0.99).
      min_area: 5000
      # Optional: maximum size of the bounding box for the detected object (default: 24000000).
      # Can be specified as an integer for width*height in pixels or as a decimal representing the percentage of the frame (0.000001 to 0.99).
      max_area: 100000
      # Optional: minimum width/height of the bounding box for the detected object (default: 0)
      min_ratio: 0.5
      # Optional: maximum width/height of the bounding box for the detected object (default: 24000000)
      max_ratio: 2.0
      # Optional: minimum score for the object to initiate tracking (default: shown below)
      min_score: 0.5
      # Optional: minimum decimal percentage for tracked object's computed score to be considered a true positive (default: shown below)
      threshold: 0.7
      # Optional: mask to prevent this object type from being detected in certain areas (default: no mask)
      # Checks based on the bottom center of the bounding box of the object
      mask: 0.000,0.000,0.781,0.000,0.781,0.278,0.000,0.278

# Optional: Review configuration
# NOTE: Can be overridden at the camera level
review:
  # Optional: alerts configuration
  alerts:
    # Optional: enables alerts for the camera (default: shown below)
    enabled: True
    # Optional: labels that qualify as an alert (default: shown below)
    labels:
      - car
      - person
    # Optional: required zones for an object to be marked as an alert (default: none)
    # NOTE: when settings required zones globally, this zone must exist on all cameras
    #       or the config will be considered invalid. In that case the required_zones
    #       should be configured at the camera level.
    required_zones:
      - driveway
  # Optional: detections configuration
  detections:
    # Optional: enables detections for the camera (default: shown below)
    enabled: True
    # Optional: labels that qualify as a detection (default: all labels that are tracked / listened to)
    labels:
      - car
      - person
    # Optional: required zones for an object to be marked as a detection (default: none)
    # NOTE: when settings required zones globally, this zone must exist on all cameras
    #       or the config will be considered invalid. In that case the required_zones
    #       should be configured at the camera level.
    required_zones:
      - driveway

# Optional: Motion configuration
# NOTE: Can be overridden at the camera level
motion:
  # Optional: enables detection for the camera (default: True)
  # NOTE: Motion detection is required for object detection,
  #       setting this to False and leaving detect enabled
  #       will result in an error on startup.
  enabled: False
  # Optional: The threshold passed to cv2.threshold to determine if a pixel is different enough to be counted as motion. (default: shown below)
  # Increasing this value will make motion detection less sensitive and decreasing it will make motion detection more sensitive.
  # The value should be between 1 and 255.
  threshold: 30
  # Optional: The percentage of the image used to detect lightning or other substantial changes where motion detection
  #           needs to recalibrate. (default: shown below)
  # Increasing this value will make motion detection more likely to consider lightning or ir mode changes as valid motion.
  # Decreasing this value will make motion detection more likely to ignore large amounts of motion such as a person approaching
  # a doorbell camera.
  lightning_threshold: 0.8
  # Optional: Minimum size in pixels in the resized motion image that counts as motion (default: shown below)
  # Increasing this value will prevent smaller areas of motion from being detected. Decreasing will
  # make motion detection more sensitive to smaller moving objects.
  # As a rule of thumb:
  #  - 10 - high sensitivity
  #  - 30 - medium sensitivity
  #  - 50 - low sensitivity
  contour_area: 10
  # Optional: Alpha value passed to cv2.accumulateWeighted when averaging frames to determine the background (default: shown below)
  # Higher values mean the current frame impacts the average a lot, and a new object will be averaged into the background faster.
  # Low values will cause things like moving shadows to be detected as motion for longer.
  # https://www.geeksforgeeks.org/background-subtraction-in-an-image-using-concept-of-running-average/
  frame_alpha: 0.01
  # Optional: Height of the resized motion frame  (default: 100)
  # Higher values will result in more granular motion detection at the expense of higher CPU usage.
  # Lower values result in less CPU, but small changes may not register as motion.
  frame_height: 100
  # Optional: motion mask
  # NOTE: see docs for more detailed info on creating masks
  mask: 0.000,0.469,1.000,0.469,1.000,1.000,0.000,1.000
  # Optional: improve contrast (default: shown below)
  # Enables dynamic contrast improvement. This should help improve night detections at the cost of making motion detection more sensitive
  # for daytime.
  improve_contrast: True
  # Optional: Delay when updating camera motion through MQTT from ON -> OFF (default: shown below).
  mqtt_off_delay: 30

# Optional: Notification Configuration
# NOTE: Can be overridden at the camera level (except email)
notifications:
  # Optional: Enable notification service (default: shown below)
  enabled: False
  # Optional: Email for push service to reach out to
  # NOTE: This is required to use notifications
  email: "admin@example.com"
  # Optional: Cooldown time for notifications in seconds (default: shown below)
  cooldown: 0

# Optional: Record configuration
# NOTE: Can be overridden at the camera level
record:
  # Optional: Enable recording (default: shown below)
  # WARNING: If recording is disabled in the config, turning it on via
  #          the UI or MQTT later will have no effect.
  enabled: False
  # Optional: Number of minutes to wait between cleanup runs (default: shown below)
  # This can be used to reduce the frequency of deleting recording segments from disk if you want to minimize i/o
  expire_interval: 60
  # Optional: Sync recordings with disk on startup and once a day (default: shown below).
  sync_recordings: False
  # Optional: Retention settings for recording
  retain:
    # Optional: Number of days to retain recordings regardless of tracked objects (default: shown below)
    # NOTE: This should be set to 0 and retention should be defined in alerts and detections section below
    #       if you only want to retain recordings of alerts and detections.
    days: 0
    # Optional: Mode for retention. Available options are: all, motion, and active_objects
    #   all - save all recording segments regardless of activity
    #   motion - save all recordings segments with any detected motion
    #   active_objects - save all recording segments with active/moving objects
    # NOTE: this mode only applies when the days setting above is greater than 0
    mode: all
  # Optional: Recording Export Settings
  export:
    # Optional: Timelapse Output Args (default: shown below).
    # NOTE: The default args are set to fit 24 hours of recording into 1 hour playback.
    # See https://stackoverflow.com/a/58268695 for more info on how these args work.
    # As an example: if you wanted to go from 24 hours to 30 minutes that would be going
    # from 86400 seconds to 1800 seconds which would be 1800 / 86400 = 0.02.
    # The -r (framerate) dictates how smooth the output video is.
    # So the args would be -vf setpts=0.02*PTS -r 30 in that case.
    timelapse_args: "-vf setpts=0.04*PTS -r 30"
  # Optional: Recording Preview Settings
  preview:
    # Optional: Quality of recording preview (default: shown below).
    # Options are: very_low, low, medium, high, very_high
    quality: medium
  # Optional: alert recording settings
  alerts:
    # Optional: Number of seconds before the alert to include (default: shown below)
    pre_capture: 5
    # Optional: Number of seconds after the alert to include (default: shown below)
    post_capture: 5
    # Optional: Retention settings for recordings of alerts
    retain:
      # Required: Retention days (default: shown below)
      days: 14
      # Optional: Mode for retention. (default: shown below)
      #   all - save all recording segments for alerts regardless of activity
      #   motion - save all recordings segments for alerts with any detected motion
      #   active_objects - save all recording segments for alerts with active/moving objects
      #
      # NOTE: If the retain mode for the camera is more restrictive than the mode configured
      #       here, the segments will already be gone by the time this mode is applied.
      #       For example, if the camera retain mode is "motion", the segments without motion are
      #       never stored, so setting the mode to "all" here won't bring them back.
      mode: motion
  # Optional: detection recording settings
  detections:
    # Optional: Number of seconds before the detection to include (default: shown below)
    pre_capture: 5
    # Optional: Number of seconds after the detection to include (default: shown below)
    post_capture: 5
    # Optional: Retention settings for recordings of detections
    retain:
      # Required: Retention days (default: shown below)
      days: 14
      # Optional: Mode for retention. (default: shown below)
      #   all - save all recording segments for detections regardless of activity
      #   motion - save all recordings segments for detections with any detected motion
      #   active_objects - save all recording segments for detections with active/moving objects
      #
      # NOTE: If the retain mode for the camera is more restrictive than the mode configured
      #       here, the segments will already be gone by the time this mode is applied.
      #       For example, if the camera retain mode is "motion", the segments without motion are
      #       never stored, so setting the mode to "all" here won't bring them back.
      mode: motion

# Optional: Configuration for the jpg snapshots written to the clips directory for each tracked object
# NOTE: Can be overridden at the camera level
snapshots:
  # Optional: Enable writing jpg snapshot to /media/frigate/clips (default: shown below)
  enabled: False
  # Optional: save a clean PNG copy of the snapshot image (default: shown below)
  clean_copy: True
  # Optional: print a timestamp on the snapshots (default: shown below)
  timestamp: False
  # Optional: draw bounding box on the snapshots (default: shown below)
  bounding_box: True
  # Optional: crop the snapshot (default: shown below)
  crop: False
  # Optional: height to resize the snapshot to (default: original size)
  height: 175
  # Optional: Restrict snapshots to objects that entered any of the listed zones (default: no required zones)
  required_zones: []
  # Optional: Camera override for retention settings (default: global values)
  retain:
    # Required: Default retention days (default: shown below)
    default: 10
    # Optional: Per object retention days
    objects:
      person: 15
  # Optional: quality of the encoded jpeg, 0-100 (default: shown below)
  quality: 70

# Optional: Configuration for semantic search capability
semantic_search:
  # Optional: Enable semantic search (default: shown below)
  enabled: False
  # Optional: Re-index embeddings database from historical tracked objects (default: shown below)
  reindex: False
  # Optional: Set the model size used for embeddings. (default: shown below)
  # NOTE: small model runs on CPU and large model runs on GPU
  model_size: "small"

# Optional: Configuration for face recognition capability
face_recognition:
  # Optional: Enable semantic search (default: shown below)
  enabled: False
  # Optional: Set the model size used for embeddings. (default: shown below)
  # NOTE: small model runs on CPU and large model runs on GPU
  model_size: "small"

<<<<<<< HEAD
=======
# Optional: Configuration for license plate recognition capability
lpr:
  # Optional: Enable license plate recognition (default: shown below)
  enabled: False
  # Optional: License plate object confidence score required to begin running recognition (default: shown below)
  detection_threshold: 0.7
  # Optional: Minimum area of license plate to begin running recognition (default: shown below)
  min_area: 1000
  # Optional: Recognition confidence score required to add the plate to the object as a sub label (default: shown below)
  recognition_threshold: 0.9
  # Optional: Minimum number of characters a license plate must have to be added to the object as a sub label (default: shown below)
  min_plate_length: 4
  # Optional: Regular expression for the expected format of a license plate (default: shown below)
  format: None
  # Optional: Allow this number of missing/incorrect characters to still cause a detected plate to match a known plate
  match_distance: 1
  # Optional: Known plates to track (strings or regular expressions) (default: shown below)
  known_plates: {}

>>>>>>> b3c1b21f
# Optional: Configuration for AI generated tracked object descriptions
# NOTE: Semantic Search must be enabled for this to do anything.
# WARNING: Depending on the provider, this will send thumbnails over the internet
# to Google or OpenAI's LLMs to generate descriptions. It can be overridden at
# the camera level (enabled: False) to enhance privacy for indoor cameras.
genai:
  # Optional: Enable AI description generation (default: shown below)
  enabled: False
  # Required if enabled: Provider must be one of ollama, gemini, or openai
  provider: ollama
  # Required if provider is ollama. May also be used for an OpenAI API compatible backend with the openai provider.
  base_url: http://localhost::11434
  # Required if gemini or openai
  api_key: "{FRIGATE_GENAI_API_KEY}"
  # Optional: The default prompt for generating descriptions. Can use replacement
  # variables like "label", "sub_label", "camera" to make more dynamic. (default: shown below)
  prompt: "Describe the {label} in the sequence of images with as much detail as possible. Do not describe the background."
  # Optional: Object specific prompts to customize description results
  # Format: {label}: {prompt}
  object_prompts:
    person: "My special person prompt."

# Optional: Restream configuration
# Uses https://github.com/AlexxIT/go2rtc (v1.9.2)
# NOTE: The default go2rtc API port (1984) must be used,
#       changing this port for the integrated go2rtc instance is not supported.
go2rtc:

# Optional: Live stream configuration for WebUI.
# NOTE: Can be overridden at the camera level
live:
  # Optional: Set the streams configured in go2rtc
  # that should be used for live view in frigate WebUI. (default: name of camera)
  # NOTE: In most cases this should be set at the camera level only.
  streams:
    main_stream: main_stream_name
    sub_stream: sub_stream_name
  # Optional: Set the height of the jsmpeg stream. (default: 720)
  # This must be less than or equal to the height of the detect stream. Lower resolutions
  # reduce bandwidth required for viewing the jsmpeg stream. Width is computed to match known aspect ratio.
  height: 720
  # Optional: Set the encode quality of the jsmpeg stream (default: shown below)
  # 1 is the highest quality, and 31 is the lowest. Lower quality feeds utilize less CPU resources.
  quality: 8

# Optional: in-feed timestamp style configuration
# NOTE: Can be overridden at the camera level
timestamp_style:
  # Optional: Position of the timestamp (default: shown below)
  #           "tl" (top left), "tr" (top right), "bl" (bottom left), "br" (bottom right)
  position: "tl"
  # Optional: Format specifier conform to the Python package "datetime" (default: shown below)
  #           Additional Examples:
  #             german: "%d.%m.%Y %H:%M:%S"
  format: "%m/%d/%Y %H:%M:%S"
  # Optional: Color of font
  color:
    # All Required when color is specified (default: shown below)
    red: 255
    green: 255
    blue: 255
  # Optional: Line thickness of font (default: shown below)
  thickness: 2
  # Optional: Effect of lettering (default: shown below)
  #           None (No effect),
  #           "solid" (solid background in inverse color of font)
  #           "shadow" (shadow for font)
  effect: None

# Required
cameras:
  # Required: name of the camera
  back:
    # Optional: Enable/Disable the camera (default: shown below).
    # If disabled: config is used but no live stream and no capture etc.
    # Events/Recordings are still viewable.
    enabled: True
    # Required: ffmpeg settings for the camera
    ffmpeg:
      # Required: A list of input streams for the camera. See documentation for more information.
      inputs:
        # Required: the path to the stream
        # NOTE: path may include environment variables or docker secrets, which must begin with 'FRIGATE_' and be referenced in {}
        - path: rtsp://viewer:{FRIGATE_RTSP_PASSWORD}@10.0.10.10:554/cam/realmonitor?channel=1&subtype=2
          # Required: list of roles for this stream. valid values are: audio,detect,record
          # NOTICE: In addition to assigning the audio, detect, and record roles
          # they must also be enabled in the camera config.
          roles:
            - audio
            - detect
            - record
          # Optional: stream specific global args (default: inherit)
          # global_args:
          # Optional: stream specific hwaccel args (default: inherit)
          # hwaccel_args:
          # Optional: stream specific input args (default: inherit)
          # input_args:
      # Optional: camera specific global args (default: inherit)
      # global_args:
      # Optional: camera specific hwaccel args (default: inherit)
      # hwaccel_args:
      # Optional: camera specific input args (default: inherit)
      # input_args:
      # Optional: camera specific output args (default: inherit)
      # output_args:

    # Optional: timeout for highest scoring image before allowing it
    # to be replaced by a newer image. (default: shown below)
    best_image_timeout: 60

    # Optional: URL to visit the camera web UI directly from the system page. Might not be available on every camera.
    webui_url: ""

    # Optional: zones for this camera
    zones:
      # Required: name of the zone
      # NOTE: This must be different than any camera names, but can match with another zone on another
      #       camera.
      front_steps:
        # Required: List of x,y coordinates to define the polygon of the zone.
        # NOTE: Presence in a zone is evaluated only based on the bottom center of the objects bounding box.
        coordinates: 0.033,0.306,0.324,0.138,0.439,0.185,0.042,0.428
        # Optional: The real-world distances of a 4-sided zone used for zones with speed estimation enabled (default: none)
        # List distances in order of the zone points coordinates and use the unit system defined in the ui config
        distances: 10,15,12,11
        # Optional: Number of consecutive frames required for object to be considered present in the zone (default: shown below).
        inertia: 3
        # Optional: Number of seconds that an object must loiter to be considered in the zone (default: shown below)
        loitering_time: 0
        # Optional: List of objects that can trigger this zone (default: all tracked objects)
        objects:
          - person
        # Optional: Zone level object filters.
        # NOTE: The global and camera filters are applied upstream.
        filters:
          person:
            min_area: 5000
            max_area: 100000
            threshold: 0.7

    # Optional: Configuration for the jpg snapshots published via MQTT
    mqtt:
      # Optional: Enable publishing snapshot via mqtt for camera (default: shown below)
      # NOTE: Only applies to publishing image data to MQTT via 'frigate/<camera_name>/<object_name>/snapshot'.
      # All other messages will still be published.
      enabled: True
      # Optional: print a timestamp on the snapshots (default: shown below)
      timestamp: True
      # Optional: draw bounding box on the snapshots (default: shown below)
      bounding_box: True
      # Optional: crop the snapshot (default: shown below)
      crop: True
      # Optional: height to resize the snapshot to (default: shown below)
      height: 270
      # Optional: jpeg encode quality (default: shown below)
      quality: 70
      # Optional: Restrict mqtt messages to objects that entered any of the listed zones (default: no required zones)
      required_zones: []

    # Optional: Configuration for how camera is handled in the GUI.
    ui:
      # Optional: Adjust sort order of cameras in the UI. Larger numbers come later (default: shown below)
      # By default the cameras are sorted alphabetically.
      order: 0
      # Optional: Whether or not to show the camera in the Frigate UI (default: shown below)
      dashboard: True

    # Optional: connect to ONVIF camera
    # to enable PTZ controls.
    onvif:
      # Required: host of the camera being connected to.
      # NOTE: HTTP is assumed by default; HTTPS is supported if you specify the scheme, ex: "https://0.0.0.0".
      host: 0.0.0.0
      # Optional: ONVIF port for device (default: shown below).
      port: 8000
      # Optional: username for login.
      # NOTE: Some devices require admin to access ONVIF.
      user: admin
      # Optional: password for login.
      password: admin
      # Optional: Skip TLS verification from the ONVIF server (default: shown below)
      tls_insecure: False
      # Optional: Ignores time synchronization mismatches between the camera and the server during authentication.
      # Using NTP on both ends is recommended and this should only be set to True in a "safe" environment due to the security risk it represents.
      ignore_time_mismatch: False
      # Optional: PTZ camera object autotracking. Keeps a moving object in
      # the center of the frame by automatically moving the PTZ camera.
      autotracking:
        # Optional: enable/disable object autotracking. (default: shown below)
        enabled: False
        # Optional: calibrate the camera on startup (default: shown below)
        # A calibration will move the PTZ in increments and measure the time it takes to move.
        # The results are used to help estimate the position of tracked objects after a camera move.
        # Frigate will update your config file automatically after a calibration with
        # a "movement_weights" entry for the camera. You should then set calibrate_on_startup to False.
        calibrate_on_startup: False
        # Optional: the mode to use for zooming in/out on objects during autotracking. (default: shown below)
        # Available options are: disabled, absolute, and relative
        #   disabled - don't zoom in/out on autotracked objects, use pan/tilt only
        #   absolute - use absolute zooming (supported by most PTZ capable cameras)
        #   relative - use relative zooming (not supported on all PTZs, but makes concurrent pan/tilt/zoom movements)
        zooming: disabled
        # Optional: A value to change the behavior of zooming on autotracked objects. (default: shown below)
        # A lower value will keep more of the scene in view around a tracked object.
        # A higher value will zoom in more on a tracked object, but Frigate may lose tracking more quickly.
        # The value should be between 0.1 and 0.75
        zoom_factor: 0.3
        # Optional: list of objects to track from labelmap.txt (default: shown below)
        track:
          - person
        # Required: Begin automatically tracking an object when it enters any of the listed zones.
        required_zones:
          - zone_name
        # Required: Name of ONVIF preset in camera's firmware to return to when tracking is over. (default: shown below)
        return_preset: home
        # Optional: Seconds to delay before returning to preset. (default: shown below)
        timeout: 10
        # Optional: Values generated automatically by a camera calibration. Do not modify these manually. (default: shown below)
        movement_weights: []

    # Optional: Configuration for how to sort the cameras in the Birdseye view.
    birdseye:
      # Optional: Adjust sort order of cameras in the Birdseye view. Larger numbers come later (default: shown below)
      # By default the cameras are sorted alphabetically.
      order: 0

    # Optional: Configuration for AI generated tracked object descriptions
    genai:
      # Optional: Enable AI description generation (default: shown below)
      enabled: False
      # Optional: Use the object snapshot instead of thumbnails for description generation (default: shown below)
      use_snapshot: False
      # Optional: The default prompt for generating descriptions. Can use replacement
      # variables like "label", "sub_label", "camera" to make more dynamic. (default: shown below)
      prompt: "Describe the {label} in the sequence of images with as much detail as possible. Do not describe the background."
      # Optional: Object specific prompts to customize description results
      # Format: {label}: {prompt}
      object_prompts:
        person: "My special person prompt."
      # Optional: objects to generate descriptions for (default: all objects that are tracked)
      objects:
        - person
        - cat
      # Optional: Restrict generation to objects that entered any of the listed zones (default: none, all zones qualify)
      required_zones: []
      # Optional: Save thumbnails sent to generative AI for review/debugging purposes (default: shown below)
      debug_save_thumbnails: False

# Optional
ui:
  # Optional: Set a timezone to use in the UI (default: use browser local time)
  # timezone: America/Denver
  # Optional: Set the time format used.
  # Options are browser, 12hour, or 24hour (default: shown below)
  time_format: browser
  # Optional: Set the date style for a specified length.
  # Options are: full, long, medium, short
  # Examples:
  #    short: 2/11/23
  #    medium: Feb 11, 2023
  #    full: Saturday, February 11, 2023
  # (default: shown below).
  date_style: short
  # Optional: Set the time style for a specified length.
  # Options are: full, long, medium, short
  # Examples:
  #    short: 8:14 PM
  #    medium: 8:15:22 PM
  #    full: 8:15:22 PM Mountain Standard Time
  # (default: shown below).
  time_style: medium
  # Optional: Ability to manually override the date / time styling to use strftime format
  # https://www.gnu.org/software/libc/manual/html_node/Formatting-Calendar-Time.html
  # possible values are shown above (default: not set)
  strftime_fmt: "%Y/%m/%d %H:%M"
  # Optional: Set the unit system to either "imperial" or "metric" (default: metric)
  # Used in the UI and in MQTT topics
  unit_system: metric

# Optional: Telemetry configuration
telemetry:
  # Optional: Enabled network interfaces for bandwidth stats monitoring (default: empty list, let nethogs search all)
  network_interfaces:
    - eth
    - enp
    - eno
    - ens
    - wl
    - lo
  # Optional: Configure system stats
  stats:
    # Optional: Enable AMD GPU stats (default: shown below)
    amd_gpu_stats: True
    # Optional: Enable Intel GPU stats (default: shown below)
    intel_gpu_stats: True
    # Optional: Treat GPU as SR-IOV to fix GPU stats (default: shown below)
    sriov: False
    # Optional: Enable network bandwidth stats monitoring for camera ffmpeg processes, go2rtc, and object detectors. (default: shown below)
    # NOTE: The container must either be privileged or have cap_net_admin, cap_net_raw capabilities enabled.
    network_bandwidth: False
  # Optional: Enable the latest version outbound check (default: shown below)
  # NOTE: If you use the HomeAssistant integration, disabling this will prevent it from reporting new versions
  version_check: True

# Optional: Camera groups (default: no groups are setup)
# NOTE: It is recommended to use the UI to setup camera groups
camera_groups:
  # Required: Name of camera group
  front:
    # Required: list of cameras in the group
    cameras:
      - front_cam
      - side_cam
      - front_doorbell_cam
    # Required: icon used for group
    icon: LuCar
    # Required: index of this group
    order: 0
```<|MERGE_RESOLUTION|>--- conflicted
+++ resolved
@@ -548,8 +548,6 @@
   # NOTE: small model runs on CPU and large model runs on GPU
   model_size: "small"
 
-<<<<<<< HEAD
-=======
 # Optional: Configuration for license plate recognition capability
 lpr:
   # Optional: Enable license plate recognition (default: shown below)
@@ -569,7 +567,6 @@
   # Optional: Known plates to track (strings or regular expressions) (default: shown below)
   known_plates: {}
 
->>>>>>> b3c1b21f
 # Optional: Configuration for AI generated tracked object descriptions
 # NOTE: Semantic Search must be enabled for this to do anything.
 # WARNING: Depending on the provider, this will send thumbnails over the internet
