---
id: hardware
title: Recommended hardware
---

import CommunityBadge from '@site/src/components/CommunityBadge';

## Cameras

Cameras that output H.264 video and AAC audio will offer the most compatibility with all features of Frigate and Home Assistant. It is also helpful if your camera supports multiple substreams to allow different resolutions to be used for detection, streaming, and recordings without re-encoding.

I recommend Dahua, Hikvision, and Amcrest in that order. Dahua edges out Hikvision because they are easier to find and order, not because they are better cameras. I personally use Dahua cameras because they are easier to purchase directly. In my experience Dahua and Hikvision both have multiple streams with configurable resolutions and frame rates and rock solid streams. They also both have models with large sensors well known for excellent image quality at night. Not all the models are equal. Larger sensors are better than higher resolutions; especially at night. Amcrest is the fallback recommendation because they are rebranded Dahuas. They are rebranding the lower end models with smaller sensors or less configuration options.

WiFi cameras are not recommended as [their streams are less reliable and cause connection loss and/or lost video data](https://ipcamtalk.com/threads/camera-conflicts.68142/#post-738821), especially when more than a few WiFi cameras will be used at the same time.

Many users have reported various issues with 4K-plus Reolink cameras, it is best to stick with 5MP and lower for Reolink cameras. If you are using Reolink, I suggest the [Reolink specific configuration](../configuration/camera_specific.md#reolink-cameras).

Here are some of the cameras I recommend:

- <a href="https://amzn.to/4fwoNWA" target="_blank" rel="nofollow noopener sponsored">Loryta(Dahua) IPC-T549M-ALED-S3</a> (affiliate link)
- <a href="https://amzn.to/3YXpcMw" target="_blank" rel="nofollow noopener sponsored">Loryta(Dahua) IPC-T54IR-AS</a> (affiliate link)
- <a href="https://amzn.to/3AvBHoY" target="_blank" rel="nofollow noopener sponsored">Amcrest IP5M-T1179EW-AI-V3</a> (affiliate link)
- <a href="https://amzn.to/4ltOpaC" target="_blank" rel="nofollow noopener sponsored">HIKVISION DS-2CD2387G2P-LSU/SL ColorVu 8MP Panoramic Turret IP Camera</a> (affiliate link)

I may earn a small commission for my endorsement, recommendation, testimonial, or link to any products or services from this website.

## Server

My current favorite is the Beelink EQ13 because of the efficient N100 CPU and dual NICs that allow you to setup a dedicated private network for your cameras where they can be blocked from accessing the internet. There are many used workstation options on eBay that work very well. Anything with an Intel CPU and capable of running Debian should work fine. As a bonus, you may want to look for devices with a M.2 or PCIe express slot that is compatible with the Google Coral, Hailo, or other AI accelerators.

Note that many of these mini PCs come with Windows pre-installed, and you will need to install Linux according to the [getting started guide](../guides/getting_started.md).

I may earn a small commission for my endorsement, recommendation, testimonial, or link to any products or services from this website.

:::warning

If the EQ13 is out of stock, the link below may take you to a suggested alternative on Amazon. The Beelink EQ14 has some known compatibility issues, so you should avoid that model for now.

:::

| Name                                                                                                          | Coral Inference Speed | Coral Compatibility | Notes                                                                                     |
| ------------------------------------------------------------------------------------------------------------- | --------------------- | ------------------- | ----------------------------------------------------------------------------------------- |
| Beelink EQ13 (<a href="https://amzn.to/4jn2qVr" target="_blank" rel="nofollow noopener sponsored">Amazon</a>) | 5-10ms                | USB                 | Dual gigabit NICs for easy isolated camera network. Easily handles several 1080p cameras. |

## Detectors

A detector is a device which is optimized for running inferences efficiently to detect objects. Using a recommended detector means there will be less latency between detections and more detections can be run per second. Frigate is designed around the expectation that a detector is used to achieve very low inference speeds. Offloading TensorFlow to a detector is an order of magnitude faster and will reduce your CPU load dramatically.

:::info

Frigate supports multiple different detectors that work on different types of hardware:

**Most Hardware**

- [Hailo](#hailo-8): The Hailo8 and Hailo8L AI Acceleration module is available in m.2 format with a HAT for RPi devices offering a wide range of compatibility with devices.

  - [Supports many model architectures](../../configuration/object_detectors#configuration)
  - Runs best with tiny or small size models

- [Google Coral EdgeTPU](#google-coral-tpu): The Google Coral EdgeTPU is available in USB and m.2 format allowing for a wide range of compatibility with devices.

  - [Supports primarily ssdlite and mobilenet model architectures](../../configuration/object_detectors#edge-tpu-detector)

- <CommunityBadge /> [MemryX](#memryx-mx3): The MX3 M.2 accelerator module is available in m.2 format allowing for a wide range of compatibility with devices.
  - [Supports many model architectures](../../configuration/object_detectors#memryx-mx3)
  - Runs best with tiny, small, or medium-size models

**AMD**

- [ROCm](#rocm---amd-gpu): ROCm can run on AMD Discrete GPUs to provide efficient object detection
  - [Supports limited model architectures](../../configuration/object_detectors#rocm-supported-models)
  - Runs best on discrete AMD GPUs

**Apple Silicon**

- [Apple Silicon](#apple-silicon): Apple Silicon is usable on all M1 and newer Apple Silicon devices to provide efficient and fast object detection
  - [Supports primarily ssdlite and mobilenet model architectures](../../configuration/object_detectors#apple-silicon-supported-models)
  - Runs well with any size models including large
  - Runs via ZMQ proxy which adds some latency, only recommended for local connection

**Intel**

- [OpenVino](#openvino---intel): OpenVino can run on Intel Arc GPUs, Intel integrated GPUs, and Intel NPUs to provide efficient object detection.
  - [Supports majority of model architectures](../../configuration/object_detectors#openvino-supported-models)
  - Runs best with tiny, small, or medium models

**Nvidia**

- [TensortRT](#tensorrt---nvidia-gpu): TensorRT can run on Nvidia GPUs to provide efficient object detection.

  - [Supports majority of model architectures via ONNX](../../configuration/object_detectors#onnx-supported-models)
  - Runs well with any size models including large

- <CommunityBadge /> [Jetson](#nvidia-jetson): Jetson devices are supported via the TensorRT or ONNX detectors when running Jetpack 6.

**Rockchip** <CommunityBadge />

- [RKNN](#rockchip-platform): RKNN models can run on Rockchip devices with included NPUs to provide efficient object detection.
  - [Supports limited model architectures](../../configuration/object_detectors#choosing-a-model)
  - Runs best with tiny or small size models
  - Runs efficiently on low power hardware

**Synaptics** <CommunityBadge />

- [Synaptics](#synaptics): synap models can run on Synaptics devices(e.g astra machina) with included NPUs to provide efficient object detection.

:::

<<<<<<< HEAD
### Synaptics

- **Synaptics** Default model is **mobilenet**

| Name             | Synaptics SL1680 Inference Time |
| ---------------- | ------------------------------- |
| ssd mobilenet    | ~ 25 ms                         |
| yolov5m          | ~ 118 ms                        |

### AXERA

- **AXEngine** Default model is **yolov9**

| Name             | AXERA AX650N/AX8850N Inference Time |
| ---------------- | ----------------------------------- |
| yolov9-tiny      | ~ 4 ms                              |

=======
>>>>>>> 2d8b6c83
### Hailo-8

Frigate supports both the Hailo-8 and Hailo-8L AI Acceleration Modules on compatible hardware platforms—including the Raspberry Pi 5 with the PCIe hat from the AI kit. The Hailo detector integration in Frigate automatically identifies your hardware type and selects the appropriate default model when a custom model isn’t provided.

**Default Model Configuration:**

- **Hailo-8L:** Default model is **YOLOv6n**.
- **Hailo-8:** Default model is **YOLOv6n**.

In real-world deployments, even with multiple cameras running concurrently, Frigate has demonstrated consistent performance. Testing on x86 platforms—with dual PCIe lanes—yields further improvements in FPS, throughput, and latency compared to the Raspberry Pi setup.

| Name             | Hailo‑8 Inference Time | Hailo‑8L Inference Time |
| ---------------- | ---------------------- | ----------------------- |
| ssd mobilenet v1 | ~ 6 ms                 | ~ 10 ms                 |
| yolov9-tiny      |                        | 320: 18ms               |
| yolov6n          | ~ 7 ms                 | ~ 11 ms                 |

### Google Coral TPU

Frigate supports both the USB and M.2 versions of the Google Coral.

- The USB version is compatible with the widest variety of hardware and does not require a driver on the host machine. However, it does lack the automatic throttling features of the other versions.
- The PCIe and M.2 versions require installation of a driver on the host. Follow the instructions for your version from https://coral.ai

A single Coral can handle many cameras using the default model and will be sufficient for the majority of users. You can calculate the maximum performance of your Coral based on the inference speed reported by Frigate. With an inference speed of 10, your Coral will top out at `1000/10=100`, or 100 frames per second. If your detection fps is regularly getting close to that, you should first consider tuning motion masks. If those are already properly configured, a second Coral may be needed.

### OpenVINO - Intel

The OpenVINO detector type is able to run on:

- 6th Gen Intel Platforms and newer that have an iGPU
- x86 hosts with an Intel Arc GPU
- Intel NPUs
- Most modern AMD CPUs (though this is officially not supported by Intel)
- x86 & Arm64 hosts via CPU (generally not recommended)

:::note

Intel NPUs have seen [limited success in community deployments](https://github.com/blakeblackshear/frigate/discussions/13248#discussioncomment-12347357), although they remain officially unsupported.

In testing, the NPU delivered performance that was only comparable to — or in some cases worse than — the integrated GPU.

:::

More information is available [in the detector docs](/configuration/object_detectors#openvino-detector)

Inference speeds vary greatly depending on the CPU or GPU used, some known examples of GPU inference times are below:

| Name           | MobileNetV2 Inference Time | YOLOv9                                            | YOLO-NAS Inference Time   | RF-DETR Inference Time | Notes                              |
| -------------- | -------------------------- | ------------------------------------------------- | ------------------------- | ---------------------- | ---------------------------------- |
| Intel HD 530   | 15 - 35 ms                 |                                                   |                           |                        | Can only run one detector instance |
| Intel HD 620   | 15 - 25 ms                 |                                                   | 320: ~ 35 ms              |                        |                                    |
| Intel HD 630   | ~ 15 ms                    |                                                   | 320: ~ 30 ms              |                        |                                    |
| Intel UHD 730  | ~ 10 ms                    |                                                   | 320: ~ 19 ms 640: ~ 54 ms |                        |                                    |
| Intel UHD 770  | ~ 15 ms                    | t-320: ~ 16 ms s-320: ~ 20 ms s-640: ~ 40 ms      | 320: ~ 20 ms 640: ~ 46 ms |                        |                                    |
| Intel N100     | ~ 15 ms                    | s-320: 30 ms                                      | 320: ~ 25 ms              |                        | Can only run one detector instance |
| Intel N150     | ~ 15 ms                    | t-320: 16 ms s-320: 24 ms                         |                           |                        |                                    |
| Intel Iris XE  | ~ 10 ms                    | t-320: 6 ms t-640: 14 ms s-320: 8 ms s-640: 16 ms | 320: ~ 10 ms 640: ~ 20 ms | 320-n: 33 ms           |                                    |
| Intel NPU      | ~ 6 ms                     | s-320: 11 ms                                      | 320: ~ 14 ms 640: ~ 34 ms | 320-n: 40 ms           |                                    |
| Intel Arc A310 | ~ 5 ms                     | t-320: 7 ms t-640: 11 ms s-320: 8 ms s-640: 15 ms | 320: ~ 8 ms 640: ~ 14 ms  |                        |                                    |
| Intel Arc A380 | ~ 6 ms                     |                                                   | 320: ~ 10 ms 640: ~ 22 ms | 336: 20 ms 448: 27 ms  |                                    |
| Intel Arc A750 | ~ 4 ms                     |                                                   | 320: ~ 8 ms               |                        |                                    |

### TensorRT - Nvidia GPU

Frigate is able to utilize an Nvidia GPU which supports the 12.x series of CUDA libraries.

#### Minimum Hardware Support

12.x series of CUDA libraries are used which have minor version compatibility. The minimum driver version on the host system must be `>=545`. Also the GPU must support a Compute Capability of `5.0` or greater. This generally correlates to a Maxwell-era GPU or newer, check the NVIDIA GPU Compute Capability table linked below.

Make sure your host system has the [nvidia-container-runtime](https://docs.docker.com/config/containers/resource_constraints/#access-an-nvidia-gpu) installed to pass through the GPU to the container and the host system has a compatible driver installed for your GPU.

There are improved capabilities in newer GPU architectures that TensorRT can benefit from, such as INT8 operations and Tensor cores. The features compatible with your hardware will be optimized when the model is converted to a trt file. Currently the script provided for generating the model provides a switch to enable/disable FP16 operations. If you wish to use newer features such as INT8 optimization, more work is required.

#### Compatibility References:

[NVIDIA TensorRT Support Matrix](https://docs.nvidia.com/deeplearning/tensorrt/archives/tensorrt-841/support-matrix/index.html)

[NVIDIA CUDA Compatibility](https://docs.nvidia.com/deploy/cuda-compatibility/index.html)

[NVIDIA GPU Compute Capability](https://developer.nvidia.com/cuda-gpus)

Inference speeds will vary greatly depending on the GPU and the model used.
`tiny (t)` variants are faster than the equivalent non-tiny model, some known examples are below:

✅ - Accelerated with CUDA Graphs
❌ - Not accelerated with CUDA Graphs

| Name      | ✅ YOLOv9 Inference Time              | ✅ RF-DETR Inference Time | ❌ YOLO-NAS Inference Time |
| --------- | ------------------------------------- | ------------------------- | -------------------------- |
| GTX 1070  | s-320: 16 ms                          |                           | 320: 14 ms                 |
| RTX 3050  | t-320: 8 ms s-320: 10 ms s-640: 28 ms | Nano-320: ~ 12 ms         | 320: ~ 10 ms 640: ~ 16 ms  |
| RTX 3070  | t-320: 6 ms s-320: 8 ms s-640: 25 ms  | Nano-320: ~ 9 ms          | 320: ~ 8 ms 640: ~ 14 ms   |
| RTX A4000 |                                       |                           | 320: ~ 15 ms               |
| Tesla P40 |                                       |                           | 320: ~ 105 ms              |

### Apple Silicon

With the [Apple Silicon](../configuration/object_detectors.md#apple-silicon-detector) detector Frigate can take advantage of the NPU in M1 and newer Apple Silicon.

:::warning

Apple Silicon can not run within a container, so a ZMQ proxy is utilized to communicate with [the Apple Silicon Frigate detector](https://github.com/frigate-nvr/apple-silicon-detector) which runs on the host. This should add minimal latency when run on the same device.

:::

| Name   | YOLOv9 Inference Time                |
| ------ | ------------------------------------ |
| M4     | s-320: 10 ms                         |
| M3 Pro | t-320: 6 ms s-320: 8 ms s-640: 20 ms |
| M1     | s-320: 9ms                           |

### ROCm - AMD GPU

With the [ROCm](../configuration/object_detectors.md#amdrocm-gpu-detector) detector Frigate can take advantage of many discrete AMD GPUs.

| Name      | YOLOv9 Inference Time       | YOLO-NAS Inference Time   |
| --------- | --------------------------- | ------------------------- |
| AMD 780M  | t-320: ~ 14 ms s-320: 20 ms | 320: ~ 25 ms 640: ~ 50 ms |
| AMD 8700G |                             | 320: ~ 20 ms 640: ~ 40 ms |

## Community Supported Detectors

### MemryX MX3

Frigate supports the MemryX MX3 M.2 AI Acceleration Module on compatible hardware platforms, including both x86 (Intel/AMD) and ARM-based SBCs such as Raspberry Pi 5.

A single MemryX MX3 module is capable of handling multiple camera streams using the default models, making it sufficient for most users. For larger deployments with more cameras or bigger models, multiple MX3 modules can be used. Frigate supports multi-detector configurations, allowing you to connect multiple MX3 modules to scale inference capacity.

Detailed information is available [in the detector docs](/configuration/object_detectors#memryx-mx3).

**Default Model Configuration:**

- Default model is **YOLO-NAS-Small**.

The MX3 is a pipelined architecture, where the maximum frames per second supported (and thus supported number of cameras) cannot be calculated as `1/latency` (1/"Inference Time") and is measured separately. When estimating how many camera streams you may support with your configuration, use the **MX3 Total FPS** column to approximate of the detector's limit, not the Inference Time.

| Model                | Input Size | MX3 Inference Time | MX3 Total FPS |
| -------------------- | ---------- | ------------------ | ------------- |
| YOLO-NAS-Small       | 320        | ~ 9 ms             | ~ 378         |
| YOLO-NAS-Small       | 640        | ~ 21 ms            | ~ 138         |
| YOLOv9s              | 320        | ~ 16 ms            | ~ 382         |
| YOLOv9s              | 640        | ~ 41 ms            | ~ 110         |
| YOLOX-Small          | 640        | ~ 16 ms            | ~ 263         |
| SSDlite MobileNet v2 | 320        | ~ 5 ms             | ~ 1056        |

Inference speeds may vary depending on the host platform. The above data was measured on an **Intel 13700 CPU**. Platforms like Raspberry Pi, Orange Pi, and other ARM-based SBCs have different levels of processing capability, which may limit total FPS.

### Nvidia Jetson

Jetson devices are supported via the TensorRT or ONNX detectors when running Jetpack 6. It will [make use of the Jetson's hardware media engine](/configuration/hardware_acceleration_video#nvidia-jetson-orin-agx-orin-nx-orin-nano-xavier-agx-xavier-nx-tx2-tx1-nano) when configured with the [appropriate presets](/configuration/ffmpeg_presets#hwaccel-presets), and will make use of the Jetson's GPU and DLA for object detection when configured with the [TensorRT detector](/configuration/object_detectors#nvidia-tensorrt-detector).

Inference speed will vary depending on the YOLO model, jetson platform and jetson nvpmodel (GPU/DLA/EMC clock speed). It is typically 20-40 ms for most models. The DLA is more efficient than the GPU, but not faster, so using the DLA will reduce power consumption but will slightly increase inference time.

### Rockchip platform

Frigate supports hardware video processing on all Rockchip boards. However, hardware object detection is only supported on these boards:

- RK3562
- RK3566
- RK3568
- RK3576
- RK3588

| Name           | YOLOv9 Inference Time | YOLO-NAS Inference Time     | YOLOx Inference Time    |
| -------------- | --------------------- | --------------------------- | ----------------------- |
| rk3588 3 cores | tiny: ~ 35 ms         | small: ~ 20 ms med: ~ 30 ms | nano: 14 ms tiny: 18 ms |
| rk3566 1 core  |                       | small: ~ 96 ms              |                         |

The inference time of a rk3588 with all 3 cores enabled is typically 25-30 ms for yolo-nas s.

### Synaptics

- **Synaptics** Default model is **mobilenet**

| Name          | Synaptics SL1680 Inference Time |
| ------------- | ------------------------------- |
| ssd mobilenet | ~ 25 ms                         |
| yolov5m       | ~ 118 ms                        |

## What does Frigate use the CPU for and what does it use a detector for? (ELI5 Version)

This is taken from a [user question on reddit](https://www.reddit.com/r/homeassistant/comments/q8mgau/comment/hgqbxh5/?utm_source=share&utm_medium=web2x&context=3). Modified slightly for clarity.

CPU Usage: I am a CPU, Mendel is a Google Coral

My buddy Mendel and I have been tasked with keeping the neighbor's red footed booby off my parent's yard. Now I'm really bad at identifying birds. It takes me forever, but my buddy Mendel is incredible at it.

Mendel however, struggles at pretty much anything else. So we make an agreement. I wait till I see something that moves, and snap a picture of it for Mendel. I then show him the picture and he tells me what it is. Most of the time it isn't anything. But eventually I see some movement and Mendel tells me it is the Booby. Score!

_What happens when I increase the resolution of my camera?_

However we realize that there is a problem. There is still booby poop all over the yard. How could we miss that! I've been watching all day! My parents check the window and realize its dirty and a bit small to see the entire yard so they clean it and put a bigger one in there. Now there is so much more to see! However I now have a much bigger area to scan for movement and have to work a lot harder! Even my buddy Mendel has to work harder, as now the pictures have a lot more detail in them that he has to look at to see if it is our sneaky booby.

Basically - When you increase the resolution and/or the frame rate of the stream there is now significantly more data for the CPU to parse. That takes additional computing power. The Google Coral is really good at doing object detection, but it doesn't have time to look everywhere all the time (especially when there are many windows to check). To balance it, Frigate uses the CPU to look for movement, then sends those frames to the Coral to do object detection. This allows the Coral to be available to a large number of cameras and not overload it.

## Do hwaccel args help if I am using a Coral?

YES! The Coral does not help with decoding video streams.

Decompressing video streams takes a significant amount of CPU power. Video compression uses key frames (also known as I-frames) to send a full frame in the video stream. The following frames only include the difference from the key frame, and the CPU has to compile each frame by merging the differences with the key frame. [More detailed explanation](https://support.video.ibm.com/hc/en-us/articles/18106203580316-Keyframes-InterFrame-Video-Compression). Higher resolutions and frame rates mean more processing power is needed to decode the video stream, so try and set them on the camera to avoid unnecessary decoding work.<|MERGE_RESOLUTION|>--- conflicted
+++ resolved
@@ -106,26 +106,6 @@
 
 :::
 
-<<<<<<< HEAD
-### Synaptics
-
-- **Synaptics** Default model is **mobilenet**
-
-| Name             | Synaptics SL1680 Inference Time |
-| ---------------- | ------------------------------- |
-| ssd mobilenet    | ~ 25 ms                         |
-| yolov5m          | ~ 118 ms                        |
-
-### AXERA
-
-- **AXEngine** Default model is **yolov9**
-
-| Name             | AXERA AX650N/AX8850N Inference Time |
-| ---------------- | ----------------------------------- |
-| yolov9-tiny      | ~ 4 ms                              |
-
-=======
->>>>>>> 2d8b6c83
 ### Hailo-8
 
 Frigate supports both the Hailo-8 and Hailo-8L AI Acceleration Modules on compatible hardware platforms—including the Raspberry Pi 5 with the PCIe hat from the AI kit. The Hailo detector integration in Frigate automatically identifies your hardware type and selects the appropriate default model when a custom model isn’t provided.
@@ -327,4 +307,12 @@
 
 YES! The Coral does not help with decoding video streams.
 
-Decompressing video streams takes a significant amount of CPU power. Video compression uses key frames (also known as I-frames) to send a full frame in the video stream. The following frames only include the difference from the key frame, and the CPU has to compile each frame by merging the differences with the key frame. [More detailed explanation](https://support.video.ibm.com/hc/en-us/articles/18106203580316-Keyframes-InterFrame-Video-Compression). Higher resolutions and frame rates mean more processing power is needed to decode the video stream, so try and set them on the camera to avoid unnecessary decoding work.+Decompressing video streams takes a significant amount of CPU power. Video compression uses key frames (also known as I-frames) to send a full frame in the video stream. The following frames only include the difference from the key frame, and the CPU has to compile each frame by merging the differences with the key frame. [More detailed explanation](https://support.video.ibm.com/hc/en-us/articles/18106203580316-Keyframes-InterFrame-Video-Compression). Higher resolutions and frame rates mean more processing power is needed to decode the video stream, so try and set them on the camera to avoid unnecessary decoding work.
+
+### AXERA
+
+- **AXEngine** Default model is **yolov9**
+
+| Name             | AXERA AX650N/AX8850N Inference Time |
+| ---------------- | ----------------------------------- |
+| yolov9-tiny      | ~ 4 ms                              |