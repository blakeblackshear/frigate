--- conflicted
+++ resolved
@@ -1,10 +1,5 @@
 # migrations/019_recordings_to_events.py
 from peewee import CharField, CompositeKey, Model
-
-<<<<<<< HEAD
-=======
-from frigate.models import Event, Recordings
->>>>>>> 2cca58b8
 
 
 def migrate(migrator, database, fake=False, **kwargs):
